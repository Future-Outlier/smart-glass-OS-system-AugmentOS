{
  "lockfileVersion": 1,
  "workspaces": {
    "": {
      "dependencies": {
        "@langchain/anthropic": "^0.3.13",
        "@langchain/community": "^0.3.31",
        "@langchain/core": "^0.3.40",
        "@langchain/google-vertexai": "^0.1.8",
        "@sentry/bun": "^9.1.0",
        "@sentry/cli": "^2.42.1",
        "@sentry/node": "^9.1.0",
        "@sentry/profiling-node": "^9.1.0",
        "@sentry/tracing": "^7.120.3",
        "@types/bun": "^1.2.2",
        "assemblyai": "^4.9.0",
        "axios": "^1.8.1",
        "cookie-parser": "^1.4.7",
        "dotenv": "^16.5.0",
        "express": "^5.1.0",
        "langchain": "^0.3.18",
        "ts-node": "^10.9.2",
        "ts-node-dev": "^2.0.0",
        "typescript": "^5.7.3",
        "tz-lookup": "^6.1.25",
        "uuid": "^11.1.0",
        "winston": "^3.17.0",
      },
      "devDependencies": {
        "@eslint/js": "^9.20.0",
        "@types/tz-lookup": "^6.1.2",
        "concurrently": "^9.1.2",
        "eslint": "^9.20.1",
        "globals": "^15.15.0",
        "pm2": "^5.4.3",
        "tsx": "^4.19.3",
        "typescript-eslint": "^8.24.0",
      },
    },
    "packages/agents": {
      "name": "@augmentos/agents",
      "version": "1.0.0",
      "dependencies": {
        "@augmentos/sdk": "workspace:*",
        "@augmentos/utils": "workspace:*",
      },
      "devDependencies": {
        "typescript": "^5.0.0",
      },
    },
    "packages/cloud": {
      "name": "@augmentos/cloud",
      "version": "1.0.0",
      "dependencies": {
        "@augmentos/sdk": "workspace:*",
        "@augmentos/utils": "workspace:*",
        "@sentry/bun": "^9.1.0",
        "@sentry/cli": "^2.42.1",
        "@supabase/supabase-js": "^2.49.1",
        "axios": "^1.7.4",
        "cookie-parser": "^1.4.5",
        "cors": "^2.8.5",
        "dotenv": "^10.0.0",
        "express": "^4.18.2",
        "helmet": "^4.6.0",
        "jsonwebtoken": "^9.0.1",
        "microsoft-cognitiveservices-speech-sdk": "^1.40.0",
        "moment": "^2.29.4",
        "mongodb": "^6.13.0",
        "mongoose": "^6.5.2",
        "multer": "^1.4.5-lts.1",
        "openai": "^4.28.0",
        "posthog-node": "^4.14.0",
        "uuid": "^11.0.5",
        "ws": "^8.18.1",
      },
      "devDependencies": {
        "@types/bcrypt": "^5.0.0",
        "@types/cookie-parser": "^1.4.2",
        "@types/cors": "^2.8.12",
        "@types/dotenv": "^8.2.0",
        "@types/express": "^4.17.13",
        "@types/helmet": "^4.0.0",
        "@types/jsonwebtoken": "^9.0.2",
        "@types/multer": "^1.4.7",
        "@types/node": "^16.6.1",
        "@types/stream-buffers": "^3.0.4",
        "@types/ws": "^8.5.14",
        "@typescript-eslint/eslint-plugin": "^5.9.1",
        "@typescript-eslint/parser": "^5.9.1",
        "chalk": "^5.3.0",
        "eslint": "^7.32.0",
        "eslint-config-prettier": "^8.3.0",
        "eslint-plugin-import": "^2.24.0",
        "husky": "^7.0.1",
        "prettier": "^2.3.2",
        "pretty-quick": "^3.1.1",
        "typescript": "^4.3.5",
      },
    },
    "packages/sdk": {
      "name": "@augmentos/sdk",
<<<<<<< HEAD
      "version": "1.1.9",
=======
      "version": "1.1.8",
>>>>>>> b917e631
      "dependencies": {
        "axios": "^1.8.1",
        "cookie-parser": "^1.4.7",
        "express": "^4.18.2",
        "jsonwebtoken": "^8.5.1",
        "pino": "^9.6.0",
        "pino-pretty": "^13.0.0",
      },
      "devDependencies": {
        "@types/express": "^4.17.17",
        "@types/jsonwebtoken": "^9.0.2",
        "typescript": "^5.0.0",
      },
    },
    "packages/utils": {
      "name": "@augmentos/utils",
      "version": "1.0.0",
      "dependencies": {
        "@augmentos/sdk": "workspace:*",
        "posthog-node": "^4.14.0",
      },
      "devDependencies": {
        "typescript": "^5.0.0",
      },
    },
  },
  "packages": {
    "@anthropic-ai/sdk": ["@anthropic-ai/sdk@0.37.0", "", { "dependencies": { "@types/node": "^18.11.18", "@types/node-fetch": "^2.6.4", "abort-controller": "^3.0.0", "agentkeepalive": "^4.2.1", "form-data-encoder": "1.7.2", "formdata-node": "^4.3.2", "node-fetch": "^2.6.7" } }, "sha512-tHjX2YbkUBwEgg0JZU3EFSSAQPoK4qQR/NFYa8Vtzd5UAyXzZksCw2In69Rml4R/TyHPBfRYaLK35XiOe33pjw=="],

    "@augmentos/agents": ["@augmentos/agents@workspace:packages/agents"],

    "@augmentos/cloud": ["@augmentos/cloud@workspace:packages/cloud"],

    "@augmentos/sdk": ["@augmentos/sdk@workspace:packages/sdk"],

    "@augmentos/utils": ["@augmentos/utils@workspace:packages/utils"],

    "@aws-crypto/sha256-browser": ["@aws-crypto/sha256-browser@5.2.0", "", { "dependencies": { "@aws-crypto/sha256-js": "^5.2.0", "@aws-crypto/supports-web-crypto": "^5.2.0", "@aws-crypto/util": "^5.2.0", "@aws-sdk/types": "^3.222.0", "@aws-sdk/util-locate-window": "^3.0.0", "@smithy/util-utf8": "^2.0.0", "tslib": "^2.6.2" } }, "sha512-AXfN/lGotSQwu6HNcEsIASo7kWXZ5HYWvfOmSNKDsEqC4OashTp8alTmaz+F7TC2L083SFv5RdB+qU3Vs1kZqw=="],

    "@aws-crypto/sha256-js": ["@aws-crypto/sha256-js@5.2.0", "", { "dependencies": { "@aws-crypto/util": "^5.2.0", "@aws-sdk/types": "^3.222.0", "tslib": "^2.6.2" } }, "sha512-FFQQyu7edu4ufvIZ+OadFpHHOt+eSTBaYaki44c+akjg7qZg9oOQeLlk77F6tSYqjDAFClrHJk9tMf0HdVyOvA=="],

    "@aws-crypto/supports-web-crypto": ["@aws-crypto/supports-web-crypto@5.2.0", "", { "dependencies": { "tslib": "^2.6.2" } }, "sha512-iAvUotm021kM33eCdNfwIN//F77/IADDSs58i+MDaOqFrVjZo9bAal0NK7HurRuWLLpF1iLX7gbWrjHjeo+YFg=="],

    "@aws-crypto/util": ["@aws-crypto/util@5.2.0", "", { "dependencies": { "@aws-sdk/types": "^3.222.0", "@smithy/util-utf8": "^2.0.0", "tslib": "^2.6.2" } }, "sha512-4RkU9EsI6ZpBve5fseQlGNUWKMa1RLPQ1dnjnQoe07ldfIzcsGb5hC5W0Dm7u423KWzawlrpbjXBrXCEv9zazQ=="],

    "@aws-sdk/client-cognito-identity": ["@aws-sdk/client-cognito-identity@3.787.0", "", { "dependencies": { "@aws-crypto/sha256-browser": "5.2.0", "@aws-crypto/sha256-js": "5.2.0", "@aws-sdk/core": "3.775.0", "@aws-sdk/credential-provider-node": "3.787.0", "@aws-sdk/middleware-host-header": "3.775.0", "@aws-sdk/middleware-logger": "3.775.0", "@aws-sdk/middleware-recursion-detection": "3.775.0", "@aws-sdk/middleware-user-agent": "3.787.0", "@aws-sdk/region-config-resolver": "3.775.0", "@aws-sdk/types": "3.775.0", "@aws-sdk/util-endpoints": "3.787.0", "@aws-sdk/util-user-agent-browser": "3.775.0", "@aws-sdk/util-user-agent-node": "3.787.0", "@smithy/config-resolver": "^4.1.0", "@smithy/core": "^3.2.0", "@smithy/fetch-http-handler": "^5.0.2", "@smithy/hash-node": "^4.0.2", "@smithy/invalid-dependency": "^4.0.2", "@smithy/middleware-content-length": "^4.0.2", "@smithy/middleware-endpoint": "^4.1.0", "@smithy/middleware-retry": "^4.1.0", "@smithy/middleware-serde": "^4.0.3", "@smithy/middleware-stack": "^4.0.2", "@smithy/node-config-provider": "^4.0.2", "@smithy/node-http-handler": "^4.0.4", "@smithy/protocol-http": "^5.1.0", "@smithy/smithy-client": "^4.2.0", "@smithy/types": "^4.2.0", "@smithy/url-parser": "^4.0.2", "@smithy/util-base64": "^4.0.0", "@smithy/util-body-length-browser": "^4.0.0", "@smithy/util-body-length-node": "^4.0.0", "@smithy/util-defaults-mode-browser": "^4.0.8", "@smithy/util-defaults-mode-node": "^4.0.8", "@smithy/util-endpoints": "^3.0.2", "@smithy/util-middleware": "^4.0.2", "@smithy/util-retry": "^4.0.2", "@smithy/util-utf8": "^4.0.0", "tslib": "^2.6.2" } }, "sha512-7v6nywZ5wcQxX7qdZ5M1ld15QdkzLU6fAKiEqbvJKu4dM8cFW6As+DbS990Mg46pp1xM/yvme+51xZDTfTfJZA=="],

    "@aws-sdk/client-sso": ["@aws-sdk/client-sso@3.787.0", "", { "dependencies": { "@aws-crypto/sha256-browser": "5.2.0", "@aws-crypto/sha256-js": "5.2.0", "@aws-sdk/core": "3.775.0", "@aws-sdk/middleware-host-header": "3.775.0", "@aws-sdk/middleware-logger": "3.775.0", "@aws-sdk/middleware-recursion-detection": "3.775.0", "@aws-sdk/middleware-user-agent": "3.787.0", "@aws-sdk/region-config-resolver": "3.775.0", "@aws-sdk/types": "3.775.0", "@aws-sdk/util-endpoints": "3.787.0", "@aws-sdk/util-user-agent-browser": "3.775.0", "@aws-sdk/util-user-agent-node": "3.787.0", "@smithy/config-resolver": "^4.1.0", "@smithy/core": "^3.2.0", "@smithy/fetch-http-handler": "^5.0.2", "@smithy/hash-node": "^4.0.2", "@smithy/invalid-dependency": "^4.0.2", "@smithy/middleware-content-length": "^4.0.2", "@smithy/middleware-endpoint": "^4.1.0", "@smithy/middleware-retry": "^4.1.0", "@smithy/middleware-serde": "^4.0.3", "@smithy/middleware-stack": "^4.0.2", "@smithy/node-config-provider": "^4.0.2", "@smithy/node-http-handler": "^4.0.4", "@smithy/protocol-http": "^5.1.0", "@smithy/smithy-client": "^4.2.0", "@smithy/types": "^4.2.0", "@smithy/url-parser": "^4.0.2", "@smithy/util-base64": "^4.0.0", "@smithy/util-body-length-browser": "^4.0.0", "@smithy/util-body-length-node": "^4.0.0", "@smithy/util-defaults-mode-browser": "^4.0.8", "@smithy/util-defaults-mode-node": "^4.0.8", "@smithy/util-endpoints": "^3.0.2", "@smithy/util-middleware": "^4.0.2", "@smithy/util-retry": "^4.0.2", "@smithy/util-utf8": "^4.0.0", "tslib": "^2.6.2" } }, "sha512-L8R+Mh258G0DC73ktpSVrG4TT9i2vmDLecARTDR/4q5sRivdDQSL5bUp3LKcK80Bx+FRw3UETIlX6mYMLL9PJQ=="],

    "@aws-sdk/core": ["@aws-sdk/core@3.775.0", "", { "dependencies": { "@aws-sdk/types": "3.775.0", "@smithy/core": "^3.2.0", "@smithy/node-config-provider": "^4.0.2", "@smithy/property-provider": "^4.0.2", "@smithy/protocol-http": "^5.1.0", "@smithy/signature-v4": "^5.0.2", "@smithy/smithy-client": "^4.2.0", "@smithy/types": "^4.2.0", "@smithy/util-middleware": "^4.0.2", "fast-xml-parser": "4.4.1", "tslib": "^2.6.2" } }, "sha512-8vpW4WihVfz0DX+7WnnLGm3GuQER++b0IwQG35JlQMlgqnc44M//KbJPsIHA0aJUJVwJAEShgfr5dUbY8WUzaA=="],

    "@aws-sdk/credential-provider-cognito-identity": ["@aws-sdk/credential-provider-cognito-identity@3.787.0", "", { "dependencies": { "@aws-sdk/client-cognito-identity": "3.787.0", "@aws-sdk/types": "3.775.0", "@smithy/property-provider": "^4.0.2", "@smithy/types": "^4.2.0", "tslib": "^2.6.2" } }, "sha512-nF5XjgvZHFuyttOeTjMgfEsg6slZPQ6uI34yzq12Kq4icFgcD4bQsijnQClMN7A0u5qR8Ad8kume4b7+I2++Ig=="],

    "@aws-sdk/credential-provider-env": ["@aws-sdk/credential-provider-env@3.775.0", "", { "dependencies": { "@aws-sdk/core": "3.775.0", "@aws-sdk/types": "3.775.0", "@smithy/property-provider": "^4.0.2", "@smithy/types": "^4.2.0", "tslib": "^2.6.2" } }, "sha512-6ESVxwCbGm7WZ17kY1fjmxQud43vzJFoLd4bmlR+idQSWdqlzGDYdcfzpjDKTcivdtNrVYmFvcH1JBUwCRAZhw=="],

    "@aws-sdk/credential-provider-http": ["@aws-sdk/credential-provider-http@3.775.0", "", { "dependencies": { "@aws-sdk/core": "3.775.0", "@aws-sdk/types": "3.775.0", "@smithy/fetch-http-handler": "^5.0.2", "@smithy/node-http-handler": "^4.0.4", "@smithy/property-provider": "^4.0.2", "@smithy/protocol-http": "^5.1.0", "@smithy/smithy-client": "^4.2.0", "@smithy/types": "^4.2.0", "@smithy/util-stream": "^4.2.0", "tslib": "^2.6.2" } }, "sha512-PjDQeDH/J1S0yWV32wCj2k5liRo0ssXMseCBEkCsD3SqsU8o5cU82b0hMX4sAib/RkglCSZqGO0xMiN0/7ndww=="],

    "@aws-sdk/credential-provider-ini": ["@aws-sdk/credential-provider-ini@3.787.0", "", { "dependencies": { "@aws-sdk/core": "3.775.0", "@aws-sdk/credential-provider-env": "3.775.0", "@aws-sdk/credential-provider-http": "3.775.0", "@aws-sdk/credential-provider-process": "3.775.0", "@aws-sdk/credential-provider-sso": "3.787.0", "@aws-sdk/credential-provider-web-identity": "3.787.0", "@aws-sdk/nested-clients": "3.787.0", "@aws-sdk/types": "3.775.0", "@smithy/credential-provider-imds": "^4.0.2", "@smithy/property-provider": "^4.0.2", "@smithy/shared-ini-file-loader": "^4.0.2", "@smithy/types": "^4.2.0", "tslib": "^2.6.2" } }, "sha512-hc2taRoDlXn2uuNuHWDJljVWYrp3r9JF1a/8XmOAZhVUNY+ImeeStylHXhXXKEA4JOjW+5PdJj0f1UDkVCHJiQ=="],

    "@aws-sdk/credential-provider-node": ["@aws-sdk/credential-provider-node@3.787.0", "", { "dependencies": { "@aws-sdk/credential-provider-env": "3.775.0", "@aws-sdk/credential-provider-http": "3.775.0", "@aws-sdk/credential-provider-ini": "3.787.0", "@aws-sdk/credential-provider-process": "3.775.0", "@aws-sdk/credential-provider-sso": "3.787.0", "@aws-sdk/credential-provider-web-identity": "3.787.0", "@aws-sdk/types": "3.775.0", "@smithy/credential-provider-imds": "^4.0.2", "@smithy/property-provider": "^4.0.2", "@smithy/shared-ini-file-loader": "^4.0.2", "@smithy/types": "^4.2.0", "tslib": "^2.6.2" } }, "sha512-JioVi44B1vDMaK2CdzqimwvJD3uzvzbQhaEWXsGMBcMcNHajXAXf08EF50JG3ZhLrhhUsT1ObXpbTaPINOhh+g=="],

    "@aws-sdk/credential-provider-process": ["@aws-sdk/credential-provider-process@3.775.0", "", { "dependencies": { "@aws-sdk/core": "3.775.0", "@aws-sdk/types": "3.775.0", "@smithy/property-provider": "^4.0.2", "@smithy/shared-ini-file-loader": "^4.0.2", "@smithy/types": "^4.2.0", "tslib": "^2.6.2" } }, "sha512-A6k68H9rQp+2+7P7SGO90Csw6nrUEm0Qfjpn9Etc4EboZhhCLs9b66umUsTsSBHus4FDIe5JQxfCUyt1wgNogg=="],

    "@aws-sdk/credential-provider-sso": ["@aws-sdk/credential-provider-sso@3.787.0", "", { "dependencies": { "@aws-sdk/client-sso": "3.787.0", "@aws-sdk/core": "3.775.0", "@aws-sdk/token-providers": "3.787.0", "@aws-sdk/types": "3.775.0", "@smithy/property-provider": "^4.0.2", "@smithy/shared-ini-file-loader": "^4.0.2", "@smithy/types": "^4.2.0", "tslib": "^2.6.2" } }, "sha512-fHc08bsvwm4+dEMEQKnQ7c1irEQmmxbgS+Fq41y09pPvPh31nAhoMcjBSTWAaPHvvsRbTYvmP4Mf12ZGr8/nfg=="],

    "@aws-sdk/credential-provider-web-identity": ["@aws-sdk/credential-provider-web-identity@3.787.0", "", { "dependencies": { "@aws-sdk/core": "3.775.0", "@aws-sdk/nested-clients": "3.787.0", "@aws-sdk/types": "3.775.0", "@smithy/property-provider": "^4.0.2", "@smithy/types": "^4.2.0", "tslib": "^2.6.2" } }, "sha512-SobmCwNbk6TfEsF283mZPQEI5vV2j6eY5tOCj8Er4Lzraxu9fBPADV+Bib2A8F6jlB1lMPJzOuDCbEasSt/RIw=="],

    "@aws-sdk/credential-providers": ["@aws-sdk/credential-providers@3.787.0", "", { "dependencies": { "@aws-sdk/client-cognito-identity": "3.787.0", "@aws-sdk/core": "3.775.0", "@aws-sdk/credential-provider-cognito-identity": "3.787.0", "@aws-sdk/credential-provider-env": "3.775.0", "@aws-sdk/credential-provider-http": "3.775.0", "@aws-sdk/credential-provider-ini": "3.787.0", "@aws-sdk/credential-provider-node": "3.787.0", "@aws-sdk/credential-provider-process": "3.775.0", "@aws-sdk/credential-provider-sso": "3.787.0", "@aws-sdk/credential-provider-web-identity": "3.787.0", "@aws-sdk/nested-clients": "3.787.0", "@aws-sdk/types": "3.775.0", "@smithy/config-resolver": "^4.1.0", "@smithy/core": "^3.2.0", "@smithy/credential-provider-imds": "^4.0.2", "@smithy/node-config-provider": "^4.0.2", "@smithy/property-provider": "^4.0.2", "@smithy/types": "^4.2.0", "tslib": "^2.6.2" } }, "sha512-kR3RtI7drOc9pho13vWbUC2Bvrx9A0G4iizBDGmTs08NOdg4w3c1I4kdLG9tyPiIMeVnH+wYrsli5CM7xIfqiA=="],

    "@aws-sdk/middleware-host-header": ["@aws-sdk/middleware-host-header@3.775.0", "", { "dependencies": { "@aws-sdk/types": "3.775.0", "@smithy/protocol-http": "^5.1.0", "@smithy/types": "^4.2.0", "tslib": "^2.6.2" } }, "sha512-tkSegM0Z6WMXpLB8oPys/d+umYIocvO298mGvcMCncpRl77L9XkvSLJIFzaHes+o7djAgIduYw8wKIMStFss2w=="],

    "@aws-sdk/middleware-logger": ["@aws-sdk/middleware-logger@3.775.0", "", { "dependencies": { "@aws-sdk/types": "3.775.0", "@smithy/types": "^4.2.0", "tslib": "^2.6.2" } }, "sha512-FaxO1xom4MAoUJsldmR92nT1G6uZxTdNYOFYtdHfd6N2wcNaTuxgjIvqzg5y7QIH9kn58XX/dzf1iTjgqUStZw=="],

    "@aws-sdk/middleware-recursion-detection": ["@aws-sdk/middleware-recursion-detection@3.775.0", "", { "dependencies": { "@aws-sdk/types": "3.775.0", "@smithy/protocol-http": "^5.1.0", "@smithy/types": "^4.2.0", "tslib": "^2.6.2" } }, "sha512-GLCzC8D0A0YDG5u3F5U03Vb9j5tcOEFhr8oc6PDk0k0vm5VwtZOE6LvK7hcCSoAB4HXyOUM0sQuXrbaAh9OwXA=="],

    "@aws-sdk/middleware-user-agent": ["@aws-sdk/middleware-user-agent@3.787.0", "", { "dependencies": { "@aws-sdk/core": "3.775.0", "@aws-sdk/types": "3.775.0", "@aws-sdk/util-endpoints": "3.787.0", "@smithy/core": "^3.2.0", "@smithy/protocol-http": "^5.1.0", "@smithy/types": "^4.2.0", "tslib": "^2.6.2" } }, "sha512-Lnfj8SmPLYtrDFthNIaNj66zZsBCam+E4XiUDr55DIHTGstH6qZ/q6vg0GfbukxwSmUcGMwSR4Qbn8rb8yd77g=="],

    "@aws-sdk/nested-clients": ["@aws-sdk/nested-clients@3.787.0", "", { "dependencies": { "@aws-crypto/sha256-browser": "5.2.0", "@aws-crypto/sha256-js": "5.2.0", "@aws-sdk/core": "3.775.0", "@aws-sdk/middleware-host-header": "3.775.0", "@aws-sdk/middleware-logger": "3.775.0", "@aws-sdk/middleware-recursion-detection": "3.775.0", "@aws-sdk/middleware-user-agent": "3.787.0", "@aws-sdk/region-config-resolver": "3.775.0", "@aws-sdk/types": "3.775.0", "@aws-sdk/util-endpoints": "3.787.0", "@aws-sdk/util-user-agent-browser": "3.775.0", "@aws-sdk/util-user-agent-node": "3.787.0", "@smithy/config-resolver": "^4.1.0", "@smithy/core": "^3.2.0", "@smithy/fetch-http-handler": "^5.0.2", "@smithy/hash-node": "^4.0.2", "@smithy/invalid-dependency": "^4.0.2", "@smithy/middleware-content-length": "^4.0.2", "@smithy/middleware-endpoint": "^4.1.0", "@smithy/middleware-retry": "^4.1.0", "@smithy/middleware-serde": "^4.0.3", "@smithy/middleware-stack": "^4.0.2", "@smithy/node-config-provider": "^4.0.2", "@smithy/node-http-handler": "^4.0.4", "@smithy/protocol-http": "^5.1.0", "@smithy/smithy-client": "^4.2.0", "@smithy/types": "^4.2.0", "@smithy/url-parser": "^4.0.2", "@smithy/util-base64": "^4.0.0", "@smithy/util-body-length-browser": "^4.0.0", "@smithy/util-body-length-node": "^4.0.0", "@smithy/util-defaults-mode-browser": "^4.0.8", "@smithy/util-defaults-mode-node": "^4.0.8", "@smithy/util-endpoints": "^3.0.2", "@smithy/util-middleware": "^4.0.2", "@smithy/util-retry": "^4.0.2", "@smithy/util-utf8": "^4.0.0", "tslib": "^2.6.2" } }, "sha512-xk03q1xpKNHgbuo+trEf1dFrI239kuMmjKKsqLEsHlAZbuFq4yRGMlHBrVMnKYOPBhVFDS/VineM991XI52fKg=="],

    "@aws-sdk/region-config-resolver": ["@aws-sdk/region-config-resolver@3.775.0", "", { "dependencies": { "@aws-sdk/types": "3.775.0", "@smithy/node-config-provider": "^4.0.2", "@smithy/types": "^4.2.0", "@smithy/util-config-provider": "^4.0.0", "@smithy/util-middleware": "^4.0.2", "tslib": "^2.6.2" } }, "sha512-40iH3LJjrQS3LKUJAl7Wj0bln7RFPEvUYKFxtP8a+oKFDO0F65F52xZxIJbPn6sHkxWDAnZlGgdjZXM3p2g5wQ=="],

    "@aws-sdk/token-providers": ["@aws-sdk/token-providers@3.787.0", "", { "dependencies": { "@aws-sdk/nested-clients": "3.787.0", "@aws-sdk/types": "3.775.0", "@smithy/property-provider": "^4.0.2", "@smithy/shared-ini-file-loader": "^4.0.2", "@smithy/types": "^4.2.0", "tslib": "^2.6.2" } }, "sha512-d7/NIqxq308Zg0RPMNrmn0QvzniL4Hx8Qdwzr6YZWLYAbUSvZYS2ppLR3BFWSkV6SsTJUx8BuDaj3P8vttkrog=="],

    "@aws-sdk/types": ["@aws-sdk/types@3.775.0", "", { "dependencies": { "@smithy/types": "^4.2.0", "tslib": "^2.6.2" } }, "sha512-ZoGKwa4C9fC9Av6bdfqcW6Ix5ot05F/S4VxWR2nHuMv7hzfmAjTOcUiWT7UR4hM/U0whf84VhDtXN/DWAk52KA=="],

    "@aws-sdk/util-endpoints": ["@aws-sdk/util-endpoints@3.787.0", "", { "dependencies": { "@aws-sdk/types": "3.775.0", "@smithy/types": "^4.2.0", "@smithy/util-endpoints": "^3.0.2", "tslib": "^2.6.2" } }, "sha512-fd3zkiOkwnbdbN0Xp9TsP5SWrmv0SpT70YEdbb8wAj2DWQwiCmFszaSs+YCvhoCdmlR3Wl9Spu0pGpSAGKeYvQ=="],

    "@aws-sdk/util-locate-window": ["@aws-sdk/util-locate-window@3.723.0", "", { "dependencies": { "tslib": "^2.6.2" } }, "sha512-Yf2CS10BqK688DRsrKI/EO6B8ff5J86NXe4C+VCysK7UOgN0l1zOTeTukZ3H8Q9tYYX3oaF1961o8vRkFm7Nmw=="],

    "@aws-sdk/util-user-agent-browser": ["@aws-sdk/util-user-agent-browser@3.775.0", "", { "dependencies": { "@aws-sdk/types": "3.775.0", "@smithy/types": "^4.2.0", "bowser": "^2.11.0", "tslib": "^2.6.2" } }, "sha512-txw2wkiJmZKVdDbscK7VBK+u+TJnRtlUjRTLei+elZg2ADhpQxfVAQl436FUeIv6AhB/oRHW6/K/EAGXUSWi0A=="],

    "@aws-sdk/util-user-agent-node": ["@aws-sdk/util-user-agent-node@3.787.0", "", { "dependencies": { "@aws-sdk/middleware-user-agent": "3.787.0", "@aws-sdk/types": "3.775.0", "@smithy/node-config-provider": "^4.0.2", "@smithy/types": "^4.2.0", "tslib": "^2.6.2" }, "peerDependencies": { "aws-crt": ">=1.0.0" }, "optionalPeers": ["aws-crt"] }, "sha512-mG7Lz8ydfG4SF9e8WSXiPQ/Lsn3n8A5B5jtPROidafi06I3ckV2WxyMLdwG14m919NoS6IOfWHyRGSqWIwbVKA=="],

    "@babel/code-frame": ["@babel/code-frame@7.12.11", "", { "dependencies": { "@babel/highlight": "^7.10.4" } }, "sha512-Zt1yodBx1UcyiePMSkWnU4hPqhwq7hGi2nFL1LeA3EUl+q2LQx16MISgJ0+z7dnmgvP9QtIleuETGOiOH1RcIw=="],

    "@babel/helper-validator-identifier": ["@babel/helper-validator-identifier@7.25.9", "", {}, "sha512-Ed61U6XJc3CVRfkERJWDz4dJwKe7iLmmJsbOGu9wSloNSFttHV0I8g6UAgb7qnK5ly5bGLPd4oXZlxCdANBOWQ=="],

    "@babel/highlight": ["@babel/highlight@7.25.9", "", { "dependencies": { "@babel/helper-validator-identifier": "^7.25.9", "chalk": "^2.4.2", "js-tokens": "^4.0.0", "picocolors": "^1.0.0" } }, "sha512-llL88JShoCsth8fF8R4SJnIn+WLvR6ccFxu1H3FlMhDontdcmZWf2HgIZ7AIqV3Xcck1idlohrN4EUBQz6klbw=="],

    "@browserbasehq/sdk": ["@browserbasehq/sdk@2.5.0", "", { "dependencies": { "@types/node": "^18.11.18", "@types/node-fetch": "^2.6.4", "abort-controller": "^3.0.0", "agentkeepalive": "^4.2.1", "form-data-encoder": "1.7.2", "formdata-node": "^4.3.2", "node-fetch": "^2.6.7" } }, "sha512-bcnbYZvm5Ht1nrHUfWDK4crspiTy1ESJYMApsMiOTUnlKOan0ocRD6m7hZH34iSC2c2XWsoryR80cwsYgCBWzQ=="],

    "@browserbasehq/stagehand": ["@browserbasehq/stagehand@1.14.0", "", { "dependencies": { "@anthropic-ai/sdk": "^0.27.3", "@browserbasehq/sdk": "^2.0.0", "ws": "^8.18.0", "zod-to-json-schema": "^3.23.5" }, "peerDependencies": { "@playwright/test": "^1.42.1", "deepmerge": "^4.3.1", "dotenv": "^16.4.5", "openai": "^4.62.1", "zod": "^3.23.8" } }, "sha512-Hi/EzgMFWz+FKyepxHTrqfTPjpsuBS4zRy3e9sbMpBgLPv+9c0R+YZEvS7Bw4mTS66QtvvURRT6zgDGFotthVQ=="],

    "@cfworker/json-schema": ["@cfworker/json-schema@4.1.1", "", {}, "sha512-gAmrUZSGtKc3AiBL71iNWxDsyUC5uMaKKGdvzYsBoTW/xi42JQHl7eKV2OYzCUqvc+D2RCcf7EXY2iCyFIk6og=="],

    "@colors/colors": ["@colors/colors@1.6.0", "", {}, "sha512-Ir+AOibqzrIsL6ajt3Rz3LskB7OiMVHqltZmspbW/TJuTVuyOMirVqAkjfY6JISiLHgyNqicAC8AyHHGzNd/dA=="],

    "@cspotcode/source-map-support": ["@cspotcode/source-map-support@0.8.1", "", { "dependencies": { "@jridgewell/trace-mapping": "0.3.9" } }, "sha512-IchNf6dN4tHoMFIn/7OE8LWZ19Y6q/67Bmf6vnGREv8RSbBVb9LPJxEcnwrcwX6ixSvaiGoomAUvu4YSxXrVgw=="],

    "@dabh/diagnostics": ["@dabh/diagnostics@2.0.3", "", { "dependencies": { "colorspace": "1.1.x", "enabled": "2.0.x", "kuler": "^2.0.0" } }, "sha512-hrlQOIi7hAfzsMqlGSFyVucrx38O+j6wiGOf//H2ecvIEqYN4ADBSS2iLMh5UFyDunCNniUIPk/q3riFv45xRA=="],

    "@esbuild/aix-ppc64": ["@esbuild/aix-ppc64@0.25.3", "", { "os": "aix", "cpu": "ppc64" }, "sha512-W8bFfPA8DowP8l//sxjJLSLkD8iEjMc7cBVyP+u4cEv9sM7mdUCkgsj+t0n/BWPFtv7WWCN5Yzj0N6FJNUUqBQ=="],

    "@esbuild/android-arm": ["@esbuild/android-arm@0.25.3", "", { "os": "android", "cpu": "arm" }, "sha512-PuwVXbnP87Tcff5I9ngV0lmiSu40xw1At6i3GsU77U7cjDDB4s0X2cyFuBiDa1SBk9DnvWwnGvVaGBqoFWPb7A=="],

    "@esbuild/android-arm64": ["@esbuild/android-arm64@0.25.3", "", { "os": "android", "cpu": "arm64" }, "sha512-XelR6MzjlZuBM4f5z2IQHK6LkK34Cvv6Rj2EntER3lwCBFdg6h2lKbtRjpTTsdEjD/WSe1q8UyPBXP1x3i/wYQ=="],

    "@esbuild/android-x64": ["@esbuild/android-x64@0.25.3", "", { "os": "android", "cpu": "x64" }, "sha512-ogtTpYHT/g1GWS/zKM0cc/tIebFjm1F9Aw1boQ2Y0eUQ+J89d0jFY//s9ei9jVIlkYi8AfOjiixcLJSGNSOAdQ=="],

    "@esbuild/darwin-arm64": ["@esbuild/darwin-arm64@0.25.3", "", { "os": "darwin", "cpu": "arm64" }, "sha512-eESK5yfPNTqpAmDfFWNsOhmIOaQA59tAcF/EfYvo5/QWQCzXn5iUSOnqt3ra3UdzBv073ykTtmeLJZGt3HhA+w=="],

    "@esbuild/darwin-x64": ["@esbuild/darwin-x64@0.25.3", "", { "os": "darwin", "cpu": "x64" }, "sha512-Kd8glo7sIZtwOLcPbW0yLpKmBNWMANZhrC1r6K++uDR2zyzb6AeOYtI6udbtabmQpFaxJ8uduXMAo1gs5ozz8A=="],

    "@esbuild/freebsd-arm64": ["@esbuild/freebsd-arm64@0.25.3", "", { "os": "freebsd", "cpu": "arm64" }, "sha512-EJiyS70BYybOBpJth3M0KLOus0n+RRMKTYzhYhFeMwp7e/RaajXvP+BWlmEXNk6uk+KAu46j/kaQzr6au+JcIw=="],

    "@esbuild/freebsd-x64": ["@esbuild/freebsd-x64@0.25.3", "", { "os": "freebsd", "cpu": "x64" }, "sha512-Q+wSjaLpGxYf7zC0kL0nDlhsfuFkoN+EXrx2KSB33RhinWzejOd6AvgmP5JbkgXKmjhmpfgKZq24pneodYqE8Q=="],

    "@esbuild/linux-arm": ["@esbuild/linux-arm@0.25.3", "", { "os": "linux", "cpu": "arm" }, "sha512-dUOVmAUzuHy2ZOKIHIKHCm58HKzFqd+puLaS424h6I85GlSDRZIA5ycBixb3mFgM0Jdh+ZOSB6KptX30DD8YOQ=="],

    "@esbuild/linux-arm64": ["@esbuild/linux-arm64@0.25.3", "", { "os": "linux", "cpu": "arm64" }, "sha512-xCUgnNYhRD5bb1C1nqrDV1PfkwgbswTTBRbAd8aH5PhYzikdf/ddtsYyMXFfGSsb/6t6QaPSzxtbfAZr9uox4A=="],

    "@esbuild/linux-ia32": ["@esbuild/linux-ia32@0.25.3", "", { "os": "linux", "cpu": "ia32" }, "sha512-yplPOpczHOO4jTYKmuYuANI3WhvIPSVANGcNUeMlxH4twz/TeXuzEP41tGKNGWJjuMhotpGabeFYGAOU2ummBw=="],

    "@esbuild/linux-loong64": ["@esbuild/linux-loong64@0.25.3", "", { "os": "linux", "cpu": "none" }, "sha512-P4BLP5/fjyihmXCELRGrLd793q/lBtKMQl8ARGpDxgzgIKJDRJ/u4r1A/HgpBpKpKZelGct2PGI4T+axcedf6g=="],

    "@esbuild/linux-mips64el": ["@esbuild/linux-mips64el@0.25.3", "", { "os": "linux", "cpu": "none" }, "sha512-eRAOV2ODpu6P5divMEMa26RRqb2yUoYsuQQOuFUexUoQndm4MdpXXDBbUoKIc0iPa4aCO7gIhtnYomkn2x+bag=="],

    "@esbuild/linux-ppc64": ["@esbuild/linux-ppc64@0.25.3", "", { "os": "linux", "cpu": "ppc64" }, "sha512-ZC4jV2p7VbzTlnl8nZKLcBkfzIf4Yad1SJM4ZMKYnJqZFD4rTI+pBG65u8ev4jk3/MPwY9DvGn50wi3uhdaghg=="],

    "@esbuild/linux-riscv64": ["@esbuild/linux-riscv64@0.25.3", "", { "os": "linux", "cpu": "none" }, "sha512-LDDODcFzNtECTrUUbVCs6j9/bDVqy7DDRsuIXJg6so+mFksgwG7ZVnTruYi5V+z3eE5y+BJZw7VvUadkbfg7QA=="],

    "@esbuild/linux-s390x": ["@esbuild/linux-s390x@0.25.3", "", { "os": "linux", "cpu": "s390x" }, "sha512-s+w/NOY2k0yC2p9SLen+ymflgcpRkvwwa02fqmAwhBRI3SC12uiS10edHHXlVWwfAagYSY5UpmT/zISXPMW3tQ=="],

    "@esbuild/linux-x64": ["@esbuild/linux-x64@0.25.3", "", { "os": "linux", "cpu": "x64" }, "sha512-nQHDz4pXjSDC6UfOE1Fw9Q8d6GCAd9KdvMZpfVGWSJztYCarRgSDfOVBY5xwhQXseiyxapkiSJi/5/ja8mRFFA=="],

    "@esbuild/netbsd-arm64": ["@esbuild/netbsd-arm64@0.25.3", "", { "os": "none", "cpu": "arm64" }, "sha512-1QaLtOWq0mzK6tzzp0jRN3eccmN3hezey7mhLnzC6oNlJoUJz4nym5ZD7mDnS/LZQgkrhEbEiTn515lPeLpgWA=="],

    "@esbuild/netbsd-x64": ["@esbuild/netbsd-x64@0.25.3", "", { "os": "none", "cpu": "x64" }, "sha512-i5Hm68HXHdgv8wkrt+10Bc50zM0/eonPb/a/OFVfB6Qvpiirco5gBA5bz7S2SHuU+Y4LWn/zehzNX14Sp4r27g=="],

    "@esbuild/openbsd-arm64": ["@esbuild/openbsd-arm64@0.25.3", "", { "os": "openbsd", "cpu": "arm64" }, "sha512-zGAVApJEYTbOC6H/3QBr2mq3upG/LBEXr85/pTtKiv2IXcgKV0RT0QA/hSXZqSvLEpXeIxah7LczB4lkiYhTAQ=="],

    "@esbuild/openbsd-x64": ["@esbuild/openbsd-x64@0.25.3", "", { "os": "openbsd", "cpu": "x64" }, "sha512-fpqctI45NnCIDKBH5AXQBsD0NDPbEFczK98hk/aa6HJxbl+UtLkJV2+Bvy5hLSLk3LHmqt0NTkKNso1A9y1a4w=="],

    "@esbuild/sunos-x64": ["@esbuild/sunos-x64@0.25.3", "", { "os": "sunos", "cpu": "x64" }, "sha512-ROJhm7d8bk9dMCUZjkS8fgzsPAZEjtRJqCAmVgB0gMrvG7hfmPmz9k1rwO4jSiblFjYmNvbECL9uhaPzONMfgA=="],

    "@esbuild/win32-arm64": ["@esbuild/win32-arm64@0.25.3", "", { "os": "win32", "cpu": "arm64" }, "sha512-YWcow8peiHpNBiIXHwaswPnAXLsLVygFwCB3A7Bh5jRkIBFWHGmNQ48AlX4xDvQNoMZlPYzjVOQDYEzWCqufMQ=="],

    "@esbuild/win32-ia32": ["@esbuild/win32-ia32@0.25.3", "", { "os": "win32", "cpu": "ia32" }, "sha512-qspTZOIGoXVS4DpNqUYUs9UxVb04khS1Degaw/MnfMe7goQ3lTfQ13Vw4qY/Nj0979BGvMRpAYbs/BAxEvU8ew=="],

    "@esbuild/win32-x64": ["@esbuild/win32-x64@0.25.3", "", { "os": "win32", "cpu": "x64" }, "sha512-ICgUR+kPimx0vvRzf+N/7L7tVSQeE3BYY+NhHRHXS1kBuPO7z2+7ea2HbhDyZdTephgvNvKrlDDKUexuCVBVvg=="],

    "@eslint-community/eslint-utils": ["@eslint-community/eslint-utils@4.6.1", "", { "dependencies": { "eslint-visitor-keys": "^3.4.3" }, "peerDependencies": { "eslint": "^6.0.0 || ^7.0.0 || >=8.0.0" } }, "sha512-KTsJMmobmbrFLe3LDh0PC2FXpcSYJt/MLjlkh/9LEnmKYLSYmT/0EW9JWANjeoemiuZrmogti0tW5Ch+qNUYDw=="],

    "@eslint-community/regexpp": ["@eslint-community/regexpp@4.12.1", "", {}, "sha512-CCZCDJuduB9OUkFkY2IgppNZMi2lBQgD2qzwXkEia16cge2pijY/aXi96CJMquDMn3nJdlPV1A5KrJEXwfLNzQ=="],

    "@eslint/config-array": ["@eslint/config-array@0.20.0", "", { "dependencies": { "@eslint/object-schema": "^2.1.6", "debug": "^4.3.1", "minimatch": "^3.1.2" } }, "sha512-fxlS1kkIjx8+vy2SjuCB94q3htSNrufYTXubwiBFeaQHbH6Ipi43gFJq2zCMt6PHhImH3Xmr0NksKDvchWlpQQ=="],

    "@eslint/config-helpers": ["@eslint/config-helpers@0.2.1", "", {}, "sha512-RI17tsD2frtDu/3dmI7QRrD4bedNKPM08ziRYaC5AhkGrzIAJelm9kJU1TznK+apx6V+cqRz8tfpEeG3oIyjxw=="],

    "@eslint/core": ["@eslint/core@0.13.0", "", { "dependencies": { "@types/json-schema": "^7.0.15" } }, "sha512-yfkgDw1KR66rkT5A8ci4irzDysN7FRpq3ttJolR88OqQikAWqwA8j5VZyas+vjyBNFIJ7MfybJ9plMILI2UrCw=="],

    "@eslint/eslintrc": ["@eslint/eslintrc@3.3.1", "", { "dependencies": { "ajv": "^6.12.4", "debug": "^4.3.2", "espree": "^10.0.1", "globals": "^14.0.0", "ignore": "^5.2.0", "import-fresh": "^3.2.1", "js-yaml": "^4.1.0", "minimatch": "^3.1.2", "strip-json-comments": "^3.1.1" } }, "sha512-gtF186CXhIl1p4pJNGZw8Yc6RlshoePRvE0X91oPGb3vZ8pM3qOS9W9NGPat9LziaBV7XrJWGylNQXkGcnM3IQ=="],

    "@eslint/js": ["@eslint/js@9.25.1", "", {}, "sha512-dEIwmjntEx8u3Uvv+kr3PDeeArL8Hw07H9kyYxCjnM9pBjfEhk6uLXSchxxzgiwtRhhzVzqmUSDFBOi1TuZ7qg=="],

    "@eslint/object-schema": ["@eslint/object-schema@2.1.6", "", {}, "sha512-RBMg5FRL0I0gs51M/guSAj5/e14VQ4tpZnQNWwuDT66P14I43ItmPfIZRhO9fUVIPOAQXU47atlywZ/czoqFPA=="],

    "@eslint/plugin-kit": ["@eslint/plugin-kit@0.2.8", "", { "dependencies": { "@eslint/core": "^0.13.0", "levn": "^0.4.1" } }, "sha512-ZAoA40rNMPwSm+AeHpCq8STiNAwzWLJuP8Xv4CHIc9wv/PSuExjMrmjfYNj682vW0OOiZ1HKxzvjQr9XZIisQA=="],

    "@humanfs/core": ["@humanfs/core@0.19.1", "", {}, "sha512-5DyQ4+1JEUzejeK1JGICcideyfUbGixgS9jNgex5nqkW+cY7WZhxBigmieN5Qnw9ZosSNVC9KQKyb+GUaGyKUA=="],

    "@humanfs/node": ["@humanfs/node@0.16.6", "", { "dependencies": { "@humanfs/core": "^0.19.1", "@humanwhocodes/retry": "^0.3.0" } }, "sha512-YuI2ZHQL78Q5HbhDiBA1X4LmYdXCKCMQIfw0pw7piHJwyREFebJUvrQN4cMssyES6x+vfUbx1CIpaQUKYdQZOw=="],

    "@humanwhocodes/config-array": ["@humanwhocodes/config-array@0.5.0", "", { "dependencies": { "@humanwhocodes/object-schema": "^1.2.0", "debug": "^4.1.1", "minimatch": "^3.0.4" } }, "sha512-FagtKFz74XrTl7y6HCzQpwDfXP0yhxe9lHLD1UZxjvZIcbyRz8zTFF/yYNfSfzU414eDwZ1SrO0Qvtyf+wFMQg=="],

    "@humanwhocodes/module-importer": ["@humanwhocodes/module-importer@1.0.1", "", {}, "sha512-bxveV4V8v5Yb4ncFTT3rPSgZBOpCkjfK0y4oVVVJwIuDVBRMDXrPyXRL988i5ap9m9bnyEEjWfm5WkBmtffLfA=="],

    "@humanwhocodes/object-schema": ["@humanwhocodes/object-schema@1.2.1", "", {}, "sha512-ZnQMnLV4e7hDlUvw8H+U8ASL02SS2Gn6+9Ac3wGGLIe7+je2AeAOxPY+izIPJDfFDb7eDjev0Us8MO1iFRN8hA=="],

    "@humanwhocodes/retry": ["@humanwhocodes/retry@0.4.2", "", {}, "sha512-xeO57FpIu4p1Ri3Jq/EXq4ClRm86dVF2z/+kvFnyqVYRavTZmaFaUBbWCOuuTh0o/g7DSsk6kc2vrS4Vl5oPOQ=="],

    "@ibm-cloud/watsonx-ai": ["@ibm-cloud/watsonx-ai@1.6.4", "", { "dependencies": { "@langchain/textsplitters": "^0.1.0", "@types/node": "^18.0.0", "extend": "3.0.2", "ibm-cloud-sdk-core": "^5.3.2" } }, "sha512-u0fmXagywjLAd3apZTV6kRQAHjWl3bNKv5422mQJsM/MZB5YPjx28tjEbpoORh15RuWjYyO/wHZACRWBBkNhbQ=="],

    "@jridgewell/resolve-uri": ["@jridgewell/resolve-uri@3.1.2", "", {}, "sha512-bRISgCIjP20/tbWSPWMEi54QVPRZExkuD9lJL+UIxUKtwVJA8wW1Trb1jMs1RFXo1CBTNZ/5hpC9QvmKWdopKw=="],

    "@jridgewell/sourcemap-codec": ["@jridgewell/sourcemap-codec@1.5.0", "", {}, "sha512-gv3ZRaISU3fjPAgNsriBRqGWQL6quFx04YMPW/zD8XMLsU32mhCCbfbO6KZFLjvYpCZ8zyDEgqsgf+PwPaM7GQ=="],

    "@jridgewell/trace-mapping": ["@jridgewell/trace-mapping@0.3.9", "", { "dependencies": { "@jridgewell/resolve-uri": "^3.0.3", "@jridgewell/sourcemap-codec": "^1.4.10" } }, "sha512-3Belt6tdc8bPgAtbcmdtNJlirVoTmEb5e2gC94PnkwEW9jI6CAHUeoG85tjWP5WquqfavoMtMwiG4P926ZKKuQ=="],

    "@langchain/anthropic": ["@langchain/anthropic@0.3.18", "", { "dependencies": { "@anthropic-ai/sdk": "^0.37.0", "fast-xml-parser": "^4.4.1", "zod": "^3.22.4", "zod-to-json-schema": "^3.22.4" }, "peerDependencies": { "@langchain/core": ">=0.2.21 <0.4.0" } }, "sha512-+2Pk9AFV4aBUOAqPT0VOaH6YbcVZ/xGoI6/dCW+W4svqcWwW7NExkAHdUAO9q+h2sUBbHs4j9bzLXlRQLvJ03A=="],

    "@langchain/community": ["@langchain/community@0.3.41", "", { "dependencies": { "@langchain/openai": ">=0.2.0 <0.6.0", "binary-extensions": "^2.2.0", "expr-eval": "^2.0.2", "flat": "^5.0.2", "js-yaml": "^4.1.0", "langchain": ">=0.2.3 <0.3.0 || >=0.3.4 <0.4.0", "langsmith": "^0.3.16", "uuid": "^10.0.0", "zod": "^3.22.3", "zod-to-json-schema": "^3.22.5" }, "peerDependencies": { "@arcjet/redact": "^v1.0.0-alpha.23", "@aws-crypto/sha256-js": "^5.0.0", "@aws-sdk/client-bedrock-agent-runtime": "^3.749.0", "@aws-sdk/client-bedrock-runtime": "^3.749.0", "@aws-sdk/client-dynamodb": "^3.749.0", "@aws-sdk/client-kendra": "^3.749.0", "@aws-sdk/client-lambda": "^3.749.0", "@aws-sdk/client-s3": "^3.749.0", "@aws-sdk/client-sagemaker-runtime": "^3.749.0", "@aws-sdk/client-sfn": "^3.749.0", "@aws-sdk/credential-provider-node": "^3.388.0", "@azure/search-documents": "^12.0.0", "@azure/storage-blob": "^12.15.0", "@browserbasehq/sdk": "*", "@browserbasehq/stagehand": "^1.0.0", "@clickhouse/client": "^0.2.5", "@cloudflare/ai": "*", "@datastax/astra-db-ts": "^1.0.0", "@elastic/elasticsearch": "^8.4.0", "@getmetal/metal-sdk": "*", "@getzep/zep-cloud": "^1.0.6", "@getzep/zep-js": "^0.9.0", "@gomomento/sdk": "^1.51.1", "@gomomento/sdk-core": "^1.51.1", "@google-ai/generativelanguage": "*", "@google-cloud/storage": "^6.10.1 || ^7.7.0", "@gradientai/nodejs-sdk": "^1.2.0", "@huggingface/inference": "^2.6.4", "@huggingface/transformers": "^3.2.3", "@ibm-cloud/watsonx-ai": "*", "@lancedb/lancedb": "^0.12.0", "@langchain/core": ">=0.2.21 <0.4.0", "@layerup/layerup-security": "^1.5.12", "@libsql/client": "^0.14.0", "@mendable/firecrawl-js": "^1.4.3", "@mlc-ai/web-llm": "*", "@mozilla/readability": "*", "@neondatabase/serverless": "*", "@notionhq/client": "^2.2.10", "@opensearch-project/opensearch": "*", "@pinecone-database/pinecone": "*", "@planetscale/database": "^1.8.0", "@premai/prem-sdk": "^0.3.25", "@qdrant/js-client-rest": "^1.8.2", "@raycast/api": "^1.55.2", "@rockset/client": "^0.9.1", "@smithy/eventstream-codec": "^2.0.5", "@smithy/protocol-http": "^3.0.6", "@smithy/signature-v4": "^2.0.10", "@smithy/util-utf8": "^2.0.0", "@spider-cloud/spider-client": "^0.0.21", "@supabase/supabase-js": "^2.45.0", "@tensorflow-models/universal-sentence-encoder": "*", "@tensorflow/tfjs-converter": "*", "@tensorflow/tfjs-core": "*", "@upstash/ratelimit": "^1.1.3 || ^2.0.3", "@upstash/redis": "^1.20.6", "@upstash/vector": "^1.1.1", "@vercel/kv": "*", "@vercel/postgres": "*", "@writerai/writer-sdk": "^0.40.2", "@xata.io/client": "^0.28.0", "@zilliz/milvus2-sdk-node": ">=2.3.5", "apify-client": "^2.7.1", "assemblyai": "^4.6.0", "azion": "^1.11.1", "better-sqlite3": ">=9.4.0 <12.0.0", "cassandra-driver": "^4.7.2", "cborg": "^4.1.1", "cheerio": "^1.0.0-rc.12", "chromadb": "*", "closevector-common": "0.1.3", "closevector-node": "0.1.6", "closevector-web": "0.1.6", "cohere-ai": "*", "convex": "^1.3.1", "crypto-js": "^4.2.0", "d3-dsv": "^2.0.0", "discord.js": "^14.14.1", "dria": "^0.0.3", "duck-duck-scrape": "^2.2.5", "epub2": "^3.0.1", "fast-xml-parser": "*", "firebase-admin": "^11.9.0 || ^12.0.0", "google-auth-library": "*", "googleapis": "*", "hnswlib-node": "^3.0.0", "html-to-text": "^9.0.5", "ibm-cloud-sdk-core": "*", "ignore": "^5.2.0", "interface-datastore": "^8.2.11", "ioredis": "^5.3.2", "it-all": "^3.0.4", "jsdom": "*", "jsonwebtoken": "^9.0.2", "llmonitor": "^0.5.9", "lodash": "^4.17.21", "lunary": "^0.7.10", "mammoth": "^1.6.0", "mariadb": "^3.4.0", "mem0ai": "^2.1.8", "mongodb": ">=5.2.0", "mysql2": "^3.9.8", "neo4j-driver": "*", "notion-to-md": "^3.1.0", "officeparser": "^4.0.4", "openai": "*", "pdf-parse": "1.1.1", "pg": "^8.11.0", "pg-copy-streams": "^6.0.5", "pickleparser": "^0.2.1", "playwright": "^1.32.1", "portkey-ai": "^0.1.11", "puppeteer": "*", "pyodide": ">=0.24.1 <0.27.0", "redis": "*", "replicate": "*", "sonix-speech-recognition": "^2.1.1", "srt-parser-2": "^1.2.3", "typeorm": "^0.3.20", "typesense": "^1.5.3", "usearch": "^1.1.1", "voy-search": "0.6.2", "weaviate-ts-client": "*", "web-auth-library": "^1.0.3", "word-extractor": "*", "ws": "^8.14.2", "youtubei.js": "*" }, "optionalPeers": ["@arcjet/redact", "@aws-crypto/sha256-js", "@aws-sdk/client-bedrock-agent-runtime", "@aws-sdk/client-bedrock-runtime", "@aws-sdk/client-dynamodb", "@aws-sdk/client-kendra", "@aws-sdk/client-lambda", "@aws-sdk/client-s3", "@aws-sdk/client-sagemaker-runtime", "@aws-sdk/client-sfn", "@aws-sdk/credential-provider-node", "@azure/search-documents", "@azure/storage-blob", "@browserbasehq/sdk", "@clickhouse/client", "@cloudflare/ai", "@datastax/astra-db-ts", "@elastic/elasticsearch", "@getmetal/metal-sdk", "@getzep/zep-cloud", "@getzep/zep-js", "@gomomento/sdk", "@gomomento/sdk-core", "@google-ai/generativelanguage", "@google-cloud/storage", "@gradientai/nodejs-sdk", "@huggingface/inference", "@huggingface/transformers", "@lancedb/lancedb", "@layerup/layerup-security", "@libsql/client", "@mendable/firecrawl-js", "@mlc-ai/web-llm", "@mozilla/readability", "@neondatabase/serverless", "@notionhq/client", "@opensearch-project/opensearch", "@pinecone-database/pinecone", "@planetscale/database", "@premai/prem-sdk", "@qdrant/js-client-rest", "@raycast/api", "@rockset/client", "@smithy/eventstream-codec", "@smithy/protocol-http", "@smithy/signature-v4", "@smithy/util-utf8", "@spider-cloud/spider-client", "@supabase/supabase-js", "@tensorflow-models/universal-sentence-encoder", "@tensorflow/tfjs-converter", "@tensorflow/tfjs-core", "@upstash/ratelimit", "@upstash/redis", "@upstash/vector", "@vercel/kv", "@vercel/postgres", "@writerai/writer-sdk", "@xata.io/client", "@zilliz/milvus2-sdk-node", "apify-client", "assemblyai", "azion", "better-sqlite3", "cassandra-driver", "cborg", "cheerio", "chromadb", "closevector-common", "closevector-node", "closevector-web", "cohere-ai", "convex", "crypto-js", "d3-dsv", "discord.js", "dria", "duck-duck-scrape", "epub2", "fast-xml-parser", "firebase-admin", "google-auth-library", "googleapis", "hnswlib-node", "html-to-text", "ignore", "interface-datastore", "ioredis", "it-all", "jsdom", "jsonwebtoken", "llmonitor", "lodash", "lunary", "mammoth", "mariadb", "mem0ai", "mongodb", "mysql2", "neo4j-driver", "notion-to-md", "officeparser", "pdf-parse", "pg", "pg-copy-streams", "pickleparser", "playwright", "portkey-ai", "puppeteer", "pyodide", "redis", "replicate", "sonix-speech-recognition", "srt-parser-2", "typeorm", "typesense", "usearch", "voy-search", "weaviate-ts-client", "web-auth-library", "word-extractor", "ws", "youtubei.js"] }, "sha512-i/DQ4bkKW+0W+zFy8ZrH7gRiag3KZuZU15pFXYom7wdZ8zcHJZZh2wi43hiBEWt8asx8Osyx4EhYO5SNp9ewkg=="],

    "@langchain/core": ["@langchain/core@0.3.47", "", { "dependencies": { "@cfworker/json-schema": "^4.0.2", "ansi-styles": "^5.0.0", "camelcase": "6", "decamelize": "1.2.0", "js-tiktoken": "^1.0.12", "langsmith": "^0.3.16", "mustache": "^4.2.0", "p-queue": "^6.6.2", "p-retry": "4", "uuid": "^10.0.0", "zod": "^3.22.4", "zod-to-json-schema": "^3.22.3" } }, "sha512-G1xk3HnimnbCkrxbhRmdk0swx0fYEuTgBoZsYCpHontLB0NfefomK7YUzC/nSAruGehlpVrl6Ik3guvfYG5OYA=="],

    "@langchain/google-common": ["@langchain/google-common@0.1.8", "", { "dependencies": { "uuid": "^10.0.0", "zod-to-json-schema": "^3.22.4" }, "peerDependencies": { "@langchain/core": ">=0.2.21 <0.4.0" } }, "sha512-8auqWw2PMPhcHQHS+nMN3tVZrUPgSLckUaFeOHDOeSBiDvBd4KCybPwyl2oCwMDGvmyIxvOOckkMdeGaJ92vpQ=="],

    "@langchain/google-gauth": ["@langchain/google-gauth@0.1.8", "", { "dependencies": { "@langchain/google-common": "~0.1.8", "google-auth-library": "^8.9.0" }, "peerDependencies": { "@langchain/core": ">=0.2.21 <0.4.0" } }, "sha512-2QK7d5SQMrnSv7X4j05BGfO74hiA8FJuNwSsQKZvzlGoVnNXil3x2aqD5V+zsYOPpxhkDCpNlmh2Pue2Wzy1rQ=="],

    "@langchain/google-vertexai": ["@langchain/google-vertexai@0.1.8", "", { "dependencies": { "@langchain/google-gauth": "~0.1.8" }, "peerDependencies": { "@langchain/core": ">=0.2.21 <0.4.0" } }, "sha512-n06ohihopz38agOm7BTASHMmFLz+XAZlzEvqtPC4Qa1fhYhzETQg2gCzEapIJ1yVk5MhrWqwKnVOQ+tIsFE88Q=="],

    "@langchain/openai": ["@langchain/openai@0.5.6", "", { "dependencies": { "js-tiktoken": "^1.0.12", "openai": "^4.93.0", "zod": "^3.22.4", "zod-to-json-schema": "^3.22.3" }, "peerDependencies": { "@langchain/core": ">=0.3.39 <0.4.0" } }, "sha512-zN0iyJthPNmcefIBVybZwcTBgcqu/ElJFov42ZntxEncK4heOMAE9lkq9LQ5CaPU/SgrduibrM1oL57+tLUtaA=="],

    "@langchain/textsplitters": ["@langchain/textsplitters@0.1.0", "", { "dependencies": { "js-tiktoken": "^1.0.12" }, "peerDependencies": { "@langchain/core": ">=0.2.21 <0.4.0" } }, "sha512-djI4uw9rlkAb5iMhtLED+xJebDdAG935AdP4eRTB02R7OB/act55Bj9wsskhZsvuyQRpO4O1wQOp85s6T6GWmw=="],

    "@mongodb-js/saslprep": ["@mongodb-js/saslprep@1.2.2", "", { "dependencies": { "sparse-bitfield": "^3.0.3" } }, "sha512-EB0O3SCSNRUFk66iRCpI+cXzIjdswfCs7F6nOC3RAGJ7xr5YhaicvsRwJ9eyzYvYRlCSDUO/c7g4yNulxKC1WA=="],

    "@nodelib/fs.scandir": ["@nodelib/fs.scandir@2.1.5", "", { "dependencies": { "@nodelib/fs.stat": "2.0.5", "run-parallel": "^1.1.9" } }, "sha512-vq24Bq3ym5HEQm2NKCr3yXDwjc7vTsEThRDnkp2DK9p1uqLR+DHurm/NOTo0KG7HYHU7eppKZj3MyqYuMBf62g=="],

    "@nodelib/fs.stat": ["@nodelib/fs.stat@2.0.5", "", {}, "sha512-RkhPPp2zrqDAQA/2jNhnztcPAlv64XdhIp7a7454A5ovI7Bukxgt7MX7udwAu3zg1DcpPU0rz3VV1SeaqvY4+A=="],

    "@nodelib/fs.walk": ["@nodelib/fs.walk@1.2.8", "", { "dependencies": { "@nodelib/fs.scandir": "2.1.5", "fastq": "^1.6.0" } }, "sha512-oGB+UxlgWcgQkgwo8GcEGwemoTFt3FIO9ababBmaGwXIoBKZ+GTy0pP185beGg7Llih/NSHSV2XAs1lnznocSg=="],

    "@opentelemetry/api": ["@opentelemetry/api@1.9.0", "", {}, "sha512-3giAOQvZiH5F9bMlMiv8+GSPMeqg0dbaeo58/0SlA9sxSqZhnUtxzX9/2FzyhS9sWQf5S0GJE0AKBrFqjpeYcg=="],

    "@opentelemetry/api-logs": ["@opentelemetry/api-logs@0.57.2", "", { "dependencies": { "@opentelemetry/api": "^1.3.0" } }, "sha512-uIX52NnTM0iBh84MShlpouI7UKqkZ7MrUszTmaypHBu4r7NofznSnQRfJ+uUeDtQDj6w8eFGg5KBLDAwAPz1+A=="],

    "@opentelemetry/context-async-hooks": ["@opentelemetry/context-async-hooks@1.30.1", "", { "peerDependencies": { "@opentelemetry/api": ">=1.0.0 <1.10.0" } }, "sha512-s5vvxXPVdjqS3kTLKMeBMvop9hbWkwzBpu+mUO2M7sZtlkyDJGwFe33wRKnbaYDo8ExRVBIIdwIGrqpxHuKttA=="],

    "@opentelemetry/core": ["@opentelemetry/core@1.30.1", "", { "dependencies": { "@opentelemetry/semantic-conventions": "1.28.0" }, "peerDependencies": { "@opentelemetry/api": ">=1.0.0 <1.10.0" } }, "sha512-OOCM2C/QIURhJMuKaekP3TRBxBKxG/TWWA0TL2J6nXUtDnuCtccy49LUJF8xPFXMX+0LMcxFpCo8M9cGY1W6rQ=="],

    "@opentelemetry/instrumentation": ["@opentelemetry/instrumentation@0.57.2", "", { "dependencies": { "@opentelemetry/api-logs": "0.57.2", "@types/shimmer": "^1.2.0", "import-in-the-middle": "^1.8.1", "require-in-the-middle": "^7.1.1", "semver": "^7.5.2", "shimmer": "^1.2.1" }, "peerDependencies": { "@opentelemetry/api": "^1.3.0" } }, "sha512-BdBGhQBh8IjZ2oIIX6F2/Q3LKm/FDDKi6ccYKcBTeilh6SNdNKveDOLk73BkSJjQLJk6qe4Yh+hHw1UPhCDdrg=="],

    "@opentelemetry/instrumentation-amqplib": ["@opentelemetry/instrumentation-amqplib@0.46.1", "", { "dependencies": { "@opentelemetry/core": "^1.8.0", "@opentelemetry/instrumentation": "^0.57.1", "@opentelemetry/semantic-conventions": "^1.27.0" }, "peerDependencies": { "@opentelemetry/api": "^1.3.0" } }, "sha512-AyXVnlCf/xV3K/rNumzKxZqsULyITJH6OVLiW6730JPRqWA7Zc9bvYoVNpN6iOpTU8CasH34SU/ksVJmObFibQ=="],

    "@opentelemetry/instrumentation-connect": ["@opentelemetry/instrumentation-connect@0.43.1", "", { "dependencies": { "@opentelemetry/core": "^1.8.0", "@opentelemetry/instrumentation": "^0.57.1", "@opentelemetry/semantic-conventions": "^1.27.0", "@types/connect": "3.4.38" }, "peerDependencies": { "@opentelemetry/api": "^1.3.0" } }, "sha512-ht7YGWQuV5BopMcw5Q2hXn3I8eG8TH0J/kc/GMcW4CuNTgiP6wCu44BOnucJWL3CmFWaRHI//vWyAhaC8BwePw=="],

    "@opentelemetry/instrumentation-dataloader": ["@opentelemetry/instrumentation-dataloader@0.16.1", "", { "dependencies": { "@opentelemetry/instrumentation": "^0.57.1" }, "peerDependencies": { "@opentelemetry/api": "^1.3.0" } }, "sha512-K/qU4CjnzOpNkkKO4DfCLSQshejRNAJtd4esgigo/50nxCB6XCyi1dhAblUHM9jG5dRm8eu0FB+t87nIo99LYQ=="],

    "@opentelemetry/instrumentation-express": ["@opentelemetry/instrumentation-express@0.47.1", "", { "dependencies": { "@opentelemetry/core": "^1.8.0", "@opentelemetry/instrumentation": "^0.57.1", "@opentelemetry/semantic-conventions": "^1.27.0" }, "peerDependencies": { "@opentelemetry/api": "^1.3.0" } }, "sha512-QNXPTWteDclR2B4pDFpz0TNghgB33UMjUt14B+BZPmtH1MwUFAfLHBaP5If0Z5NZC+jaH8oF2glgYjrmhZWmSw=="],

    "@opentelemetry/instrumentation-fastify": ["@opentelemetry/instrumentation-fastify@0.44.2", "", { "dependencies": { "@opentelemetry/core": "^1.8.0", "@opentelemetry/instrumentation": "^0.57.1", "@opentelemetry/semantic-conventions": "^1.27.0" }, "peerDependencies": { "@opentelemetry/api": "^1.3.0" } }, "sha512-arSp97Y4D2NWogoXRb8CzFK3W2ooVdvqRRtQDljFt9uC3zI6OuShgey6CVFC0JxT1iGjkAr1r4PDz23mWrFULQ=="],

    "@opentelemetry/instrumentation-fs": ["@opentelemetry/instrumentation-fs@0.19.1", "", { "dependencies": { "@opentelemetry/core": "^1.8.0", "@opentelemetry/instrumentation": "^0.57.1" }, "peerDependencies": { "@opentelemetry/api": "^1.3.0" } }, "sha512-6g0FhB3B9UobAR60BGTcXg4IHZ6aaYJzp0Ki5FhnxyAPt8Ns+9SSvgcrnsN2eGmk3RWG5vYycUGOEApycQL24A=="],

    "@opentelemetry/instrumentation-generic-pool": ["@opentelemetry/instrumentation-generic-pool@0.43.1", "", { "dependencies": { "@opentelemetry/instrumentation": "^0.57.1" }, "peerDependencies": { "@opentelemetry/api": "^1.3.0" } }, "sha512-M6qGYsp1cURtvVLGDrPPZemMFEbuMmCXgQYTReC/IbimV5sGrLBjB+/hANUpRZjX67nGLdKSVLZuQQAiNz+sww=="],

    "@opentelemetry/instrumentation-graphql": ["@opentelemetry/instrumentation-graphql@0.47.1", "", { "dependencies": { "@opentelemetry/instrumentation": "^0.57.1" }, "peerDependencies": { "@opentelemetry/api": "^1.3.0" } }, "sha512-EGQRWMGqwiuVma8ZLAZnExQ7sBvbOx0N/AE/nlafISPs8S+QtXX+Viy6dcQwVWwYHQPAcuY3bFt3xgoAwb4ZNQ=="],

    "@opentelemetry/instrumentation-hapi": ["@opentelemetry/instrumentation-hapi@0.45.2", "", { "dependencies": { "@opentelemetry/core": "^1.8.0", "@opentelemetry/instrumentation": "^0.57.1", "@opentelemetry/semantic-conventions": "^1.27.0" }, "peerDependencies": { "@opentelemetry/api": "^1.3.0" } }, "sha512-7Ehow/7Wp3aoyCrZwQpU7a2CnoMq0XhIcioFuKjBb0PLYfBfmTsFTUyatlHu0fRxhwcRsSQRTvEhmZu8CppBpQ=="],

    "@opentelemetry/instrumentation-http": ["@opentelemetry/instrumentation-http@0.57.2", "", { "dependencies": { "@opentelemetry/core": "1.30.1", "@opentelemetry/instrumentation": "0.57.2", "@opentelemetry/semantic-conventions": "1.28.0", "forwarded-parse": "2.1.2", "semver": "^7.5.2" }, "peerDependencies": { "@opentelemetry/api": "^1.3.0" } }, "sha512-1Uz5iJ9ZAlFOiPuwYg29Bf7bJJc/GeoeJIFKJYQf67nTVKFe8RHbEtxgkOmK4UGZNHKXcpW4P8cWBYzBn1USpg=="],

    "@opentelemetry/instrumentation-ioredis": ["@opentelemetry/instrumentation-ioredis@0.47.1", "", { "dependencies": { "@opentelemetry/instrumentation": "^0.57.1", "@opentelemetry/redis-common": "^0.36.2", "@opentelemetry/semantic-conventions": "^1.27.0" }, "peerDependencies": { "@opentelemetry/api": "^1.3.0" } }, "sha512-OtFGSN+kgk/aoKgdkKQnBsQFDiG8WdCxu+UrHr0bXScdAmtSzLSraLo7wFIb25RVHfRWvzI5kZomqJYEg/l1iA=="],

    "@opentelemetry/instrumentation-kafkajs": ["@opentelemetry/instrumentation-kafkajs@0.7.1", "", { "dependencies": { "@opentelemetry/instrumentation": "^0.57.1", "@opentelemetry/semantic-conventions": "^1.27.0" }, "peerDependencies": { "@opentelemetry/api": "^1.3.0" } }, "sha512-OtjaKs8H7oysfErajdYr1yuWSjMAectT7Dwr+axIoZqT9lmEOkD/H/3rgAs8h/NIuEi2imSXD+vL4MZtOuJfqQ=="],

    "@opentelemetry/instrumentation-knex": ["@opentelemetry/instrumentation-knex@0.44.1", "", { "dependencies": { "@opentelemetry/instrumentation": "^0.57.1", "@opentelemetry/semantic-conventions": "^1.27.0" }, "peerDependencies": { "@opentelemetry/api": "^1.3.0" } }, "sha512-U4dQxkNhvPexffjEmGwCq68FuftFK15JgUF05y/HlK3M6W/G2iEaACIfXdSnwVNe9Qh0sPfw8LbOPxrWzGWGMQ=="],

    "@opentelemetry/instrumentation-koa": ["@opentelemetry/instrumentation-koa@0.47.1", "", { "dependencies": { "@opentelemetry/core": "^1.8.0", "@opentelemetry/instrumentation": "^0.57.1", "@opentelemetry/semantic-conventions": "^1.27.0" }, "peerDependencies": { "@opentelemetry/api": "^1.3.0" } }, "sha512-l/c+Z9F86cOiPJUllUCt09v+kICKvT+Vg1vOAJHtHPsJIzurGayucfCMq2acd/A/yxeNWunl9d9eqZ0G+XiI6A=="],

    "@opentelemetry/instrumentation-lru-memoizer": ["@opentelemetry/instrumentation-lru-memoizer@0.44.1", "", { "dependencies": { "@opentelemetry/instrumentation": "^0.57.1" }, "peerDependencies": { "@opentelemetry/api": "^1.3.0" } }, "sha512-5MPkYCvG2yw7WONEjYj5lr5JFehTobW7wX+ZUFy81oF2lr9IPfZk9qO+FTaM0bGEiymwfLwKe6jE15nHn1nmHg=="],

    "@opentelemetry/instrumentation-mongodb": ["@opentelemetry/instrumentation-mongodb@0.52.0", "", { "dependencies": { "@opentelemetry/instrumentation": "^0.57.1", "@opentelemetry/semantic-conventions": "^1.27.0" }, "peerDependencies": { "@opentelemetry/api": "^1.3.0" } }, "sha512-1xmAqOtRUQGR7QfJFfGV/M2kC7wmI2WgZdpru8hJl3S0r4hW0n3OQpEHlSGXJAaNFyvT+ilnwkT+g5L4ljHR6g=="],

    "@opentelemetry/instrumentation-mongoose": ["@opentelemetry/instrumentation-mongoose@0.46.1", "", { "dependencies": { "@opentelemetry/core": "^1.8.0", "@opentelemetry/instrumentation": "^0.57.1", "@opentelemetry/semantic-conventions": "^1.27.0" }, "peerDependencies": { "@opentelemetry/api": "^1.3.0" } }, "sha512-3kINtW1LUTPkiXFRSSBmva1SXzS/72we/jL22N+BnF3DFcoewkdkHPYOIdAAk9gSicJ4d5Ojtt1/HeibEc5OQg=="],

    "@opentelemetry/instrumentation-mysql": ["@opentelemetry/instrumentation-mysql@0.45.1", "", { "dependencies": { "@opentelemetry/instrumentation": "^0.57.1", "@opentelemetry/semantic-conventions": "^1.27.0", "@types/mysql": "2.15.26" }, "peerDependencies": { "@opentelemetry/api": "^1.3.0" } }, "sha512-TKp4hQ8iKQsY7vnp/j0yJJ4ZsP109Ht6l4RHTj0lNEG1TfgTrIH5vJMbgmoYXWzNHAqBH2e7fncN12p3BP8LFg=="],

    "@opentelemetry/instrumentation-mysql2": ["@opentelemetry/instrumentation-mysql2@0.45.2", "", { "dependencies": { "@opentelemetry/instrumentation": "^0.57.1", "@opentelemetry/semantic-conventions": "^1.27.0", "@opentelemetry/sql-common": "^0.40.1" }, "peerDependencies": { "@opentelemetry/api": "^1.3.0" } }, "sha512-h6Ad60FjCYdJZ5DTz1Lk2VmQsShiViKe0G7sYikb0GHI0NVvApp2XQNRHNjEMz87roFttGPLHOYVPlfy+yVIhQ=="],

    "@opentelemetry/instrumentation-pg": ["@opentelemetry/instrumentation-pg@0.51.1", "", { "dependencies": { "@opentelemetry/core": "^1.26.0", "@opentelemetry/instrumentation": "^0.57.1", "@opentelemetry/semantic-conventions": "^1.27.0", "@opentelemetry/sql-common": "^0.40.1", "@types/pg": "8.6.1", "@types/pg-pool": "2.0.6" }, "peerDependencies": { "@opentelemetry/api": "^1.3.0" } }, "sha512-QxgjSrxyWZc7Vk+qGSfsejPVFL1AgAJdSBMYZdDUbwg730D09ub3PXScB9d04vIqPriZ+0dqzjmQx0yWKiCi2Q=="],

    "@opentelemetry/instrumentation-redis-4": ["@opentelemetry/instrumentation-redis-4@0.46.1", "", { "dependencies": { "@opentelemetry/instrumentation": "^0.57.1", "@opentelemetry/redis-common": "^0.36.2", "@opentelemetry/semantic-conventions": "^1.27.0" }, "peerDependencies": { "@opentelemetry/api": "^1.3.0" } }, "sha512-UMqleEoabYMsWoTkqyt9WAzXwZ4BlFZHO40wr3d5ZvtjKCHlD4YXLm+6OLCeIi/HkX7EXvQaz8gtAwkwwSEvcQ=="],

    "@opentelemetry/instrumentation-tedious": ["@opentelemetry/instrumentation-tedious@0.18.1", "", { "dependencies": { "@opentelemetry/instrumentation": "^0.57.1", "@opentelemetry/semantic-conventions": "^1.27.0", "@types/tedious": "^4.0.14" }, "peerDependencies": { "@opentelemetry/api": "^1.3.0" } }, "sha512-5Cuy/nj0HBaH+ZJ4leuD7RjgvA844aY2WW+B5uLcWtxGjRZl3MNLuxnNg5DYWZNPO+NafSSnra0q49KWAHsKBg=="],

    "@opentelemetry/instrumentation-undici": ["@opentelemetry/instrumentation-undici@0.10.1", "", { "dependencies": { "@opentelemetry/core": "^1.8.0", "@opentelemetry/instrumentation": "^0.57.1" }, "peerDependencies": { "@opentelemetry/api": "^1.7.0" } }, "sha512-rkOGikPEyRpMCmNu9AQuV5dtRlDmJp2dK5sw8roVshAGoB6hH/3QjDtRhdwd75SsJwgynWUNRUYe0wAkTo16tQ=="],

    "@opentelemetry/redis-common": ["@opentelemetry/redis-common@0.36.2", "", {}, "sha512-faYX1N0gpLhej/6nyp6bgRjzAKXn5GOEMYY7YhciSfCoITAktLUtQ36d24QEWNA1/WA1y6qQunCe0OhHRkVl9g=="],

    "@opentelemetry/resources": ["@opentelemetry/resources@1.30.1", "", { "dependencies": { "@opentelemetry/core": "1.30.1", "@opentelemetry/semantic-conventions": "1.28.0" }, "peerDependencies": { "@opentelemetry/api": ">=1.0.0 <1.10.0" } }, "sha512-5UxZqiAgLYGFjS4s9qm5mBVo433u+dSPUFWVWXmLAD4wB65oMCoXaJP1KJa9DIYYMeHu3z4BZcStG3LC593cWA=="],

    "@opentelemetry/sdk-trace-base": ["@opentelemetry/sdk-trace-base@1.30.1", "", { "dependencies": { "@opentelemetry/core": "1.30.1", "@opentelemetry/resources": "1.30.1", "@opentelemetry/semantic-conventions": "1.28.0" }, "peerDependencies": { "@opentelemetry/api": ">=1.0.0 <1.10.0" } }, "sha512-jVPgBbH1gCy2Lb7X0AVQ8XAfgg0pJ4nvl8/IiQA6nxOsPvS+0zMJaFSs2ltXe0J6C8dqjcnpyqINDJmU30+uOg=="],

    "@opentelemetry/semantic-conventions": ["@opentelemetry/semantic-conventions@1.32.0", "", {}, "sha512-s0OpmpQFSfMrmedAn9Lhg4KWJELHCU6uU9dtIJ28N8UGhf9Y55im5X8fEzwhwDwiSqN+ZPSNrDJF7ivf/AuRPQ=="],

    "@opentelemetry/sql-common": ["@opentelemetry/sql-common@0.40.1", "", { "dependencies": { "@opentelemetry/core": "^1.1.0" }, "peerDependencies": { "@opentelemetry/api": "^1.1.0" } }, "sha512-nSDlnHSqzC3pXn/wZEZVLuAuJ1MYMXPBwtv2qAbCa3847SaHItdE7SzUq/Jtb0KZmh1zfAbNi3AAMjztTT4Ugg=="],

    "@playwright/test": ["@playwright/test@1.52.0", "", { "dependencies": { "playwright": "1.52.0" }, "bin": { "playwright": "cli.js" } }, "sha512-uh6W7sb55hl7D6vsAeA+V2p5JnlAqzhqFyF0VcJkKZXkgnFcVG9PziERRHQfPLfNGx1C292a4JqbWzhR8L4R1g=="],

    "@pm2/agent": ["@pm2/agent@2.0.4", "", { "dependencies": { "async": "~3.2.0", "chalk": "~3.0.0", "dayjs": "~1.8.24", "debug": "~4.3.1", "eventemitter2": "~5.0.1", "fast-json-patch": "^3.0.0-1", "fclone": "~1.0.11", "nssocket": "0.6.0", "pm2-axon": "~4.0.1", "pm2-axon-rpc": "~0.7.0", "proxy-agent": "~6.3.0", "semver": "~7.5.0", "ws": "~7.5.10" } }, "sha512-n7WYvvTJhHLS2oBb1PjOtgLpMhgImOq8sXkPBw6smeg9LJBWZjiEgPKOpR8mn9UJZsB5P3W4V/MyvNnp31LKeA=="],

    "@pm2/io": ["@pm2/io@6.0.1", "", { "dependencies": { "async": "~2.6.1", "debug": "~4.3.1", "eventemitter2": "^6.3.1", "require-in-the-middle": "^5.0.0", "semver": "~7.5.4", "shimmer": "^1.2.0", "signal-exit": "^3.0.3", "tslib": "1.9.3" } }, "sha512-KiA+shC6sULQAr9mGZ1pg+6KVW9MF8NpG99x26Lf/082/Qy8qsTCtnJy+HQReW1A9Rdf0C/404cz0RZGZro+IA=="],

    "@pm2/js-api": ["@pm2/js-api@0.8.0", "", { "dependencies": { "async": "^2.6.3", "debug": "~4.3.1", "eventemitter2": "^6.3.1", "extrareqp2": "^1.0.0", "ws": "^7.0.0" } }, "sha512-nmWzrA/BQZik3VBz+npRcNIu01kdBhWL0mxKmP1ciF/gTcujPTQqt027N9fc1pK9ERM8RipFhymw7RcmCyOEYA=="],

    "@pm2/pm2-version-check": ["@pm2/pm2-version-check@1.0.4", "", { "dependencies": { "debug": "^4.3.1" } }, "sha512-SXsM27SGH3yTWKc2fKR4SYNxsmnvuBQ9dd6QHtEWmiZ/VqaOYPAIlS8+vMcn27YLtAEBGvNRSh3TPNvtjZgfqA=="],

    "@prisma/instrumentation": ["@prisma/instrumentation@6.6.0", "", { "dependencies": { "@opentelemetry/instrumentation": "^0.52.0 || ^0.53.0 || ^0.54.0 || ^0.55.0 || ^0.56.0 || ^0.57.0" }, "peerDependencies": { "@opentelemetry/api": "^1.8" } }, "sha512-M/a6njz3hbf2oucwdbjNKrSMLuyMCwgDrmTtkF1pm4Nm7CU45J/Hd6lauF2CDACTUYzu3ymcV7P0ZAhIoj6WRw=="],

    "@rtsao/scc": ["@rtsao/scc@1.1.0", "", {}, "sha512-zt6OdqaDoOnJ1ZYsCYGt9YmWzDXl4vQdKTyJev62gFhRGKdx7mcT54V9KIjg+d2wi9EXsPvAPKe7i7WjfVWB8g=="],

    "@sentry-internal/node-cpu-profiler": ["@sentry-internal/node-cpu-profiler@2.1.0", "", { "dependencies": { "detect-libc": "^2.0.3", "node-abi": "^3.73.0" } }, "sha512-/gPj8ARZ8Jw8gCQWToCiUyLoOxBDP8wuFNx07mAXegYiDa4NcIvo37ZzDWaTG+wjwa/LvCpHxHff6pejt4KOKg=="],

    "@sentry-internal/tracing": ["@sentry-internal/tracing@7.120.3", "", { "dependencies": { "@sentry/core": "7.120.3", "@sentry/types": "7.120.3", "@sentry/utils": "7.120.3" } }, "sha512-Ausx+Jw1pAMbIBHStoQ6ZqDZR60PsCByvHdw/jdH9AqPrNE9xlBSf9EwcycvmrzwyKspSLaB52grlje2cRIUMg=="],

    "@sentry/bun": ["@sentry/bun@9.14.0", "", { "dependencies": { "@sentry/core": "9.14.0", "@sentry/node": "9.14.0", "@sentry/opentelemetry": "9.14.0" } }, "sha512-P/YHqSIhj+PufoS8yY3yXKm+1Qhh1F33OKWJ06Fbv+Aj3SOrz+owUDMn/+BDVsBTiS52mH0bWnfNvkuyJyJvsg=="],

    "@sentry/cli": ["@sentry/cli@2.43.0", "", { "dependencies": { "https-proxy-agent": "^5.0.0", "node-fetch": "^2.6.7", "progress": "^2.0.3", "proxy-from-env": "^1.1.0", "which": "^2.0.2" }, "optionalDependencies": { "@sentry/cli-darwin": "2.43.0", "@sentry/cli-linux-arm": "2.43.0", "@sentry/cli-linux-arm64": "2.43.0", "@sentry/cli-linux-i686": "2.43.0", "@sentry/cli-linux-x64": "2.43.0", "@sentry/cli-win32-arm64": "2.43.0", "@sentry/cli-win32-i686": "2.43.0", "@sentry/cli-win32-x64": "2.43.0" }, "bin": { "sentry-cli": "bin/sentry-cli" } }, "sha512-gBE3bkx+PBJxopTrzIJLX4xHe5S0w87q5frIveWKDZ5ulVIU6YWnVumay0y07RIEweUEj3IYva1qH6HG2abfiA=="],

    "@sentry/cli-darwin": ["@sentry/cli-darwin@2.43.0", "", { "os": "darwin" }, "sha512-0MYvRHJowXOMNY5W6XF4p9GQNH3LuQ+IHAQwVbZOsfwnEv8e20rf9BiPPzmJ9sIjZSWYR4yIqm6dBp6ABJFbGQ=="],

    "@sentry/cli-linux-arm": ["@sentry/cli-linux-arm@2.43.0", "", { "os": [ "linux", "freebsd", ], "cpu": "arm" }, "sha512-c2Fwb6HrFL1nbaGV4uRhHC1wEJPR+wfpKN5y06PgSNNbd10YrECAB3tqBHXC8CEmhuDyFR+ORGZ7VbswfCWEEQ=="],

    "@sentry/cli-linux-arm64": ["@sentry/cli-linux-arm64@2.43.0", "", { "os": [ "linux", "freebsd", ], "cpu": "arm64" }, "sha512-7URSaNjbEJQZyYJ33XK3pVKl6PU2oO9ETF6R/4Cz2FmU3fecACLKVldv7+OuNl9aspLZ62mnPMDvT732/Fp2Ug=="],

    "@sentry/cli-linux-i686": ["@sentry/cli-linux-i686@2.43.0", "", { "os": [ "linux", "freebsd", ], "cpu": "ia32" }, "sha512-bFo/tpMZeMJ275HPGmAENREchnBxhALOOpZAphSyalUu3pGZ+EETEtlSLrKyVNJo26Dye5W7GlrYUV9+rkyCtg=="],

    "@sentry/cli-linux-x64": ["@sentry/cli-linux-x64@2.43.0", "", { "os": [ "linux", "freebsd", ], "cpu": "x64" }, "sha512-EbAmKXUNU/Ii4pNGVRCepU6ks1M43wStMKx3pibrUTllrrCwqYKyPxRRdoFYySHkduwCxnoKZcLEg9vWZ3qS6A=="],

    "@sentry/cli-win32-arm64": ["@sentry/cli-win32-arm64@2.43.0", "", { "os": "win32", "cpu": "arm64" }, "sha512-KmJRCdQQGLSErJvrcGcN+yWo68m+5OdluhyJHsVYMOQknwu8YMOWLm12EIa+4t4GclDvwg5xcxLccCuiWMJUZw=="],

    "@sentry/cli-win32-i686": ["@sentry/cli-win32-i686@2.43.0", "", { "os": "win32", "cpu": "ia32" }, "sha512-ZWxZdOyZX7NJ/CTskzg+dJ2xTpobFLXVNMOMq0HiwdhqXP2zYYJzKnIt3mHNJYA40zYFODGSgxIamodjpB8BuA=="],

    "@sentry/cli-win32-x64": ["@sentry/cli-win32-x64@2.43.0", "", { "os": "win32", "cpu": "x64" }, "sha512-S/IRQYAziEnjpyROhnqzTqShDq3m8jcevXx+q5f49uQnFbfYcTgS1sdrEPqqao/K2boOWbffxYtTkvBiB/piQQ=="],

    "@sentry/core": ["@sentry/core@9.14.0", "", {}, "sha512-OLfucnP3LAL5bxVNWc2RVOHCX7fk9Er5bWPCS+O5cPjqNUUz0HQHhVh2Vhei5C0kYZZM4vy4BQit5T9LrlOaNA=="],

    "@sentry/node": ["@sentry/node@9.14.0", "", { "dependencies": { "@opentelemetry/api": "^1.9.0", "@opentelemetry/context-async-hooks": "^1.30.1", "@opentelemetry/core": "^1.30.1", "@opentelemetry/instrumentation": "^0.57.2", "@opentelemetry/instrumentation-amqplib": "^0.46.1", "@opentelemetry/instrumentation-connect": "0.43.1", "@opentelemetry/instrumentation-dataloader": "0.16.1", "@opentelemetry/instrumentation-express": "0.47.1", "@opentelemetry/instrumentation-fastify": "0.44.2", "@opentelemetry/instrumentation-fs": "0.19.1", "@opentelemetry/instrumentation-generic-pool": "0.43.1", "@opentelemetry/instrumentation-graphql": "0.47.1", "@opentelemetry/instrumentation-hapi": "0.45.2", "@opentelemetry/instrumentation-http": "0.57.2", "@opentelemetry/instrumentation-ioredis": "0.47.1", "@opentelemetry/instrumentation-kafkajs": "0.7.1", "@opentelemetry/instrumentation-knex": "0.44.1", "@opentelemetry/instrumentation-koa": "0.47.1", "@opentelemetry/instrumentation-lru-memoizer": "0.44.1", "@opentelemetry/instrumentation-mongodb": "0.52.0", "@opentelemetry/instrumentation-mongoose": "0.46.1", "@opentelemetry/instrumentation-mysql": "0.45.1", "@opentelemetry/instrumentation-mysql2": "0.45.2", "@opentelemetry/instrumentation-pg": "0.51.1", "@opentelemetry/instrumentation-redis-4": "0.46.1", "@opentelemetry/instrumentation-tedious": "0.18.1", "@opentelemetry/instrumentation-undici": "0.10.1", "@opentelemetry/resources": "^1.30.1", "@opentelemetry/sdk-trace-base": "^1.30.1", "@opentelemetry/semantic-conventions": "^1.30.0", "@prisma/instrumentation": "6.6.0", "@sentry/core": "9.14.0", "@sentry/opentelemetry": "9.14.0", "import-in-the-middle": "^1.13.0" } }, "sha512-AWPc6O+zAdSgnsiKm6Nb1txyiKCOIBriJEONdXFSslgZgkm8EWAYRRHyS2Hkmnz0/5bEQ3jEffIw22qJuaHN+Q=="],

    "@sentry/opentelemetry": ["@sentry/opentelemetry@9.14.0", "", { "dependencies": { "@sentry/core": "9.14.0" }, "peerDependencies": { "@opentelemetry/api": "^1.9.0", "@opentelemetry/context-async-hooks": "^1.30.1", "@opentelemetry/core": "^1.30.1", "@opentelemetry/instrumentation": "^0.57.1", "@opentelemetry/sdk-trace-base": "^1.30.1", "@opentelemetry/semantic-conventions": "^1.28.0" } }, "sha512-NnHJjSQGpWaZ6+0QK9Xn1T3CTOM16Ij07VnSiGmVz3/IMsNC1/jndqc8p9BxEI+67XhZjOUUN0Ogpq1XRY7YeA=="],

    "@sentry/profiling-node": ["@sentry/profiling-node@9.14.0", "", { "dependencies": { "@sentry-internal/node-cpu-profiler": "^2.0.0", "@sentry/core": "9.14.0", "@sentry/node": "9.14.0" }, "bin": { "sentry-prune-profiler-binaries": "scripts/prune-profiler-binaries.js" } }, "sha512-DDbjWdkb/Hh0SOgzONbufUW7oqyTaHQu+oLWQidNaSHk57M3P/Rz8klxIrYRygvlZJQpd5RKJMpT8G+ceUBz0A=="],

    "@sentry/tracing": ["@sentry/tracing@7.120.3", "", { "dependencies": { "@sentry-internal/tracing": "7.120.3" } }, "sha512-B7bqyYFgHuab1Pn7w5KXsZP/nfFo4VDBDdSXDSWYk5+TYJ3IDruO3eJFhOrircfsz4YwazWm9kbeZhkpsHDyHg=="],

    "@sentry/types": ["@sentry/types@7.120.3", "", {}, "sha512-C4z+3kGWNFJ303FC+FxAd4KkHvxpNFYAFN8iMIgBwJdpIl25KZ8Q/VdGn0MLLUEHNLvjob0+wvwlcRBBNLXOow=="],

    "@sentry/utils": ["@sentry/utils@7.120.3", "", { "dependencies": { "@sentry/types": "7.120.3" } }, "sha512-UDAOQJtJDxZHQ5Nm1olycBIsz2wdGX8SdzyGVHmD8EOQYAeDZQyIlQYohDe9nazdIOQLZCIc3fU0G9gqVLkaGQ=="],

    "@smithy/abort-controller": ["@smithy/abort-controller@4.0.2", "", { "dependencies": { "@smithy/types": "^4.2.0", "tslib": "^2.6.2" } }, "sha512-Sl/78VDtgqKxN2+1qduaVE140XF+Xg+TafkncspwM4jFP/LHr76ZHmIY/y3V1M0mMLNk+Je6IGbzxy23RSToMw=="],

    "@smithy/config-resolver": ["@smithy/config-resolver@4.1.0", "", { "dependencies": { "@smithy/node-config-provider": "^4.0.2", "@smithy/types": "^4.2.0", "@smithy/util-config-provider": "^4.0.0", "@smithy/util-middleware": "^4.0.2", "tslib": "^2.6.2" } }, "sha512-8smPlwhga22pwl23fM5ew4T9vfLUCeFXlcqNOCD5M5h8VmNPNUE9j6bQSuRXpDSV11L/E/SwEBQuW8hr6+nS1A=="],

    "@smithy/core": ["@smithy/core@3.2.0", "", { "dependencies": { "@smithy/middleware-serde": "^4.0.3", "@smithy/protocol-http": "^5.1.0", "@smithy/types": "^4.2.0", "@smithy/util-body-length-browser": "^4.0.0", "@smithy/util-middleware": "^4.0.2", "@smithy/util-stream": "^4.2.0", "@smithy/util-utf8": "^4.0.0", "tslib": "^2.6.2" } }, "sha512-k17bgQhVZ7YmUvA8at4af1TDpl0NDMBuBKJl8Yg0nrefwmValU+CnA5l/AriVdQNthU/33H3nK71HrLgqOPr1Q=="],

    "@smithy/credential-provider-imds": ["@smithy/credential-provider-imds@4.0.2", "", { "dependencies": { "@smithy/node-config-provider": "^4.0.2", "@smithy/property-provider": "^4.0.2", "@smithy/types": "^4.2.0", "@smithy/url-parser": "^4.0.2", "tslib": "^2.6.2" } }, "sha512-32lVig6jCaWBHnY+OEQ6e6Vnt5vDHaLiydGrwYMW9tPqO688hPGTYRamYJ1EptxEC2rAwJrHWmPoKRBl4iTa8w=="],

    "@smithy/fetch-http-handler": ["@smithy/fetch-http-handler@5.0.2", "", { "dependencies": { "@smithy/protocol-http": "^5.1.0", "@smithy/querystring-builder": "^4.0.2", "@smithy/types": "^4.2.0", "@smithy/util-base64": "^4.0.0", "tslib": "^2.6.2" } }, "sha512-+9Dz8sakS9pe7f2cBocpJXdeVjMopUDLgZs1yWeu7h++WqSbjUYv/JAJwKwXw1HV6gq1jyWjxuyn24E2GhoEcQ=="],

    "@smithy/hash-node": ["@smithy/hash-node@4.0.2", "", { "dependencies": { "@smithy/types": "^4.2.0", "@smithy/util-buffer-from": "^4.0.0", "@smithy/util-utf8": "^4.0.0", "tslib": "^2.6.2" } }, "sha512-VnTpYPnRUE7yVhWozFdlxcYknv9UN7CeOqSrMH+V877v4oqtVYuoqhIhtSjmGPvYrYnAkaM61sLMKHvxL138yg=="],

    "@smithy/invalid-dependency": ["@smithy/invalid-dependency@4.0.2", "", { "dependencies": { "@smithy/types": "^4.2.0", "tslib": "^2.6.2" } }, "sha512-GatB4+2DTpgWPday+mnUkoumP54u/MDM/5u44KF9hIu8jF0uafZtQLcdfIKkIcUNuF/fBojpLEHZS/56JqPeXQ=="],

    "@smithy/is-array-buffer": ["@smithy/is-array-buffer@4.0.0", "", { "dependencies": { "tslib": "^2.6.2" } }, "sha512-saYhF8ZZNoJDTvJBEWgeBccCg+yvp1CX+ed12yORU3NilJScfc6gfch2oVb4QgxZrGUx3/ZJlb+c/dJbyupxlw=="],

    "@smithy/middleware-content-length": ["@smithy/middleware-content-length@4.0.2", "", { "dependencies": { "@smithy/protocol-http": "^5.1.0", "@smithy/types": "^4.2.0", "tslib": "^2.6.2" } }, "sha512-hAfEXm1zU+ELvucxqQ7I8SszwQ4znWMbNv6PLMndN83JJN41EPuS93AIyh2N+gJ6x8QFhzSO6b7q2e6oClDI8A=="],

    "@smithy/middleware-endpoint": ["@smithy/middleware-endpoint@4.1.0", "", { "dependencies": { "@smithy/core": "^3.2.0", "@smithy/middleware-serde": "^4.0.3", "@smithy/node-config-provider": "^4.0.2", "@smithy/shared-ini-file-loader": "^4.0.2", "@smithy/types": "^4.2.0", "@smithy/url-parser": "^4.0.2", "@smithy/util-middleware": "^4.0.2", "tslib": "^2.6.2" } }, "sha512-xhLimgNCbCzsUppRTGXWkZywksuTThxaIB0HwbpsVLY5sceac4e1TZ/WKYqufQLaUy+gUSJGNdwD2jo3cXL0iA=="],

    "@smithy/middleware-retry": ["@smithy/middleware-retry@4.1.0", "", { "dependencies": { "@smithy/node-config-provider": "^4.0.2", "@smithy/protocol-http": "^5.1.0", "@smithy/service-error-classification": "^4.0.2", "@smithy/smithy-client": "^4.2.0", "@smithy/types": "^4.2.0", "@smithy/util-middleware": "^4.0.2", "@smithy/util-retry": "^4.0.2", "tslib": "^2.6.2", "uuid": "^9.0.1" } }, "sha512-2zAagd1s6hAaI/ap6SXi5T3dDwBOczOMCSkkYzktqN1+tzbk1GAsHNAdo/1uzxz3Ky02jvZQwbi/vmDA6z4Oyg=="],

    "@smithy/middleware-serde": ["@smithy/middleware-serde@4.0.3", "", { "dependencies": { "@smithy/types": "^4.2.0", "tslib": "^2.6.2" } }, "sha512-rfgDVrgLEVMmMn0BI8O+8OVr6vXzjV7HZj57l0QxslhzbvVfikZbVfBVthjLHqib4BW44QhcIgJpvebHlRaC9A=="],

    "@smithy/middleware-stack": ["@smithy/middleware-stack@4.0.2", "", { "dependencies": { "@smithy/types": "^4.2.0", "tslib": "^2.6.2" } }, "sha512-eSPVcuJJGVYrFYu2hEq8g8WWdJav3sdrI4o2c6z/rjnYDd3xH9j9E7deZQCzFn4QvGPouLngH3dQ+QVTxv5bOQ=="],

    "@smithy/node-config-provider": ["@smithy/node-config-provider@4.0.2", "", { "dependencies": { "@smithy/property-provider": "^4.0.2", "@smithy/shared-ini-file-loader": "^4.0.2", "@smithy/types": "^4.2.0", "tslib": "^2.6.2" } }, "sha512-WgCkILRZfJwJ4Da92a6t3ozN/zcvYyJGUTmfGbgS/FkCcoCjl7G4FJaCDN1ySdvLvemnQeo25FdkyMSTSwulsw=="],

    "@smithy/node-http-handler": ["@smithy/node-http-handler@4.0.4", "", { "dependencies": { "@smithy/abort-controller": "^4.0.2", "@smithy/protocol-http": "^5.1.0", "@smithy/querystring-builder": "^4.0.2", "@smithy/types": "^4.2.0", "tslib": "^2.6.2" } }, "sha512-/mdqabuAT3o/ihBGjL94PUbTSPSRJ0eeVTdgADzow0wRJ0rN4A27EOrtlK56MYiO1fDvlO3jVTCxQtQmK9dZ1g=="],

    "@smithy/property-provider": ["@smithy/property-provider@4.0.2", "", { "dependencies": { "@smithy/types": "^4.2.0", "tslib": "^2.6.2" } }, "sha512-wNRoQC1uISOuNc2s4hkOYwYllmiyrvVXWMtq+TysNRVQaHm4yoafYQyjN/goYZS+QbYlPIbb/QRjaUZMuzwQ7A=="],

    "@smithy/protocol-http": ["@smithy/protocol-http@5.1.0", "", { "dependencies": { "@smithy/types": "^4.2.0", "tslib": "^2.6.2" } }, "sha512-KxAOL1nUNw2JTYrtviRRjEnykIDhxc84qMBzxvu1MUfQfHTuBlCG7PA6EdVwqpJjH7glw7FqQoFxUJSyBQgu7g=="],

    "@smithy/querystring-builder": ["@smithy/querystring-builder@4.0.2", "", { "dependencies": { "@smithy/types": "^4.2.0", "@smithy/util-uri-escape": "^4.0.0", "tslib": "^2.6.2" } }, "sha512-NTOs0FwHw1vimmQM4ebh+wFQvOwkEf/kQL6bSM1Lock+Bv4I89B3hGYoUEPkmvYPkDKyp5UdXJYu+PoTQ3T31Q=="],

    "@smithy/querystring-parser": ["@smithy/querystring-parser@4.0.2", "", { "dependencies": { "@smithy/types": "^4.2.0", "tslib": "^2.6.2" } }, "sha512-v6w8wnmZcVXjfVLjxw8qF7OwESD9wnpjp0Dqry/Pod0/5vcEA3qxCr+BhbOHlxS8O+29eLpT3aagxXGwIoEk7Q=="],

    "@smithy/service-error-classification": ["@smithy/service-error-classification@4.0.2", "", { "dependencies": { "@smithy/types": "^4.2.0" } }, "sha512-LA86xeFpTKn270Hbkixqs5n73S+LVM0/VZco8dqd+JT75Dyx3Lcw/MraL7ybjmz786+160K8rPOmhsq0SocoJQ=="],

    "@smithy/shared-ini-file-loader": ["@smithy/shared-ini-file-loader@4.0.2", "", { "dependencies": { "@smithy/types": "^4.2.0", "tslib": "^2.6.2" } }, "sha512-J9/gTWBGVuFZ01oVA6vdb4DAjf1XbDhK6sLsu3OS9qmLrS6KB5ygpeHiM3miIbj1qgSJ96GYszXFWv6ErJ8QEw=="],

    "@smithy/signature-v4": ["@smithy/signature-v4@5.1.0", "", { "dependencies": { "@smithy/is-array-buffer": "^4.0.0", "@smithy/protocol-http": "^5.1.0", "@smithy/types": "^4.2.0", "@smithy/util-hex-encoding": "^4.0.0", "@smithy/util-middleware": "^4.0.2", "@smithy/util-uri-escape": "^4.0.0", "@smithy/util-utf8": "^4.0.0", "tslib": "^2.6.2" } }, "sha512-4t5WX60sL3zGJF/CtZsUQTs3UrZEDO2P7pEaElrekbLqkWPYkgqNW1oeiNYC6xXifBnT9dVBOnNQRvOE9riU9w=="],

    "@smithy/smithy-client": ["@smithy/smithy-client@4.2.0", "", { "dependencies": { "@smithy/core": "^3.2.0", "@smithy/middleware-endpoint": "^4.1.0", "@smithy/middleware-stack": "^4.0.2", "@smithy/protocol-http": "^5.1.0", "@smithy/types": "^4.2.0", "@smithy/util-stream": "^4.2.0", "tslib": "^2.6.2" } }, "sha512-Qs65/w30pWV7LSFAez9DKy0Koaoh3iHhpcpCCJ4waj/iqwsuSzJna2+vYwq46yBaqO5ZbP9TjUsATUNxrKeBdw=="],

    "@smithy/types": ["@smithy/types@4.2.0", "", { "dependencies": { "tslib": "^2.6.2" } }, "sha512-7eMk09zQKCO+E/ivsjQv+fDlOupcFUCSC/L2YUPgwhvowVGWbPQHjEFcmjt7QQ4ra5lyowS92SV53Zc6XD4+fg=="],

    "@smithy/url-parser": ["@smithy/url-parser@4.0.2", "", { "dependencies": { "@smithy/querystring-parser": "^4.0.2", "@smithy/types": "^4.2.0", "tslib": "^2.6.2" } }, "sha512-Bm8n3j2ScqnT+kJaClSVCMeiSenK6jVAzZCNewsYWuZtnBehEz4r2qP0riZySZVfzB+03XZHJeqfmJDkeeSLiQ=="],

    "@smithy/util-base64": ["@smithy/util-base64@4.0.0", "", { "dependencies": { "@smithy/util-buffer-from": "^4.0.0", "@smithy/util-utf8": "^4.0.0", "tslib": "^2.6.2" } }, "sha512-CvHfCmO2mchox9kjrtzoHkWHxjHZzaFojLc8quxXY7WAAMAg43nuxwv95tATVgQFNDwd4M9S1qFzj40Ul41Kmg=="],

    "@smithy/util-body-length-browser": ["@smithy/util-body-length-browser@4.0.0", "", { "dependencies": { "tslib": "^2.6.2" } }, "sha512-sNi3DL0/k64/LO3A256M+m3CDdG6V7WKWHdAiBBMUN8S3hK3aMPhwnPik2A/a2ONN+9doY9UxaLfgqsIRg69QA=="],

    "@smithy/util-body-length-node": ["@smithy/util-body-length-node@4.0.0", "", { "dependencies": { "tslib": "^2.6.2" } }, "sha512-q0iDP3VsZzqJyje8xJWEJCNIu3lktUGVoSy1KB0UWym2CL1siV3artm+u1DFYTLejpsrdGyCSWBdGNjJzfDPjg=="],

    "@smithy/util-buffer-from": ["@smithy/util-buffer-from@4.0.0", "", { "dependencies": { "@smithy/is-array-buffer": "^4.0.0", "tslib": "^2.6.2" } }, "sha512-9TOQ7781sZvddgO8nxueKi3+yGvkY35kotA0Y6BWRajAv8jjmigQ1sBwz0UX47pQMYXJPahSKEKYFgt+rXdcug=="],

    "@smithy/util-config-provider": ["@smithy/util-config-provider@4.0.0", "", { "dependencies": { "tslib": "^2.6.2" } }, "sha512-L1RBVzLyfE8OXH+1hsJ8p+acNUSirQnWQ6/EgpchV88G6zGBTDPdXiiExei6Z1wR2RxYvxY/XLw6AMNCCt8H3w=="],

    "@smithy/util-defaults-mode-browser": ["@smithy/util-defaults-mode-browser@4.0.8", "", { "dependencies": { "@smithy/property-provider": "^4.0.2", "@smithy/smithy-client": "^4.2.0", "@smithy/types": "^4.2.0", "bowser": "^2.11.0", "tslib": "^2.6.2" } }, "sha512-ZTypzBra+lI/LfTYZeop9UjoJhhGRTg3pxrNpfSTQLd3AJ37r2z4AXTKpq1rFXiiUIJsYyFgNJdjWRGP/cbBaQ=="],

    "@smithy/util-defaults-mode-node": ["@smithy/util-defaults-mode-node@4.0.8", "", { "dependencies": { "@smithy/config-resolver": "^4.1.0", "@smithy/credential-provider-imds": "^4.0.2", "@smithy/node-config-provider": "^4.0.2", "@smithy/property-provider": "^4.0.2", "@smithy/smithy-client": "^4.2.0", "@smithy/types": "^4.2.0", "tslib": "^2.6.2" } }, "sha512-Rgk0Jc/UDfRTzVthye/k2dDsz5Xxs9LZaKCNPgJTRyoyBoeiNCnHsYGOyu1PKN+sDyPnJzMOz22JbwxzBp9NNA=="],

    "@smithy/util-endpoints": ["@smithy/util-endpoints@3.0.2", "", { "dependencies": { "@smithy/node-config-provider": "^4.0.2", "@smithy/types": "^4.2.0", "tslib": "^2.6.2" } }, "sha512-6QSutU5ZyrpNbnd51zRTL7goojlcnuOB55+F9VBD+j8JpRY50IGamsjlycrmpn8PQkmJucFW8A0LSfXj7jjtLQ=="],

    "@smithy/util-hex-encoding": ["@smithy/util-hex-encoding@4.0.0", "", { "dependencies": { "tslib": "^2.6.2" } }, "sha512-Yk5mLhHtfIgW2W2WQZWSg5kuMZCVbvhFmC7rV4IO2QqnZdbEFPmQnCcGMAX2z/8Qj3B9hYYNjZOhWym+RwhePw=="],

    "@smithy/util-middleware": ["@smithy/util-middleware@4.0.2", "", { "dependencies": { "@smithy/types": "^4.2.0", "tslib": "^2.6.2" } }, "sha512-6GDamTGLuBQVAEuQ4yDQ+ti/YINf/MEmIegrEeg7DdB/sld8BX1lqt9RRuIcABOhAGTA50bRbPzErez7SlDtDQ=="],

    "@smithy/util-retry": ["@smithy/util-retry@4.0.2", "", { "dependencies": { "@smithy/service-error-classification": "^4.0.2", "@smithy/types": "^4.2.0", "tslib": "^2.6.2" } }, "sha512-Qryc+QG+7BCpvjloFLQrmlSd0RsVRHejRXd78jNO3+oREueCjwG1CCEH1vduw/ZkM1U9TztwIKVIi3+8MJScGg=="],

    "@smithy/util-stream": ["@smithy/util-stream@4.2.0", "", { "dependencies": { "@smithy/fetch-http-handler": "^5.0.2", "@smithy/node-http-handler": "^4.0.4", "@smithy/types": "^4.2.0", "@smithy/util-base64": "^4.0.0", "@smithy/util-buffer-from": "^4.0.0", "@smithy/util-hex-encoding": "^4.0.0", "@smithy/util-utf8": "^4.0.0", "tslib": "^2.6.2" } }, "sha512-Vj1TtwWnuWqdgQI6YTUF5hQ/0jmFiOYsc51CSMgj7QfyO+RF4EnT2HNjoviNlOOmgzgvf3f5yno+EiC4vrnaWQ=="],

    "@smithy/util-uri-escape": ["@smithy/util-uri-escape@4.0.0", "", { "dependencies": { "tslib": "^2.6.2" } }, "sha512-77yfbCbQMtgtTylO9itEAdpPXSog3ZxMe09AEhm0dU0NLTalV70ghDZFR+Nfi1C60jnJoh/Re4090/DuZh2Omg=="],

    "@smithy/util-utf8": ["@smithy/util-utf8@4.0.0", "", { "dependencies": { "@smithy/util-buffer-from": "^4.0.0", "tslib": "^2.6.2" } }, "sha512-b+zebfKCfRdgNJDknHCob3O7FpeYQN6ZG6YLExMcasDHsCXlsXCEuiPZeLnJLpwa5dvPetGlnGCiMHuLwGvFow=="],

    "@supabase/auth-js": ["@supabase/auth-js@2.69.1", "", { "dependencies": { "@supabase/node-fetch": "^2.6.14" } }, "sha512-FILtt5WjCNzmReeRLq5wRs3iShwmnWgBvxHfqapC/VoljJl+W8hDAyFmf1NVw3zH+ZjZ05AKxiKxVeb0HNWRMQ=="],

    "@supabase/functions-js": ["@supabase/functions-js@2.4.4", "", { "dependencies": { "@supabase/node-fetch": "^2.6.14" } }, "sha512-WL2p6r4AXNGwop7iwvul2BvOtuJ1YQy8EbOd0dhG1oN1q8el/BIRSFCFnWAMM/vJJlHWLi4ad22sKbKr9mvjoA=="],

    "@supabase/node-fetch": ["@supabase/node-fetch@2.6.15", "", { "dependencies": { "whatwg-url": "^5.0.0" } }, "sha512-1ibVeYUacxWYi9i0cf5efil6adJ9WRyZBLivgjs+AUpewx1F3xPi7gLgaASI2SmIQxPoCEjAsLAzKPgMJVgOUQ=="],

    "@supabase/postgrest-js": ["@supabase/postgrest-js@1.19.4", "", { "dependencies": { "@supabase/node-fetch": "^2.6.14" } }, "sha512-O4soKqKtZIW3olqmbXXbKugUtByD2jPa8kL2m2c1oozAO11uCcGrRhkZL0kVxjBLrXHE0mdSkFsMj7jDSfyNpw=="],

    "@supabase/realtime-js": ["@supabase/realtime-js@2.11.2", "", { "dependencies": { "@supabase/node-fetch": "^2.6.14", "@types/phoenix": "^1.5.4", "@types/ws": "^8.5.10", "ws": "^8.18.0" } }, "sha512-u/XeuL2Y0QEhXSoIPZZwR6wMXgB+RQbJzG9VErA3VghVt7uRfSVsjeqd7m5GhX3JR6dM/WRmLbVR8URpDWG4+w=="],

    "@supabase/storage-js": ["@supabase/storage-js@2.7.1", "", { "dependencies": { "@supabase/node-fetch": "^2.6.14" } }, "sha512-asYHcyDR1fKqrMpytAS1zjyEfvxuOIp1CIXX7ji4lHHcJKqyk+sLl/Vxgm4sN6u8zvuUtae9e4kDxQP2qrwWBA=="],

    "@supabase/supabase-js": ["@supabase/supabase-js@2.49.4", "", { "dependencies": { "@supabase/auth-js": "2.69.1", "@supabase/functions-js": "2.4.4", "@supabase/node-fetch": "2.6.15", "@supabase/postgrest-js": "1.19.4", "@supabase/realtime-js": "2.11.2", "@supabase/storage-js": "2.7.1" } }, "sha512-jUF0uRUmS8BKt37t01qaZ88H9yV1mbGYnqLeuFWLcdV+x1P4fl0yP9DGtaEhFPZcwSom7u16GkLEH9QJZOqOkw=="],

    "@tokenizer/token": ["@tokenizer/token@0.3.0", "", {}, "sha512-OvjF+z51L3ov0OyAU0duzsYuvO01PH7x4t6DJx+guahgTnBHkhJdG7soQeTSFLWN3efnHyibZ4Z8l2EuWwJN3A=="],

    "@tootallnate/quickjs-emscripten": ["@tootallnate/quickjs-emscripten@0.23.0", "", {}, "sha512-C5Mc6rdnsaJDjO3UpGW/CQTHtCKaYlScZTly4JIu97Jxo/odCiH0ITnDXSJPTOrEKk/ycSZ0AOgTmkDtkOsvIA=="],

    "@tsconfig/node10": ["@tsconfig/node10@1.0.11", "", {}, "sha512-DcRjDCujK/kCk/cUe8Xz8ZSpm8mS3mNNpta+jGCA6USEDfktlNvm1+IuZ9eTcDbNk41BHwpHHeW+N1lKCz4zOw=="],

    "@tsconfig/node12": ["@tsconfig/node12@1.0.11", "", {}, "sha512-cqefuRsh12pWyGsIoBKJA9luFu3mRxCA+ORZvA4ktLSzIuCUtWVxGIuXigEwO5/ywWFMZ2QEGKWvkZG1zDMTag=="],

    "@tsconfig/node14": ["@tsconfig/node14@1.0.3", "", {}, "sha512-ysT8mhdixWK6Hw3i1V2AeRqZ5WfXg1G43mqoYlM2nc6388Fq5jcXyr5mRsqViLx/GJYdoL0bfXD8nmF+Zn/Iow=="],

    "@tsconfig/node16": ["@tsconfig/node16@1.0.4", "", {}, "sha512-vxhUy4J8lyeyinH7Azl1pdd43GJhZH/tP2weN8TntQblOY+A0XbT8DJk1/oCPuOOyg/Ja757rG0CgHcWC8OfMA=="],

    "@types/bcrypt": ["@types/bcrypt@5.0.2", "", { "dependencies": { "@types/node": "*" } }, "sha512-6atioO8Y75fNcbmj0G7UjI9lXN2pQ/IGJ2FWT4a/btd0Lk9lQalHLKhkgKVZ3r+spnmWUKfbMi1GEe9wyHQfNQ=="],

    "@types/body-parser": ["@types/body-parser@1.19.5", "", { "dependencies": { "@types/connect": "*", "@types/node": "*" } }, "sha512-fB3Zu92ucau0iQ0JMCFQE7b/dv8Ot07NI3KaZIkIUNXq82k4eBAqUaneXfleGY9JWskeS9y+u0nXMyspcuQrCg=="],

    "@types/bun": ["@types/bun@1.2.10", "", { "dependencies": { "bun-types": "1.2.10" } }, "sha512-eilv6WFM3M0c9ztJt7/g80BDusK98z/FrFwseZgT4bXCq2vPhXD4z8R3oddmAn+R/Nmz9vBn4kweJKmGTZj+lg=="],

    "@types/connect": ["@types/connect@3.4.38", "", { "dependencies": { "@types/node": "*" } }, "sha512-K6uROf1LD88uDQqJCktA4yzL1YYAK6NgfsI0v/mTgyPKWsX1CnJ0XPSDhViejru1GcRkLWb8RlzFYJRqGUbaug=="],

    "@types/cookie-parser": ["@types/cookie-parser@1.4.8", "", { "peerDependencies": { "@types/express": "*" } }, "sha512-l37JqFrOJ9yQfRQkljb41l0xVphc7kg5JTjjr+pLRZ0IyZ49V4BQ8vbF4Ut2C2e+WH4al3xD3ZwYwIUfnbT4NQ=="],

    "@types/cors": ["@types/cors@2.8.17", "", { "dependencies": { "@types/node": "*" } }, "sha512-8CGDvrBj1zgo2qE+oS3pOCyYNqCPryMWY2bGfwA0dcfopWGgxs+78df0Rs3rc9THP4JkOhLsAa+15VdpAqkcUA=="],

    "@types/debug": ["@types/debug@4.1.12", "", { "dependencies": { "@types/ms": "*" } }, "sha512-vIChWdVG3LG1SMxEvI/AK+FWJthlrqlTu7fbrlywTkkaONwk/UAGaULXRlf8vkzFBLVm0zkMdCquhL5aOjhXPQ=="],

    "@types/dotenv": ["@types/dotenv@8.2.3", "", { "dependencies": { "dotenv": "*" } }, "sha512-g2FXjlDX/cYuc5CiQvyU/6kkbP1JtmGzh0obW50zD7OKeILVL0NSpPWLXVfqoAGQjom2/SLLx9zHq0KXvD6mbw=="],

    "@types/estree": ["@types/estree@1.0.7", "", {}, "sha512-w28IoSUCJpidD/TGviZwwMJckNESJZXFu7NBZ5YJ4mEUnNraUn9Pm8HSZm/jDF1pDWYKspWE7oVphigUPRakIQ=="],

    "@types/express": ["@types/express@4.17.21", "", { "dependencies": { "@types/body-parser": "*", "@types/express-serve-static-core": "^4.17.33", "@types/qs": "*", "@types/serve-static": "*" } }, "sha512-ejlPM315qwLpaQlQDTjPdsUFSc6ZsP4AN6AlWnogPjQ7CVi7PYF3YVz+CY3jE2pwYf7E/7HlDAN0rV2GxTG0HQ=="],

    "@types/express-serve-static-core": ["@types/express-serve-static-core@4.19.6", "", { "dependencies": { "@types/node": "*", "@types/qs": "*", "@types/range-parser": "*", "@types/send": "*" } }, "sha512-N4LZ2xG7DatVqhCZzOGb1Yi5lMbXSZcmdLDe9EzSndPV2HpWYWzRbaerl2n27irrm94EPpprqa8KpskPT085+A=="],

    "@types/helmet": ["@types/helmet@4.0.0", "", { "dependencies": { "helmet": "*" } }, "sha512-ONIn/nSNQA57yRge3oaMQESef/6QhoeX7llWeDli0UZIfz8TQMkfNPTXA8VnnyeA1WUjG2pGqdjEIueYonMdfQ=="],

    "@types/http-errors": ["@types/http-errors@2.0.4", "", {}, "sha512-D0CFMMtydbJAegzOyHjtiKPLlvnm3iTZyZRSZoLq2mRhDdmLfIWOCYPfQJ4cu2erKghU++QvjcUjp/5h7hESpA=="],

    "@types/json-schema": ["@types/json-schema@7.0.15", "", {}, "sha512-5+fP8P8MFNC+AyZCDxrB2pkZFPGzqQWUzpSeuuVLvm8VMcorNYavBqoFcxK8bQz4Qsbn4oUEEem4wDLfcysGHA=="],

    "@types/json5": ["@types/json5@0.0.29", "", {}, "sha512-dRLjCWHYg4oaA77cxO64oO+7JwCwnIzkZPdrrC71jQmQtlhM556pwKo5bUzqvZndkVbeFLIIi+9TC40JNF5hNQ=="],

    "@types/jsonwebtoken": ["@types/jsonwebtoken@9.0.9", "", { "dependencies": { "@types/ms": "*", "@types/node": "*" } }, "sha512-uoe+GxEuHbvy12OUQct2X9JenKM3qAscquYymuQN4fMWG9DBQtykrQEFcAbVACF7qaLw9BePSodUL0kquqBJpQ=="],

    "@types/mime": ["@types/mime@1.3.5", "", {}, "sha512-/pyBZWSLD2n0dcHE3hq8s8ZvcETHtEuF+3E7XVt0Ig2nvsVQXdghHVcEkIWjy9A0wKfTn97a/PSDYohKIlnP/w=="],

    "@types/ms": ["@types/ms@2.1.0", "", {}, "sha512-GsCCIZDE/p3i96vtEqx+7dBUGXrc7zeSK3wwPHIaRThS+9OhWIXRqzs4d6k1SVU8g91DrNRWxWUGhp5KXQb2VA=="],

    "@types/multer": ["@types/multer@1.4.12", "", { "dependencies": { "@types/express": "*" } }, "sha512-pQ2hoqvXiJt2FP9WQVLPRO+AmiIm/ZYkavPlIQnx282u4ZrVdztx0pkh3jjpQt0Kz+YI0YhSG264y08UJKoUQg=="],

    "@types/mysql": ["@types/mysql@2.15.26", "", { "dependencies": { "@types/node": "*" } }, "sha512-DSLCOXhkvfS5WNNPbfn2KdICAmk8lLc+/PNvnPnF7gOdMZCxopXduqv0OQ13y/yA/zXTSikZZqVgybUxOEg6YQ=="],

    "@types/node": ["@types/node@16.18.126", "", {}, "sha512-OTcgaiwfGFBKacvfwuHzzn1KLxH/er8mluiy8/uM3sGXHaRe73RrSIj01jow9t4kJEW633Ov+cOexXeiApTyAw=="],

    "@types/node-fetch": ["@types/node-fetch@2.6.12", "", { "dependencies": { "@types/node": "*", "form-data": "^4.0.0" } }, "sha512-8nneRWKCg3rMtF69nLQJnOYUcbafYeFSjqkw3jCRLsqkWFlHaoQrr5mXmofFGOx3DKn7UfmBMyov8ySvLRVldA=="],

    "@types/pg": ["@types/pg@8.6.1", "", { "dependencies": { "@types/node": "*", "pg-protocol": "*", "pg-types": "^2.2.0" } }, "sha512-1Kc4oAGzAl7uqUStZCDvaLFqZrW9qWSjXOmBfdgyBP5La7Us6Mg4GBvRlSoaZMhQF/zSj1C8CtKMBkoiT8eL8w=="],

    "@types/pg-pool": ["@types/pg-pool@2.0.6", "", { "dependencies": { "@types/pg": "*" } }, "sha512-TaAUE5rq2VQYxab5Ts7WZhKNmuN78Q6PiFonTDdpbx8a1H0M1vhy3rhiMjl+e2iHmogyMw7jZF4FrE6eJUy5HQ=="],

    "@types/phoenix": ["@types/phoenix@1.6.6", "", {}, "sha512-PIzZZlEppgrpoT2QgbnDU+MMzuR6BbCjllj0bM70lWoejMeNJAxCchxnv7J3XFkI8MpygtRpzXrIlmWUBclP5A=="],

    "@types/qs": ["@types/qs@6.9.18", "", {}, "sha512-kK7dgTYDyGqS+e2Q4aK9X3D7q234CIZ1Bv0q/7Z5IwRDoADNU81xXJK/YVyLbLTZCoIwUoDoffFeF+p/eIklAA=="],

    "@types/range-parser": ["@types/range-parser@1.2.7", "", {}, "sha512-hKormJbkJqzQGhziax5PItDUTMAM9uE2XXQmM37dyd4hVM+5aVl7oVxMVUiVQn2oCQFN/LKCZdvSM0pFRqbSmQ=="],

    "@types/retry": ["@types/retry@0.12.0", "", {}, "sha512-wWKOClTTiizcZhXnPY4wikVAwmdYHp8q6DmC+EJUzAMsycb7HB32Kh9RN4+0gExjmPmZSAQjgURXIGATPegAvA=="],

    "@types/semver": ["@types/semver@7.7.0", "", {}, "sha512-k107IF4+Xr7UHjwDc7Cfd6PRQfbdkiRabXGRjo07b4WyPahFBZCZ1sE+BNxYIJPPg73UkfOsVOLwqVc/6ETrIA=="],

    "@types/send": ["@types/send@0.17.4", "", { "dependencies": { "@types/mime": "^1", "@types/node": "*" } }, "sha512-x2EM6TJOybec7c52BX0ZspPodMsQUd5L6PRwOunVyVUhXiBSKf3AezDL8Dgvgt5o0UfKNfuA0eMLr2wLT4AiBA=="],

    "@types/serve-static": ["@types/serve-static@1.15.7", "", { "dependencies": { "@types/http-errors": "*", "@types/node": "*", "@types/send": "*" } }, "sha512-W8Ym+h8nhuRwaKPaDw34QUkwsGi6Rc4yYqvKFo5rm2FUEhCFbzVWrxXUxuKK8TASjWsysJY0nsmNCGhCOIsrOw=="],

    "@types/shimmer": ["@types/shimmer@1.2.0", "", {}, "sha512-UE7oxhQLLd9gub6JKIAhDq06T0F6FnztwMNRvYgjeQSBeMc1ZG/tA47EwfduvkuQS8apbkM/lpLpWsaCeYsXVg=="],

    "@types/stream-buffers": ["@types/stream-buffers@3.0.7", "", { "dependencies": { "@types/node": "*" } }, "sha512-azOCy05sXVXrO+qklf0c/B07H/oHaIuDDAiHPVwlk3A9Ek+ksHyTeMajLZl3r76FxpPpxem//4Te61G1iW3Giw=="],

    "@types/strip-bom": ["@types/strip-bom@3.0.0", "", {}, "sha512-xevGOReSYGM7g/kUBZzPqCrR/KYAo+F0yiPc85WFTJa0MSLtyFTVTU6cJu/aV4mid7IffDIWqo69THF2o4JiEQ=="],

    "@types/strip-json-comments": ["@types/strip-json-comments@0.0.30", "", {}, "sha512-7NQmHra/JILCd1QqpSzl8+mJRc8ZHz3uDm8YV1Ks9IhK0epEiTw8aIErbvH9PI+6XbqhyIQy3462nEsn7UVzjQ=="],

    "@types/tedious": ["@types/tedious@4.0.14", "", { "dependencies": { "@types/node": "*" } }, "sha512-KHPsfX/FoVbUGbyYvk1q9MMQHLPeRZhRJZdO45Q4YjvFkv4hMNghCWTvy7rdKessBsmtz4euWCWAB6/tVpI1Iw=="],

    "@types/tough-cookie": ["@types/tough-cookie@4.0.5", "", {}, "sha512-/Ad8+nIOV7Rl++6f1BdKxFSMgmoqEoYbHRpPcx3JEfv8VRsQe9Z4mCXeJBzxs7mbHY/XOZZuXlRNfhpVPbs6ZA=="],

    "@types/triple-beam": ["@types/triple-beam@1.3.5", "", {}, "sha512-6WaYesThRMCl19iryMYP7/x2OVgCtbIVflDGFpWnb9irXI3UjYE4AzmYuiUKY1AJstGijoY+MgUszMgRxIYTYw=="],

    "@types/tz-lookup": ["@types/tz-lookup@6.1.2", "", {}, "sha512-9y31Xf/8FHXrCHjvVjGZLcsayAa6ABNc8bZlk6MPOQLLlr41tICSqW3TRPRIx2nodbzdKs5N7ipHWBrUsWUiAA=="],

    "@types/uuid": ["@types/uuid@10.0.0", "", {}, "sha512-7gqG38EyHgyP1S+7+xomFtL+ZNHcKv6DwNaCZmJmo1vgMugyF3TCnXVg4t1uk89mLNwnLtnY3TpOpCOyp1/xHQ=="],

    "@types/webidl-conversions": ["@types/webidl-conversions@7.0.3", "", {}, "sha512-CiJJvcRtIgzadHCYXw7dqEnMNRjhGZlYK05Mj9OyktqV8uVT8fD2BFOB7S1uwBE3Kj2Z+4UyPmFw/Ixgw/LAlA=="],

    "@types/webrtc": ["@types/webrtc@0.0.37", "", {}, "sha512-JGAJC/ZZDhcrrmepU4sPLQLIOIAgs5oIK+Ieq90K8fdaNMhfdfqmYatJdgif1NDQtvrSlTOGJDUYHIDunuufOg=="],

    "@types/whatwg-url": ["@types/whatwg-url@11.0.5", "", { "dependencies": { "@types/webidl-conversions": "*" } }, "sha512-coYR071JRaHa+xoEvvYqvnIHaVqaYrLPbsufM9BF63HkwI5Lgmy2QR8Q5K/lYDYo5AK82wOvSOS0UsLTpTG7uQ=="],

    "@types/ws": ["@types/ws@8.18.1", "", { "dependencies": { "@types/node": "*" } }, "sha512-ThVF6DCVhA8kUGy+aazFQ4kXQ7E1Ty7A3ypFOe0IcJV8O/M511G99AW24irKrW56Wt44yG9+ij8FaqoBGkuBXg=="],

    "@typescript-eslint/eslint-plugin": ["@typescript-eslint/eslint-plugin@5.62.0", "", { "dependencies": { "@eslint-community/regexpp": "^4.4.0", "@typescript-eslint/scope-manager": "5.62.0", "@typescript-eslint/type-utils": "5.62.0", "@typescript-eslint/utils": "5.62.0", "debug": "^4.3.4", "graphemer": "^1.4.0", "ignore": "^5.2.0", "natural-compare-lite": "^1.4.0", "semver": "^7.3.7", "tsutils": "^3.21.0" }, "peerDependencies": { "@typescript-eslint/parser": "^5.0.0", "eslint": "^6.0.0 || ^7.0.0 || ^8.0.0" } }, "sha512-TiZzBSJja/LbhNPvk6yc0JrX9XqhQ0hdh6M2svYfsHGejaKFIAGd9MQ+ERIMzLGlN/kZoYIgdxFV0PuljTKXag=="],

    "@typescript-eslint/parser": ["@typescript-eslint/parser@5.62.0", "", { "dependencies": { "@typescript-eslint/scope-manager": "5.62.0", "@typescript-eslint/types": "5.62.0", "@typescript-eslint/typescript-estree": "5.62.0", "debug": "^4.3.4" }, "peerDependencies": { "eslint": "^6.0.0 || ^7.0.0 || ^8.0.0" } }, "sha512-VlJEV0fOQ7BExOsHYAGrgbEiZoi8D+Bl2+f6V2RrXerRSylnp+ZBHmPvaIa8cz0Ajx7WO7Z5RqfgYg7ED1nRhA=="],

    "@typescript-eslint/scope-manager": ["@typescript-eslint/scope-manager@5.62.0", "", { "dependencies": { "@typescript-eslint/types": "5.62.0", "@typescript-eslint/visitor-keys": "5.62.0" } }, "sha512-VXuvVvZeQCQb5Zgf4HAxc04q5j+WrNAtNh9OwCsCgpKqESMTu3tF/jhZ3xG6T4NZwWl65Bg8KuS2uEvhSfLl0w=="],

    "@typescript-eslint/type-utils": ["@typescript-eslint/type-utils@5.62.0", "", { "dependencies": { "@typescript-eslint/typescript-estree": "5.62.0", "@typescript-eslint/utils": "5.62.0", "debug": "^4.3.4", "tsutils": "^3.21.0" }, "peerDependencies": { "eslint": "*" } }, "sha512-xsSQreu+VnfbqQpW5vnCJdq1Z3Q0U31qiWmRhr98ONQmcp/yhiPJFPq8MXiJVLiksmOKSjIldZzkebzHuCGzew=="],

    "@typescript-eslint/types": ["@typescript-eslint/types@5.62.0", "", {}, "sha512-87NVngcbVXUahrRTqIK27gD2t5Cu1yuCXxbLcFtCzZGlfyVWWh8mLHkoxzjsB6DDNnvdL+fW8MiwPEJyGJQDgQ=="],

    "@typescript-eslint/typescript-estree": ["@typescript-eslint/typescript-estree@5.62.0", "", { "dependencies": { "@typescript-eslint/types": "5.62.0", "@typescript-eslint/visitor-keys": "5.62.0", "debug": "^4.3.4", "globby": "^11.1.0", "is-glob": "^4.0.3", "semver": "^7.3.7", "tsutils": "^3.21.0" } }, "sha512-CmcQ6uY7b9y694lKdRB8FEel7JbU/40iSAPomu++SjLMntB+2Leay2LO6i8VnJk58MtE9/nQSFIH6jpyRWyYzA=="],

    "@typescript-eslint/utils": ["@typescript-eslint/utils@8.31.0", "", { "dependencies": { "@eslint-community/eslint-utils": "^4.4.0", "@typescript-eslint/scope-manager": "8.31.0", "@typescript-eslint/types": "8.31.0", "@typescript-eslint/typescript-estree": "8.31.0" }, "peerDependencies": { "eslint": "^8.57.0 || ^9.0.0", "typescript": ">=4.8.4 <5.9.0" } }, "sha512-qi6uPLt9cjTFxAb1zGNgTob4x9ur7xC6mHQJ8GwEzGMGE9tYniublmJaowOJ9V2jUzxrltTPfdG2nKlWsq0+Ww=="],

    "@typescript-eslint/visitor-keys": ["@typescript-eslint/visitor-keys@8.31.0", "", { "dependencies": { "@typescript-eslint/types": "8.31.0", "eslint-visitor-keys": "^4.2.0" } }, "sha512-QcGHmlRHWOl93o64ZUMNewCdwKGU6WItOU52H0djgNmn1EOrhVudrDzXz4OycCRSCPwFCDrE2iIt5vmuUdHxuQ=="],

    "abort-controller": ["abort-controller@3.0.0", "", { "dependencies": { "event-target-shim": "^5.0.0" } }, "sha512-h8lQ8tacZYnR3vNQTgibj+tODHI5/+l06Au2Pcriv/Gmet0eaj4TwWH41sO9wnHDiQsEj19q0drzdWdeAHtweg=="],

    "accepts": ["accepts@2.0.0", "", { "dependencies": { "mime-types": "^3.0.0", "negotiator": "^1.0.0" } }, "sha512-5cvg6CtKwfgdmVqY1WIiXKc3Q1bkRqGLi+2W/6ao+6Y7gu/RCwRuAhGEzh5B4KlszSuTLgZYuqFqo5bImjNKng=="],

    "acorn": ["acorn@8.14.1", "", { "bin": { "acorn": "bin/acorn" } }, "sha512-OvQ/2pUDKmgfCg++xsTX1wGxfTaszcHVcTctW4UJB4hibJx2HXxxO5UmVgyjMa+ZDsiaf5wWLXYpRWMmBI0QHg=="],

    "acorn-import-attributes": ["acorn-import-attributes@1.9.5", "", { "peerDependencies": { "acorn": "^8" } }, "sha512-n02Vykv5uA3eHGM/Z2dQrcD56kL8TyDb2p1+0P83PClMnC/nc+anbQRhIOWnSq4Ke/KvDPrY3C9hDtC/A3eHnQ=="],

    "acorn-jsx": ["acorn-jsx@5.3.2", "", { "peerDependencies": { "acorn": "^6.0.0 || ^7.0.0 || ^8.0.0" } }, "sha512-rq9s+JNhf0IChjtDXxllJ7g41oZk5SlXtp0LHwyA5cejwn7vKmKp4pPri6YEePv2PU65sAsegbXtIinmDFDXgQ=="],

    "acorn-walk": ["acorn-walk@8.3.4", "", { "dependencies": { "acorn": "^8.11.0" } }, "sha512-ueEepnujpqee2o5aIYnvHU6C0A42MNdsIDeqy5BydrkuC5R1ZuUFnm27EeFJGoEHJQgn3uleRvmTXaJgfXbt4g=="],

    "agent-base": ["agent-base@6.0.2", "", { "dependencies": { "debug": "4" } }, "sha512-RZNwNclF7+MS/8bDg70amg32dyeZGZxiDuQmZxKLAlQjr3jGyLx+4Kkk58UO7D2QdgFIQCovuSuZESne6RG6XQ=="],

    "agentkeepalive": ["agentkeepalive@4.6.0", "", { "dependencies": { "humanize-ms": "^1.2.1" } }, "sha512-kja8j7PjmncONqaTsB8fQ+wE2mSU2DJ9D4XKoJ5PFWIdRMa6SLSN1ff4mOr4jCbfRSsxR4keIiySJU0N9T5hIQ=="],

    "ajv": ["ajv@6.12.6", "", { "dependencies": { "fast-deep-equal": "^3.1.1", "fast-json-stable-stringify": "^2.0.0", "json-schema-traverse": "^0.4.1", "uri-js": "^4.2.2" } }, "sha512-j3fVLgvTo527anyYyJOGTYJbG+vnnQYvE0m5mmkc1TK+nxAppkCLMIL0aZ4dblVCNoGShhm+kzE4ZUykBoMg4g=="],

    "amp": ["amp@0.3.1", "", {}, "sha512-OwIuC4yZaRogHKiuU5WlMR5Xk/jAcpPtawWL05Gj8Lvm2F6mwoJt4O/bHI+DHwG79vWd+8OFYM4/BzYqyRd3qw=="],

    "amp-message": ["amp-message@0.1.2", "", { "dependencies": { "amp": "0.3.1" } }, "sha512-JqutcFwoU1+jhv7ArgW38bqrE+LQdcRv4NxNw0mp0JHQyB6tXesWRjtYKlDgHRY2o3JE5UTaBGUK8kSWUdxWUg=="],

    "ansi-colors": ["ansi-colors@4.1.3", "", {}, "sha512-/6w/C21Pm1A7aZitlI5Ni/2J6FFQN8i1Cvz3kHABAAbw93v/NlvKdVOqz7CCWz/3iv/JplRSEEZ83XION15ovw=="],

    "ansi-regex": ["ansi-regex@5.0.1", "", {}, "sha512-quJQXlTSUGL2LH9SUXo8VwsY4soanhgo6LNSm84E1LBcE8s3O0wpdiRzyR9z/ZZJMlMWv37qOOb9pdJlMUEKFQ=="],

    "ansi-styles": ["ansi-styles@5.2.0", "", {}, "sha512-Cxwpt2SfTzTtXcfOlzGEee8O+c+MmUgGrNiBcXnuWxuFJHe6a5Hz7qwhwe5OgaSYI0IJvkLqWX1ASG+cJOkEiA=="],

    "anymatch": ["anymatch@3.1.3", "", { "dependencies": { "normalize-path": "^3.0.0", "picomatch": "^2.0.4" } }, "sha512-KMReFUr0B4t+D+OBkjR3KYqvocp2XaSzO55UcB6mgQMd3KbcE+mWTyvVV7D/zsdEbNnV6acZUutkiHQXvTr1Rw=="],

    "append-field": ["append-field@1.0.0", "", {}, "sha512-klpgFSWLW1ZEs8svjfb7g4qWY0YS5imI82dTg+QahUvJ8YqAY0P10Uk8tTyh9ZGuYEZEMaeJYCF5BFuX552hsw=="],

    "arg": ["arg@4.1.3", "", {}, "sha512-58S9QDqG0Xx27YwPSt9fJxivjYl432YCwfDMfZ+71RAqUrZef7LrKQZ3LHLOwCS4FLNBplP533Zx895SeOCHvA=="],

    "argparse": ["argparse@2.0.1", "", {}, "sha512-8+9WqebbFzpX9OR+Wa6O29asIogeRMzcGtAINdpMHHyAg10f05aSFVBbcEqGf/PXw1EjAZ+q2/bEBg3DvurK3Q=="],

    "array-buffer-byte-length": ["array-buffer-byte-length@1.0.2", "", { "dependencies": { "call-bound": "^1.0.3", "is-array-buffer": "^3.0.5" } }, "sha512-LHE+8BuR7RYGDKvnrmcuSq3tDcKv9OFEXQt/HpbZhY7V6h0zlUXutnAD82GiFx9rdieCMjkvtcsPqBwgUl1Iiw=="],

    "array-flatten": ["array-flatten@1.1.1", "", {}, "sha512-PCVAQswWemu6UdxsDFFX/+gVeYqKAod3D3UVm91jHwynguOwAvYPhx8nNlM++NqRcK6CxxpUafjmhIdKiHibqg=="],

    "array-includes": ["array-includes@3.1.8", "", { "dependencies": { "call-bind": "^1.0.7", "define-properties": "^1.2.1", "es-abstract": "^1.23.2", "es-object-atoms": "^1.0.0", "get-intrinsic": "^1.2.4", "is-string": "^1.0.7" } }, "sha512-itaWrbYbqpGXkGhZPGUulwnhVf5Hpy1xiCFsGqyIGglbBxmG5vSjxQen3/WGOjPpNEv1RtBLKxbmVXm8HpJStQ=="],

    "array-union": ["array-union@2.1.0", "", {}, "sha512-HGyxoOTYUyCM6stUe6EJgnd4EoewAI7zMdfqO+kGjnlZmBDz/cR5pf8r/cR4Wq60sL/p0IkcjUEEPwS3GFrIyw=="],

    "array.prototype.findlastindex": ["array.prototype.findlastindex@1.2.6", "", { "dependencies": { "call-bind": "^1.0.8", "call-bound": "^1.0.4", "define-properties": "^1.2.1", "es-abstract": "^1.23.9", "es-errors": "^1.3.0", "es-object-atoms": "^1.1.1", "es-shim-unscopables": "^1.1.0" } }, "sha512-F/TKATkzseUExPlfvmwQKGITM3DGTK+vkAsCZoDc5daVygbJBnjEUCbgkAvVFsgfXfX4YIqZ/27G3k3tdXrTxQ=="],

    "array.prototype.flat": ["array.prototype.flat@1.3.3", "", { "dependencies": { "call-bind": "^1.0.8", "define-properties": "^1.2.1", "es-abstract": "^1.23.5", "es-shim-unscopables": "^1.0.2" } }, "sha512-rwG/ja1neyLqCuGZ5YYrznA62D4mZXg0i1cIskIUKSiqF3Cje9/wXAls9B9s1Wa2fomMsIv8czB8jZcPmxCXFg=="],

    "array.prototype.flatmap": ["array.prototype.flatmap@1.3.3", "", { "dependencies": { "call-bind": "^1.0.8", "define-properties": "^1.2.1", "es-abstract": "^1.23.5", "es-shim-unscopables": "^1.0.2" } }, "sha512-Y7Wt51eKJSyi80hFrJCePGGNo5ktJCslFuboqJsbf57CCPcm5zztluPlc4/aD8sWsKvlwatezpV4U1efk8kpjg=="],

    "arraybuffer.prototype.slice": ["arraybuffer.prototype.slice@1.0.4", "", { "dependencies": { "array-buffer-byte-length": "^1.0.1", "call-bind": "^1.0.8", "define-properties": "^1.2.1", "es-abstract": "^1.23.5", "es-errors": "^1.3.0", "get-intrinsic": "^1.2.6", "is-array-buffer": "^3.0.4" } }, "sha512-BNoCY6SXXPQ7gF2opIP4GBE+Xw7U+pHMYKuzjgCN3GwiaIR09UUeKfheyIry77QtrCBlC0KK0q5/TER/tYh3PQ=="],

    "arrify": ["arrify@2.0.1", "", {}, "sha512-3duEwti880xqi4eAMN8AyR4a0ByT90zoYdLlevfrvU43vb0YZwZVfxOgxWrLXXXpyugL0hNZc9G6BiB5B3nUug=="],

    "assemblyai": ["assemblyai@4.11.0", "", { "dependencies": { "ws": "^8.18.0" } }, "sha512-L47s8qyukrC8JFYX0L+bMCsSj2J01L/jzsdMxIkEWasmAo4Q6fyVoS9nGq5KRlhO70Rgh9RYy0Tg8uHakmnIiQ=="],

    "ast-types": ["ast-types@0.13.4", "", { "dependencies": { "tslib": "^2.0.1" } }, "sha512-x1FCFnFifvYDDzTaLII71vG5uvDwgtmDTEVWAxrgeiR8VjMONcCXJx7E+USjDtHlwFmt9MysbqgF9b9Vjr6w+w=="],

    "astral-regex": ["astral-regex@2.0.0", "", {}, "sha512-Z7tMw1ytTXt5jqMcOP+OQteU1VuNK9Y02uuJtKQ1Sv69jXQKKg5cibLwGJow8yzZP+eAc18EmLGPal0bp36rvQ=="],

    "async": ["async@3.2.6", "", {}, "sha512-htCUDlxyyCLMgaM3xXg0C0LW2xqfuQ6p05pCEIsXuyQ+a1koYKTuBMzRNwmybfLgvJDMd0r1LTn4+E0Ti6C2AA=="],

    "async-function": ["async-function@1.0.0", "", {}, "sha512-hsU18Ae8CDTR6Kgu9DYf0EbCr/a5iGL0rytQDobUcdpYOKokk8LEjVphnXkDkgpi0wYVsqrXuP0bZxJaTqdgoA=="],

    "asynckit": ["asynckit@0.4.0", "", {}, "sha512-Oei9OH4tRh0YqU3GxhX79dM/mwVgvbZJaSNaRk+bshkj0S5cfHcgYakreBjrHwatXKbz+IoIdYLxrKim2MjW0Q=="],

    "atomic-sleep": ["atomic-sleep@1.0.0", "", {}, "sha512-kNOjDqAh7px0XWNI+4QbzoiR/nTkHAWNud2uvnJquD1/x5a7EQZMJT0AczqK0Qn67oY/TTQ1LbUKajZpp3I9tQ=="],

    "available-typed-arrays": ["available-typed-arrays@1.0.7", "", { "dependencies": { "possible-typed-array-names": "^1.0.0" } }, "sha512-wvUjBtSGN7+7SjNpq/9M2Tg350UZD3q62IFZLbRAR1bSMlCo1ZaeW+BJ+D090e4hIIZLBcTDWe4Mh4jvUDajzQ=="],

    "axios": ["axios@1.8.4", "", { "dependencies": { "follow-redirects": "^1.15.6", "form-data": "^4.0.0", "proxy-from-env": "^1.1.0" } }, "sha512-eBSYY4Y68NNlHbHBMdeDmKNtDgXWhQsJcGqzO3iLUM0GraQFSS9cVgPX5I9b3lbdFKyYoAEGAZF1DwhTaljNAw=="],

    "balanced-match": ["balanced-match@1.0.2", "", {}, "sha512-3oSeUO0TMV67hN1AmbXsK4yaqU7tjiHlbxRDZOpH0KW9+CeX4bRAaX0Anxt0tx2MrpRpWwQaPwIlISEJhYU5Pw=="],

    "base64-js": ["base64-js@1.5.1", "", {}, "sha512-AKpaYlHn8t4SVbOHCy+b5+KKgvR4vrsD8vbvrbiQJps7fKDTkjkDry6ji0rUJjC0kzbNePLwzxq8iypo41qeWA=="],

    "basic-ftp": ["basic-ftp@5.0.5", "", {}, "sha512-4Bcg1P8xhUuqcii/S0Z9wiHIrQVPMermM1any+MX5GeGD7faD3/msQUDGLol9wOcz4/jbg/WJnGqoJF6LiBdtg=="],

    "bent": ["bent@7.3.12", "", { "dependencies": { "bytesish": "^0.4.1", "caseless": "~0.12.0", "is-stream": "^2.0.0" } }, "sha512-T3yrKnVGB63zRuoco/7Ybl7BwwGZR0lceoVG5XmQyMIH9s19SV5m+a8qam4if0zQuAmOQTyPTPmsQBdAorGK3w=="],

    "bignumber.js": ["bignumber.js@9.3.0", "", {}, "sha512-EM7aMFTXbptt/wZdMlBv2t8IViwQL+h6SLHosp8Yf0dqJMTnY6iL32opnAB6kAdL0SZPuvcAzFr31o0c/R3/RA=="],

    "binary-extensions": ["binary-extensions@2.3.0", "", {}, "sha512-Ceh+7ox5qe7LJuLHoY0feh3pHuUDHAcRUeyL2VYghZwfpkNIy/+8Ocg0a3UuSoYzavmylwuLWQOf3hl0jjMMIw=="],

    "blessed": ["blessed@0.1.81", "", { "bin": { "blessed": "./bin/tput.js" } }, "sha512-LoF5gae+hlmfORcG1M5+5XZi4LBmvlXTzwJWzUlPryN/SJdSflZvROM2TwkT0GMpq7oqT48NRd4GS7BiVBc5OQ=="],

    "bodec": ["bodec@0.1.0", "", {}, "sha512-Ylo+MAo5BDUq1KA3f3R/MFhh+g8cnHmo8bz3YPGhI1znrMaf77ol1sfvYJzsw3nTE+Y2GryfDxBaR+AqpAkEHQ=="],

    "body-parser": ["body-parser@2.2.0", "", { "dependencies": { "bytes": "^3.1.2", "content-type": "^1.0.5", "debug": "^4.4.0", "http-errors": "^2.0.0", "iconv-lite": "^0.6.3", "on-finished": "^2.4.1", "qs": "^6.14.0", "raw-body": "^3.0.0", "type-is": "^2.0.0" } }, "sha512-02qvAaxv8tp7fBa/mw1ga98OGm+eCbqzJOKoRt70sLmfEEi+jyBYVTDGfCL/k06/4EMk/z01gCe7HoCH/f2LTg=="],

    "bowser": ["bowser@2.11.0", "", {}, "sha512-AlcaJBi/pqqJBIQ8U9Mcpc9i8Aqxn88Skv5d+xBX006BY5u8N3mGLHa5Lgppa7L/HfwgwLgZ6NYs+Ag6uUmJRA=="],

    "brace-expansion": ["brace-expansion@1.1.11", "", { "dependencies": { "balanced-match": "^1.0.0", "concat-map": "0.0.1" } }, "sha512-iCuPHDFgrHX7H2vEI/5xpz07zSHB00TpugqhmYtVmMO6518mCuRMoOYFldEBl0g187ufozdaHgWKcYFb61qGiA=="],

    "braces": ["braces@3.0.3", "", { "dependencies": { "fill-range": "^7.1.1" } }, "sha512-yQbXgO/OSZVD2IsiLlro+7Hf6Q18EJrKSEsdoMzKePKXct3gvD8oLcOQdIzGupr5Fj+EDe8gO/lxc1BzfMpxvA=="],

    "bson": ["bson@6.10.3", "", {}, "sha512-MTxGsqgYTwfshYWTRdmZRC+M7FnG1b4y7RO7p2k3X24Wq0yv1m77Wsj0BzlPzd/IowgESfsruQCUToa7vbOpPQ=="],

    "buffer": ["buffer@5.7.1", "", { "dependencies": { "base64-js": "^1.3.1", "ieee754": "^1.1.13" } }, "sha512-EHcyIPBQ4BSGlvjB16k5KgAJ27CIsHY/2JBmCRReo48y9rQ3MaUzWX3KVlBa4U7MyX02HdVj0K7C3WaB3ju7FQ=="],

    "buffer-equal-constant-time": ["buffer-equal-constant-time@1.0.1", "", {}, "sha512-zRpUiDwd/xk6ADqPMATG8vc9VPrkck7T07OIx0gnjmJAnHnTVXNQG3vfvWNuiZIkwu9KrKdA1iJKfsfTVxE6NA=="],

    "buffer-from": ["buffer-from@1.1.2", "", {}, "sha512-E+XQCRwSbaaiChtv6k6Dwgc+bx+Bs6vuKJHHl5kox/BaKbhiXzqQOwK4cO22yElGp2OCmjwVhT3HmxgyPGnJfQ=="],

    "bun-types": ["bun-types@1.2.10", "", { "dependencies": { "@types/node": "*" } }, "sha512-b5ITZMnVdf3m1gMvJHG+gIfeJHiQPJak0f7925Hxu6ZN5VKA8AGy4GZ4lM+Xkn6jtWxg5S3ldWvfmXdvnkp3GQ=="],

    "busboy": ["busboy@1.6.0", "", { "dependencies": { "streamsearch": "^1.1.0" } }, "sha512-8SFQbg/0hQ9xy3UNTB0YEnsNBbWfhf7RtnzpL7TkBiTBRfrQ9Fxcnz7VJsleJpyp6rVLvXiuORqjlHi5q+PYuA=="],

    "bytes": ["bytes@3.1.2", "", {}, "sha512-/Nf7TyzTx6S3yRJObOAV7956r8cr2+Oj8AC5dt8wSP3BQAoeX58NoHyCU8P8zGkNXStjTSi6fzO6F0pBdcYbEg=="],

    "bytesish": ["bytesish@0.4.4", "", {}, "sha512-i4uu6M4zuMUiyfZN4RU2+i9+peJh//pXhd9x1oSe1LBkZ3LEbCoygu8W0bXTukU1Jme2txKuotpCZRaC3FLxcQ=="],

    "call-bind": ["call-bind@1.0.8", "", { "dependencies": { "call-bind-apply-helpers": "^1.0.0", "es-define-property": "^1.0.0", "get-intrinsic": "^1.2.4", "set-function-length": "^1.2.2" } }, "sha512-oKlSFMcMwpUg2ednkhQ454wfWiU/ul3CkJe/PEHcTKuiX6RpbehUiFMXu13HalGZxfUwCQzZG747YXBn1im9ww=="],

    "call-bind-apply-helpers": ["call-bind-apply-helpers@1.0.2", "", { "dependencies": { "es-errors": "^1.3.0", "function-bind": "^1.1.2" } }, "sha512-Sp1ablJ0ivDkSzjcaJdxEunN5/XvksFJ2sMBFfq6x0ryhQV/2b/KwFe21cMpmHtPOSij8K99/wSfoEuTObmuMQ=="],

    "call-bound": ["call-bound@1.0.4", "", { "dependencies": { "call-bind-apply-helpers": "^1.0.2", "get-intrinsic": "^1.3.0" } }, "sha512-+ys997U96po4Kx/ABpBCqhA9EuxJaQWDQg7295H4hBphv3IZg0boBKuwYpt4YXp6MZ5AmZQnU/tyMTlRpaSejg=="],

    "callsites": ["callsites@3.1.0", "", {}, "sha512-P8BjAsXvZS+VIDUI11hHCQEv74YT67YUi5JJFNWIqL235sBmjX4+qx9Muvls5ivyNENctx46xQLQ3aTuE7ssaQ=="],

    "camelcase": ["camelcase@6.3.0", "", {}, "sha512-Gmy6FhYlCY7uOElZUSbxo2UCDH8owEk996gkbrpsgGtrJLM3J7jGxl9Ic7Qwwj4ivOE5AWZWRMecDdF7hqGjFA=="],

    "caseless": ["caseless@0.12.0", "", {}, "sha512-4tYFyifaFfGacoiObjJegolkwSU4xQNGbVgUiNYVUxbQ2x2lUsFvY4hVgVzGiIe6WLOPqycWXA40l+PWsxthUw=="],

    "chalk": ["chalk@5.4.1", "", {}, "sha512-zgVZuo2WcZgfUEmsn6eO3kINexW8RAE4maiQ8QNs8CtpPCSyMiYsULR3HQYkm3w8FIA3SberyMJMSldGsW+U3w=="],

    "charm": ["charm@0.1.2", "", {}, "sha512-syedaZ9cPe7r3hoQA9twWYKu5AIyCswN5+szkmPBe9ccdLrj4bYaCnLVPTLd2kgVRc7+zoX4tyPgRnFKCj5YjQ=="],

    "chokidar": ["chokidar@3.6.0", "", { "dependencies": { "anymatch": "~3.1.2", "braces": "~3.0.2", "glob-parent": "~5.1.2", "is-binary-path": "~2.1.0", "is-glob": "~4.0.1", "normalize-path": "~3.0.0", "readdirp": "~3.6.0" }, "optionalDependencies": { "fsevents": "~2.3.2" } }, "sha512-7VT13fmjotKpGipCW9JEQAusEPE+Ei8nl6/g4FBAmIm0GOOLMua9NDDo/DWp0ZAxCr3cPq5ZpBqmPAQgDda2Pw=="],

    "cjs-module-lexer": ["cjs-module-lexer@1.4.3", "", {}, "sha512-9z8TZaGM1pfswYeXrUpzPrkx8UnWYdhJclsiYMm6x/w5+nN+8Tf/LnAgfLGQCm59qAOxU8WwHEq2vNwF6i4j+Q=="],

    "cli-tableau": ["cli-tableau@2.0.1", "", { "dependencies": { "chalk": "3.0.0" } }, "sha512-he+WTicka9cl0Fg/y+YyxcN6/bfQ/1O3QmgxRXDhABKqLzvoOSM4fMzp39uMyLBulAFuywD2N7UaoQE7WaADxQ=="],

    "cliui": ["cliui@8.0.1", "", { "dependencies": { "string-width": "^4.2.0", "strip-ansi": "^6.0.1", "wrap-ansi": "^7.0.0" } }, "sha512-BSeNnyus75C4//NQ9gQt1/csTXyo/8Sb+afLAkzAptFuMsod9HFokGNudZpi/oQV73hnVK+sR+5PVRMd+Dr7YQ=="],

    "color": ["color@3.2.1", "", { "dependencies": { "color-convert": "^1.9.3", "color-string": "^1.6.0" } }, "sha512-aBl7dZI9ENN6fUGC7mWpMTPNHmWUSNan9tuWN6ahh5ZLNk9baLJOnSMlrQkHcrfFgz2/RigjUVAjdx36VcemKA=="],

    "color-convert": ["color-convert@2.0.1", "", { "dependencies": { "color-name": "~1.1.4" } }, "sha512-RRECPsj7iu/xb5oKYcsFHSppFNnsj/52OVTRKb4zP5onXwVF3zVmmToNcOfGC+CRDpfK/U584fMg38ZHCaElKQ=="],

    "color-name": ["color-name@1.1.4", "", {}, "sha512-dOy+3AuW3a2wNbZHIuMZpTcgjGuLU/uBL/ubcZF9OXbDo8ff4O8yVp5Bf0efS8uEoYo5q4Fx7dY9OgQGXgAsQA=="],

    "color-string": ["color-string@1.9.1", "", { "dependencies": { "color-name": "^1.0.0", "simple-swizzle": "^0.2.2" } }, "sha512-shrVawQFojnZv6xM40anx4CkoDP+fZsw/ZerEMsW/pyzsRbElpsL/DBVW7q3ExxwusdNXI3lXpuhEZkzs8p5Eg=="],

    "colorette": ["colorette@2.0.20", "", {}, "sha512-IfEDxwoWIjkeXL1eXcDiow4UbKjhLdq6/EuSVR9GMN7KVH3r9gQ83e73hsz1Nd1T3ijd5xv1wcWRYO+D6kCI2w=="],

    "colorspace": ["colorspace@1.1.4", "", { "dependencies": { "color": "^3.1.3", "text-hex": "1.0.x" } }, "sha512-BgvKJiuVu1igBUF2kEjRCZXol6wiiGbY5ipL/oVPwm0BL9sIpMIzM8IK7vwuxIIzOXMV3Ey5w+vxhm0rR/TN8w=="],

    "combined-stream": ["combined-stream@1.0.8", "", { "dependencies": { "delayed-stream": "~1.0.0" } }, "sha512-FQN4MRfuJeHf7cBbBMJFXhKSDq+2kAArBlmRBvcvFE5BB1HZKXtSFASDhdlz9zOYwxh8lDdnvmMOe/+5cdoEdg=="],

    "commander": ["commander@2.15.1", "", {}, "sha512-VlfT9F3V0v+jr4yxPc5gg9s62/fIVWsd2Bk2iD435um1NlGMYdVCq+MjcXnhYq2icNOizHr1kK+5TI6H0Hy0ag=="],

    "concat-map": ["concat-map@0.0.1", "", {}, "sha512-/Srv4dswyQNBfohGpz9o6Yb3Gz3SrUDqBH5rTuhGR7ahtlbYKnVxw2bCFMRljaA7EXHaXZ8wsHdodFvbkhKmqg=="],

    "concat-stream": ["concat-stream@1.6.2", "", { "dependencies": { "buffer-from": "^1.0.0", "inherits": "^2.0.3", "readable-stream": "^2.2.2", "typedarray": "^0.0.6" } }, "sha512-27HBghJxjiZtIk3Ycvn/4kbJk/1uZuJFfuPEns6LaEvpvG1f0hTea8lilrouyo9mVc2GWdcEZ8OLoGmSADlrCw=="],

    "concurrently": ["concurrently@9.1.2", "", { "dependencies": { "chalk": "^4.1.2", "lodash": "^4.17.21", "rxjs": "^7.8.1", "shell-quote": "^1.8.1", "supports-color": "^8.1.1", "tree-kill": "^1.2.2", "yargs": "^17.7.2" }, "bin": { "concurrently": "dist/bin/concurrently.js", "conc": "dist/bin/concurrently.js" } }, "sha512-H9MWcoPsYddwbOGM6difjVwVZHl63nwMEwDJG/L7VGtuaJhb12h2caPG2tVPWs7emuYix252iGfqOyrz1GczTQ=="],

    "console-table-printer": ["console-table-printer@2.12.1", "", { "dependencies": { "simple-wcswidth": "^1.0.1" } }, "sha512-wKGOQRRvdnd89pCeH96e2Fn4wkbenSP6LMHfjfyNLMbGuHEFbMqQNuxXqd0oXG9caIOQ1FTvc5Uijp9/4jujnQ=="],

    "content-disposition": ["content-disposition@1.0.0", "", { "dependencies": { "safe-buffer": "5.2.1" } }, "sha512-Au9nRL8VNUut/XSzbQA38+M78dzP4D+eqg3gfJHMIHHYa3bg067xj1KxMUWj+VULbiZMowKngFFbKczUrNJ1mg=="],

    "content-type": ["content-type@1.0.5", "", {}, "sha512-nTjqfcBFEipKdXCv4YDQWCfmcLZKm81ldF0pAopTvyrFGVbcR6P/VAAd5G7N+0tTr8QqiU0tFadD6FK4NtJwOA=="],

    "cookie": ["cookie@0.7.2", "", {}, "sha512-yki5XnKuf750l50uGTllt6kKILY4nQ1eNIQatoXEByZ5dWgnKqbnqmTrBE5B4N7lrMJKQ2ytWMiTO2o0v6Ew/w=="],

    "cookie-parser": ["cookie-parser@1.4.7", "", { "dependencies": { "cookie": "0.7.2", "cookie-signature": "1.0.6" } }, "sha512-nGUvgXnotP3BsjiLX2ypbQnWoGUPIIfHQNZkkC668ntrzGWEZVW70HDEB1qnNGMicPje6EttlIgzo51YSwNQGw=="],

    "cookie-signature": ["cookie-signature@1.0.6", "", {}, "sha512-QADzlaHc8icV8I7vbaJXJwod9HWYp8uCqf1xa4OfNu1T7JVxQIrUgOWtHdNDtPiywmFbiS12VjotIXLrKM3orQ=="],

    "core-util-is": ["core-util-is@1.0.3", "", {}, "sha512-ZQBvi1DcpJ4GDqanjucZ2Hj3wEO5pZDS89BWbkcrvdxksJorwUDDZamX9ldFkp9aw2lmBDLgkObEA4DWNJ9FYQ=="],

    "cors": ["cors@2.8.5", "", { "dependencies": { "object-assign": "^4", "vary": "^1" } }, "sha512-KIHbLJqu73RGr/hnbrO9uBeixNGuvSQjul/jdFvS/KFSIH1hWVd1ng7zOHx+YrEfInLG7q4n6GHQ9cDtxv/P6g=="],

    "create-require": ["create-require@1.1.1", "", {}, "sha512-dcKFX3jn0MpIaXjisoRvexIJVEKzaq7z2rZKxf+MSr9TkdmHmsU4m2lcLojrj/FHl8mk5VxMmYA+ftRkP/3oKQ=="],

    "croner": ["croner@4.1.97", "", {}, "sha512-/f6gpQuxDaqXu+1kwQYSckUglPaOrHdbIlBAu0YuW8/Cdb45XwXYNUBXg3r/9Mo6n540Kn/smKcZWko5x99KrQ=="],

    "cross-spawn": ["cross-spawn@7.0.6", "", { "dependencies": { "path-key": "^3.1.0", "shebang-command": "^2.0.0", "which": "^2.0.1" } }, "sha512-uV2QOWP2nWzsy2aMp8aRibhi9dlzF5Hgh5SHaB9OiTGEyDTiJJyx0uy51QXdyWbtAHNua4XJzUKca3OzKUd3vA=="],

    "culvert": ["culvert@0.1.2", "", {}, "sha512-yi1x3EAWKjQTreYWeSd98431AV+IEE0qoDyOoaHJ7KJ21gv6HtBXHVLX74opVSGqcR8/AbjJBHAHpcOy2bj5Gg=="],

    "data-uri-to-buffer": ["data-uri-to-buffer@6.0.2", "", {}, "sha512-7hvf7/GW8e86rW0ptuwS3OcBGDjIi6SZva7hCyWC0yYry2cOPmLIjXAUHI6DK2HsnwJd9ifmt57i8eV2n4YNpw=="],

    "data-view-buffer": ["data-view-buffer@1.0.2", "", { "dependencies": { "call-bound": "^1.0.3", "es-errors": "^1.3.0", "is-data-view": "^1.0.2" } }, "sha512-EmKO5V3OLXh1rtK2wgXRansaK1/mtVdTUEiEI0W8RkvgT05kfxaH29PliLnpLP73yYO6142Q72QNa8Wx/A5CqQ=="],

    "data-view-byte-length": ["data-view-byte-length@1.0.2", "", { "dependencies": { "call-bound": "^1.0.3", "es-errors": "^1.3.0", "is-data-view": "^1.0.2" } }, "sha512-tuhGbE6CfTM9+5ANGf+oQb72Ky/0+s3xKUpHvShfiz2RxMFgFPjsXuRLBVMtvMs15awe45SRb83D6wH4ew6wlQ=="],

    "data-view-byte-offset": ["data-view-byte-offset@1.0.1", "", { "dependencies": { "call-bound": "^1.0.2", "es-errors": "^1.3.0", "is-data-view": "^1.0.1" } }, "sha512-BS8PfmtDGnrgYdOonGZQdLZslWIeCGFP9tpan0hi1Co2Zr2NKADsvGYA8XxuG/4UWgJ6Cjtv+YJnB6MM69QGlQ=="],

    "dateformat": ["dateformat@4.6.3", "", {}, "sha512-2P0p0pFGzHS5EMnhdxQi7aJN+iMheud0UhG4dlE1DLAlvL8JHjJJTX/CSm4JXwV0Ka5nGk3zC5mcb5bUQUxxMA=="],

    "dayjs": ["dayjs@1.11.13", "", {}, "sha512-oaMBel6gjolK862uaPQOVTA7q3TZhuSvuMQAAglQDOWYO9A91IrAOUJEyKVlqJlHE0vq5p5UXxzdPfMH/x6xNg=="],

    "debug": ["debug@4.4.0", "", { "dependencies": { "ms": "^2.1.3" } }, "sha512-6WTZ/IxCY/T6BALoZHaE4ctp9xm+Z5kY/pzYaCHRFeyVhojxlrm+46y68HA6hr0TcwEssoxNiDEUJQjfPZ/RYA=="],

    "decamelize": ["decamelize@1.2.0", "", {}, "sha512-z2S+W9X73hAUUki+N+9Za2lBlun89zigOyGrsax+KUQ6wKW4ZoWpEYBkGhQjwAjjDCkWxhY0VKEhk8wzY7F5cA=="],

    "deep-is": ["deep-is@0.1.4", "", {}, "sha512-oIPzksmTg4/MriiaYGO+okXDT7ztn/w3Eptv/+gSIdMdKsJo0u4CfYNFJPy+4SKMuCqGw2wxnA+URMg3t8a/bQ=="],

    "deepmerge": ["deepmerge@4.3.1", "", {}, "sha512-3sUqbMEc77XqpdNO7FRyRog+eW3ph+GYCbj+rK+uYyRMuwsVy0rMiVtPn+QJlKFvWP/1PYpapqYn0Me2knFn+A=="],

    "define-data-property": ["define-data-property@1.1.4", "", { "dependencies": { "es-define-property": "^1.0.0", "es-errors": "^1.3.0", "gopd": "^1.0.1" } }, "sha512-rBMvIzlpA8v6E+SJZoo++HAYqsLrkg7MSfIinMPFhmkorw7X+dOXVJQs+QT69zGkzMyfDnIMN2Wid1+NbL3T+A=="],

    "define-properties": ["define-properties@1.2.1", "", { "dependencies": { "define-data-property": "^1.0.1", "has-property-descriptors": "^1.0.0", "object-keys": "^1.1.1" } }, "sha512-8QmQKqEASLd5nx0U1B1okLElbUuuttJ/AnYmRXbbbGDWh6uS208EjD4Xqq/I9wK7u0v6O08XhTWnt5XtEbR6Dg=="],

    "degenerator": ["degenerator@5.0.1", "", { "dependencies": { "ast-types": "^0.13.4", "escodegen": "^2.1.0", "esprima": "^4.0.1" } }, "sha512-TllpMR/t0M5sqCXfj85i4XaAzxmS5tVA16dqvdkMwGmzI+dXLXnw3J+3Vdv7VKw+ThlTMboK6i9rnZ6Nntj5CQ=="],

    "delayed-stream": ["delayed-stream@1.0.0", "", {}, "sha512-ZySD7Nf91aLB0RxL4KGrKHBXl7Eds1DAmEdcoVawXnLD7SDhpNgtuII2aAkg7a7QS41jxPSZ17p4VdGnMHk3MQ=="],

    "depd": ["depd@2.0.0", "", {}, "sha512-g7nH6P6dyDioJogAAGprGpCtVImJhpPk/roCzdb3fIh61/s/nPsfR6onyMwkCAR/OlC3yBC0lESvUoQEAssIrw=="],

    "destroy": ["destroy@1.2.0", "", {}, "sha512-2sJGJTaXIIaR1w4iJSNoN0hnMY7Gpc/n8D4qSCJw8QqFWXf7cuAgnEHxBpweaVcPevC2l3KpjYCx3NypQQgaJg=="],

    "detect-libc": ["detect-libc@2.0.4", "", {}, "sha512-3UDv+G9CsCKO1WKMGw9fwq/SWJYbI0c5Y7LU1AXYoDdbhE2AHQ6N6Nb34sG8Fj7T5APy8qXDCKuuIHd1BR0tVA=="],

    "diff": ["diff@4.0.2", "", {}, "sha512-58lmxKSA4BNyLz+HHMUzlOEpg09FV+ev6ZMe3vJihgdxzgcwZ8VoEEPmALCZG9LmqfVoNMMKpttIYTVG6uDY7A=="],

    "dir-glob": ["dir-glob@3.0.1", "", { "dependencies": { "path-type": "^4.0.0" } }, "sha512-WkrWp9GR4KXfKGYzOLmTuGVi1UWFfws377n9cc55/tb6DuqyF6pcQ5AbiHEshaDpY9v6oaSr2XCDidGmMwdzIA=="],

    "doctrine": ["doctrine@3.0.0", "", { "dependencies": { "esutils": "^2.0.2" } }, "sha512-yS+Q5i3hBf7GBkd4KG8a7eBNNWNGLTaEwwYWUijIYM7zrlYDM0BFXHjjPWlWZ1Rg7UaddZeIDmi9jF3HmqiQ2w=="],

    "dotenv": ["dotenv@16.5.0", "", {}, "sha512-m/C+AwOAr9/W1UOIZUo232ejMNnJAJtYQjUbHoNTBNTJSvqzzDh7vnrei3o3r3m9blf6ZoDkvcw0VmozNRFJxg=="],

    "dunder-proto": ["dunder-proto@1.0.1", "", { "dependencies": { "call-bind-apply-helpers": "^1.0.1", "es-errors": "^1.3.0", "gopd": "^1.2.0" } }, "sha512-KIN/nDJBQRcXw0MLVhZE9iQHmG68qAVIBg9CqmUYjmQIhgij9U5MFvrqkUL5FbtyyzZuOeOt0zdeRe4UY7ct+A=="],

    "dynamic-dedupe": ["dynamic-dedupe@0.3.0", "", { "dependencies": { "xtend": "^4.0.0" } }, "sha512-ssuANeD+z97meYOqd50e04Ze5qp4bPqo8cCkI4TRjZkzAUgIDTrXV1R8QCdINpiI+hw14+rYazvTRdQrz0/rFQ=="],

    "ecdsa-sig-formatter": ["ecdsa-sig-formatter@1.0.11", "", { "dependencies": { "safe-buffer": "^5.0.1" } }, "sha512-nagl3RYrbNv6kQkeJIpt6NJZy8twLB/2vtz6yN9Z4vRKHN4/QZJIEbqohALSgwKdnksuY3k5Addp5lg8sVoVcQ=="],

    "ee-first": ["ee-first@1.1.1", "", {}, "sha512-WMwm9LhRUo+WUaRN+vRuETqG89IgZphVSNkdFgeb6sS/E4OrDIN7t48CAewSHXc6C8lefD8KKfr5vY61brQlow=="],

    "emoji-regex": ["emoji-regex@8.0.0", "", {}, "sha512-MSjYzcWNOA0ewAHpz0MxpYFvwg6yjy1NG3xteoqz644VCo/RPgnr1/GGt+ic3iJTzQ8Eu3TdM14SawnVUmGE6A=="],

    "enabled": ["enabled@2.0.0", "", {}, "sha512-AKrN98kuwOzMIdAizXGI86UFBoo26CL21UM763y1h/GMSJ4/OHU9k2YlsmBpyScFo/wbLzWQJBMCW4+IO3/+OQ=="],

    "encodeurl": ["encodeurl@2.0.0", "", {}, "sha512-Q0n9HRi4m6JuGIV1eFlmvJB7ZEVxu93IrMyiMsGC0lrMJMWzRgx6WGquyfQgZVb31vhGgXnfmPNNXmxnOkRBrg=="],

    "end-of-stream": ["end-of-stream@1.4.4", "", { "dependencies": { "once": "^1.4.0" } }, "sha512-+uw1inIHVPQoaVuHzRyXd21icM+cnt4CzD5rW+NC1wjOUSTOs+Te7FOv7AhN7vS9x/oIyhLP5PR1H+phQAHu5Q=="],

    "enquirer": ["enquirer@2.3.6", "", { "dependencies": { "ansi-colors": "^4.1.1" } }, "sha512-yjNnPr315/FjS4zIsUxYguYUPP2e1NK4d7E7ZOLiyYCcbFBiTMyID+2wvm2w6+pZ/odMA7cRkjhsPbltwBOrLg=="],

    "es-abstract": ["es-abstract@1.23.9", "", { "dependencies": { "array-buffer-byte-length": "^1.0.2", "arraybuffer.prototype.slice": "^1.0.4", "available-typed-arrays": "^1.0.7", "call-bind": "^1.0.8", "call-bound": "^1.0.3", "data-view-buffer": "^1.0.2", "data-view-byte-length": "^1.0.2", "data-view-byte-offset": "^1.0.1", "es-define-property": "^1.0.1", "es-errors": "^1.3.0", "es-object-atoms": "^1.0.0", "es-set-tostringtag": "^2.1.0", "es-to-primitive": "^1.3.0", "function.prototype.name": "^1.1.8", "get-intrinsic": "^1.2.7", "get-proto": "^1.0.0", "get-symbol-description": "^1.1.0", "globalthis": "^1.0.4", "gopd": "^1.2.0", "has-property-descriptors": "^1.0.2", "has-proto": "^1.2.0", "has-symbols": "^1.1.0", "hasown": "^2.0.2", "internal-slot": "^1.1.0", "is-array-buffer": "^3.0.5", "is-callable": "^1.2.7", "is-data-view": "^1.0.2", "is-regex": "^1.2.1", "is-shared-array-buffer": "^1.0.4", "is-string": "^1.1.1", "is-typed-array": "^1.1.15", "is-weakref": "^1.1.0", "math-intrinsics": "^1.1.0", "object-inspect": "^1.13.3", "object-keys": "^1.1.1", "object.assign": "^4.1.7", "own-keys": "^1.0.1", "regexp.prototype.flags": "^1.5.3", "safe-array-concat": "^1.1.3", "safe-push-apply": "^1.0.0", "safe-regex-test": "^1.1.0", "set-proto": "^1.0.0", "string.prototype.trim": "^1.2.10", "string.prototype.trimend": "^1.0.9", "string.prototype.trimstart": "^1.0.8", "typed-array-buffer": "^1.0.3", "typed-array-byte-length": "^1.0.3", "typed-array-byte-offset": "^1.0.4", "typed-array-length": "^1.0.7", "unbox-primitive": "^1.1.0", "which-typed-array": "^1.1.18" } }, "sha512-py07lI0wjxAC/DcfK1S6G7iANonniZwTISvdPzk9hzeH0IZIshbuuFxLIU96OyF89Yb9hiqWn8M/bY83KY5vzA=="],

    "es-define-property": ["es-define-property@1.0.1", "", {}, "sha512-e3nRfgfUZ4rNGL232gUgX06QNyyez04KdjFrF+LTRoOXmrOgFKDg4BCdsjW8EnT69eqdYGmRpJwiPVYNrCaW3g=="],

    "es-errors": ["es-errors@1.3.0", "", {}, "sha512-Zf5H2Kxt2xjTvbJvP2ZWLEICxA6j+hAmMzIlypy4xcBg1vKVnx89Wy0GbS+kf5cwCVFFzdCFh2XSCFNULS6csw=="],

    "es-object-atoms": ["es-object-atoms@1.1.1", "", { "dependencies": { "es-errors": "^1.3.0" } }, "sha512-FGgH2h8zKNim9ljj7dankFPcICIK9Cp5bm+c2gQSYePhpaG5+esrLODihIorn+Pe6FGJzWhXQotPv73jTaldXA=="],

    "es-set-tostringtag": ["es-set-tostringtag@2.1.0", "", { "dependencies": { "es-errors": "^1.3.0", "get-intrinsic": "^1.2.6", "has-tostringtag": "^1.0.2", "hasown": "^2.0.2" } }, "sha512-j6vWzfrGVfyXxge+O0x5sh6cvxAog0a/4Rdd2K36zCMV5eJ+/+tOAngRO8cODMNWbVRdVlmGZQL2YS3yR8bIUA=="],

    "es-shim-unscopables": ["es-shim-unscopables@1.1.0", "", { "dependencies": { "hasown": "^2.0.2" } }, "sha512-d9T8ucsEhh8Bi1woXCf+TIKDIROLG5WCkxg8geBCbvk22kzwC5G2OnXVMO6FUsvQlgUUXQ2itephWDLqDzbeCw=="],

    "es-to-primitive": ["es-to-primitive@1.3.0", "", { "dependencies": { "is-callable": "^1.2.7", "is-date-object": "^1.0.5", "is-symbol": "^1.0.4" } }, "sha512-w+5mJ3GuFL+NjVtJlvydShqE1eN3h3PbI7/5LAsYJP/2qtuMXjfL2LpHSRqo4b4eSF5K/DH1JXKUAHSB2UW50g=="],

    "esbuild": ["esbuild@0.25.3", "", { "optionalDependencies": { "@esbuild/aix-ppc64": "0.25.3", "@esbuild/android-arm": "0.25.3", "@esbuild/android-arm64": "0.25.3", "@esbuild/android-x64": "0.25.3", "@esbuild/darwin-arm64": "0.25.3", "@esbuild/darwin-x64": "0.25.3", "@esbuild/freebsd-arm64": "0.25.3", "@esbuild/freebsd-x64": "0.25.3", "@esbuild/linux-arm": "0.25.3", "@esbuild/linux-arm64": "0.25.3", "@esbuild/linux-ia32": "0.25.3", "@esbuild/linux-loong64": "0.25.3", "@esbuild/linux-mips64el": "0.25.3", "@esbuild/linux-ppc64": "0.25.3", "@esbuild/linux-riscv64": "0.25.3", "@esbuild/linux-s390x": "0.25.3", "@esbuild/linux-x64": "0.25.3", "@esbuild/netbsd-arm64": "0.25.3", "@esbuild/netbsd-x64": "0.25.3", "@esbuild/openbsd-arm64": "0.25.3", "@esbuild/openbsd-x64": "0.25.3", "@esbuild/sunos-x64": "0.25.3", "@esbuild/win32-arm64": "0.25.3", "@esbuild/win32-ia32": "0.25.3", "@esbuild/win32-x64": "0.25.3" }, "bin": { "esbuild": "bin/esbuild" } }, "sha512-qKA6Pvai73+M2FtftpNKRxJ78GIjmFXFxd/1DVBqGo/qNhLSfv+G12n9pNoWdytJC8U00TrViOwpjT0zgqQS8Q=="],

    "escalade": ["escalade@3.2.0", "", {}, "sha512-WUj2qlxaQtO4g6Pq5c29GTcWGDyd8itL8zTlipgECz3JesAiiOKotd8JU6otB3PACgG6xkJUyVhboMS+bje/jA=="],

    "escape-html": ["escape-html@1.0.3", "", {}, "sha512-NiSupZ4OeuGwr68lGIeym/ksIZMJodUGOSCZ/FSnTxcrekbvqrgdUxlJOMpijaKZVjAJrWrGs/6Jy8OMuyj9ow=="],

    "escape-string-regexp": ["escape-string-regexp@4.0.0", "", {}, "sha512-TtpcNJ3XAzx3Gq8sWRzJaVajRs0uVxA2YAkdb1jm2YkPz4G6egUFAyA3n5vtEIZefPk5Wa4UXbKuS5fKkJWdgA=="],

    "escodegen": ["escodegen@2.1.0", "", { "dependencies": { "esprima": "^4.0.1", "estraverse": "^5.2.0", "esutils": "^2.0.2" }, "optionalDependencies": { "source-map": "~0.6.1" }, "bin": { "esgenerate": "bin/esgenerate.js", "escodegen": "bin/escodegen.js" } }, "sha512-2NlIDTwUWJN0mRPQOdtQBzbUHvdGY2P1VXSyU83Q3xKxM7WHX2Ql8dKq782Q9TgQUNOLEzEYu9bzLNj1q88I5w=="],

    "eslint": ["eslint@9.25.1", "", { "dependencies": { "@eslint-community/eslint-utils": "^4.2.0", "@eslint-community/regexpp": "^4.12.1", "@eslint/config-array": "^0.20.0", "@eslint/config-helpers": "^0.2.1", "@eslint/core": "^0.13.0", "@eslint/eslintrc": "^3.3.1", "@eslint/js": "9.25.1", "@eslint/plugin-kit": "^0.2.8", "@humanfs/node": "^0.16.6", "@humanwhocodes/module-importer": "^1.0.1", "@humanwhocodes/retry": "^0.4.2", "@types/estree": "^1.0.6", "@types/json-schema": "^7.0.15", "ajv": "^6.12.4", "chalk": "^4.0.0", "cross-spawn": "^7.0.6", "debug": "^4.3.2", "escape-string-regexp": "^4.0.0", "eslint-scope": "^8.3.0", "eslint-visitor-keys": "^4.2.0", "espree": "^10.3.0", "esquery": "^1.5.0", "esutils": "^2.0.2", "fast-deep-equal": "^3.1.3", "file-entry-cache": "^8.0.0", "find-up": "^5.0.0", "glob-parent": "^6.0.2", "ignore": "^5.2.0", "imurmurhash": "^0.1.4", "is-glob": "^4.0.0", "json-stable-stringify-without-jsonify": "^1.0.1", "lodash.merge": "^4.6.2", "minimatch": "^3.1.2", "natural-compare": "^1.4.0", "optionator": "^0.9.3" }, "peerDependencies": { "jiti": "*" }, "optionalPeers": ["jiti"], "bin": { "eslint": "bin/eslint.js" } }, "sha512-E6Mtz9oGQWDCpV12319d59n4tx9zOTXSTmc8BLVxBx+G/0RdM5MvEEJLU9c0+aleoePYYgVTOsRblx433qmhWQ=="],

    "eslint-config-prettier": ["eslint-config-prettier@8.10.0", "", { "peerDependencies": { "eslint": ">=7.0.0" }, "bin": { "eslint-config-prettier": "bin/cli.js" } }, "sha512-SM8AMJdeQqRYT9O9zguiruQZaN7+z+E4eAP9oiLNGKMtomwaB1E9dcgUD6ZAn/eQAb52USbvezbiljfZUhbJcg=="],

    "eslint-import-resolver-node": ["eslint-import-resolver-node@0.3.9", "", { "dependencies": { "debug": "^3.2.7", "is-core-module": "^2.13.0", "resolve": "^1.22.4" } }, "sha512-WFj2isz22JahUv+B788TlO3N6zL3nNJGU8CcZbPZvVEkBPaJdCV4vy5wyghty5ROFbCRnm132v8BScu5/1BQ8g=="],

    "eslint-module-utils": ["eslint-module-utils@2.12.0", "", { "dependencies": { "debug": "^3.2.7" } }, "sha512-wALZ0HFoytlyh/1+4wuZ9FJCD/leWHQzzrxJ8+rebyReSLk7LApMyd3WJaLVoN+D5+WIdJyDK1c6JnE65V4Zyg=="],

    "eslint-plugin-import": ["eslint-plugin-import@2.31.0", "", { "dependencies": { "@rtsao/scc": "^1.1.0", "array-includes": "^3.1.8", "array.prototype.findlastindex": "^1.2.5", "array.prototype.flat": "^1.3.2", "array.prototype.flatmap": "^1.3.2", "debug": "^3.2.7", "doctrine": "^2.1.0", "eslint-import-resolver-node": "^0.3.9", "eslint-module-utils": "^2.12.0", "hasown": "^2.0.2", "is-core-module": "^2.15.1", "is-glob": "^4.0.3", "minimatch": "^3.1.2", "object.fromentries": "^2.0.8", "object.groupby": "^1.0.3", "object.values": "^1.2.0", "semver": "^6.3.1", "string.prototype.trimend": "^1.0.8", "tsconfig-paths": "^3.15.0" }, "peerDependencies": { "eslint": "^2 || ^3 || ^4 || ^5 || ^6 || ^7.2.0 || ^8 || ^9" } }, "sha512-ixmkI62Rbc2/w8Vfxyh1jQRTdRTF52VxwRVHl/ykPAmqG+Nb7/kNn+byLP0LxPgI7zWA16Jt82SybJInmMia3A=="],

    "eslint-scope": ["eslint-scope@8.3.0", "", { "dependencies": { "esrecurse": "^4.3.0", "estraverse": "^5.2.0" } }, "sha512-pUNxi75F8MJ/GdeKtVLSbYg4ZI34J6C0C7sbL4YOp2exGwen7ZsuBqKzUhXd0qMQ362yET3z+uPwKeg/0C2XCQ=="],

    "eslint-utils": ["eslint-utils@2.1.0", "", { "dependencies": { "eslint-visitor-keys": "^1.1.0" } }, "sha512-w94dQYoauyvlDc43XnGB8lU3Zt713vNChgt4EWwhXAP2XkBvndfxF0AgIqKOOasjPIPzj9JqgwkwbCYD0/V3Zg=="],

    "eslint-visitor-keys": ["eslint-visitor-keys@4.2.0", "", {}, "sha512-UyLnSehNt62FFhSwjZlHmeokpRK59rcz29j+F1/aDgbkbRTk7wIc9XzdoasMUbRNKDM0qQt/+BJ4BrpFeABemw=="],

    "espree": ["espree@10.3.0", "", { "dependencies": { "acorn": "^8.14.0", "acorn-jsx": "^5.3.2", "eslint-visitor-keys": "^4.2.0" } }, "sha512-0QYC8b24HWY8zjRnDTL6RiHfDbAWn63qb4LMj1Z4b076A4une81+z03Kg7l7mn/48PUTqoLptSXez8oknU8Clg=="],

    "esprima": ["esprima@4.0.1", "", { "bin": { "esparse": "./bin/esparse.js", "esvalidate": "./bin/esvalidate.js" } }, "sha512-eGuFFw7Upda+g4p+QHvnW0RyTX/SVeJBDM/gCtMARO0cLuT2HcEKnTPvhjV6aGeqrCB/sbNop0Kszm0jsaWU4A=="],

    "esquery": ["esquery@1.6.0", "", { "dependencies": { "estraverse": "^5.1.0" } }, "sha512-ca9pw9fomFcKPvFLXhBKUK90ZvGibiGOvRJNbjljY7s7uq/5YO4BOzcYtJqExdx99rF6aAcnRxHmcUHcz6sQsg=="],

    "esrecurse": ["esrecurse@4.3.0", "", { "dependencies": { "estraverse": "^5.2.0" } }, "sha512-KmfKL3b6G+RXvP8N1vr3Tq1kL/oCFgn2NYXEtqP8/L3pKapUA4G8cFVaoF3SU323CD4XypR/ffioHmkti6/Tag=="],

    "estraverse": ["estraverse@5.3.0", "", {}, "sha512-MMdARuVEQziNTeJD8DgMqmhwR11BRQ/cBP+pLtYdSTnf3MIO8fFeiINEbX36ZdNlfU/7A9f3gUw49B3oQsvwBA=="],

    "esutils": ["esutils@2.0.3", "", {}, "sha512-kVscqXk4OCp68SZ0dkgEKVi6/8ij300KBWTJq32P/dYeWTSwK41WyTxalN1eRmA5Z9UU/LX9D7FWSmV9SAYx6g=="],

    "etag": ["etag@1.8.1", "", {}, "sha512-aIL5Fx7mawVa300al2BnEE4iNvo1qETxLrPI/o05L7z6go7fCw1J6EQmbK4FmJ2AS7kgVF/KEZWufBfdClMcPg=="],

    "event-target-shim": ["event-target-shim@5.0.1", "", {}, "sha512-i/2XbnSz/uxRCU6+NdVJgKWDTM427+MqYbkQzD321DuCQJUqOuJKIA0IM2+W2xtYHdKOmZ4dR6fExsd4SXL+WQ=="],

    "eventemitter2": ["eventemitter2@5.0.1", "", {}, "sha512-5EM1GHXycJBS6mauYAbVKT1cVs7POKWb2NXD4Vyt8dDqeZa7LaDK1/sjtL+Zb0lzTpSNil4596Dyu97hz37QLg=="],

    "eventemitter3": ["eventemitter3@4.0.7", "", {}, "sha512-8guHBZCwKnFhYdHr2ysuRWErTwhoN2X8XELRlrRwpmfeY2jjuUN4taQMsULKUVo1K4DvZl+0pgfyoysHxvmvEw=="],

    "events": ["events@3.3.0", "", {}, "sha512-mQw+2fkQbALzQ7V0MY0IqdnXNOeTtP4r0lN9z7AAawCXgqea7bDii20AYrIBrFd/Hx0M2Ocz6S111CaFkUcb0Q=="],

    "execa": ["execa@4.1.0", "", { "dependencies": { "cross-spawn": "^7.0.0", "get-stream": "^5.0.0", "human-signals": "^1.1.1", "is-stream": "^2.0.0", "merge-stream": "^2.0.0", "npm-run-path": "^4.0.0", "onetime": "^5.1.0", "signal-exit": "^3.0.2", "strip-final-newline": "^2.0.0" } }, "sha512-j5W0//W7f8UxAn8hXVnwG8tLwdiUy4FJLcSupCg6maBYZDpyBvTApK7KyuI4bKj8KOh1r2YH+6ucuYtJv1bTZA=="],

    "expr-eval": ["expr-eval@2.0.2", "", {}, "sha512-4EMSHGOPSwAfBiibw3ndnP0AvjDWLsMvGOvWEZ2F96IGk0bIVdjQisOHxReSkE13mHcfbuCiXw+G4y0zv6N8Eg=="],

    "express": ["express@5.1.0", "", { "dependencies": { "accepts": "^2.0.0", "body-parser": "^2.2.0", "content-disposition": "^1.0.0", "content-type": "^1.0.5", "cookie": "^0.7.1", "cookie-signature": "^1.2.1", "debug": "^4.4.0", "encodeurl": "^2.0.0", "escape-html": "^1.0.3", "etag": "^1.8.1", "finalhandler": "^2.1.0", "fresh": "^2.0.0", "http-errors": "^2.0.0", "merge-descriptors": "^2.0.0", "mime-types": "^3.0.0", "on-finished": "^2.4.1", "once": "^1.4.0", "parseurl": "^1.3.3", "proxy-addr": "^2.0.7", "qs": "^6.14.0", "range-parser": "^1.2.1", "router": "^2.2.0", "send": "^1.1.0", "serve-static": "^2.2.0", "statuses": "^2.0.1", "type-is": "^2.0.1", "vary": "^1.1.2" } }, "sha512-DT9ck5YIRU+8GYzzU5kT3eHGA5iL+1Zd0EutOmTE9Dtk+Tvuzd23VBU+ec7HPNSTxXYO55gPV/hq4pSBJDjFpA=="],

    "extend": ["extend@3.0.2", "", {}, "sha512-fjquC59cD7CyW6urNXK0FBufkZcoiGG80wTuPujX590cB5Ttln20E2UB4S/WARVqhXffZl2LNgS+gQdPIIim/g=="],

    "extrareqp2": ["extrareqp2@1.0.0", "", { "dependencies": { "follow-redirects": "^1.14.0" } }, "sha512-Gum0g1QYb6wpPJCVypWP3bbIuaibcFiJcpuPM10YSXp/tzqi84x9PJageob+eN4xVRIOto4wjSGNLyMD54D2xA=="],

    "fast-copy": ["fast-copy@3.0.2", "", {}, "sha512-dl0O9Vhju8IrcLndv2eU4ldt1ftXMqqfgN4H1cpmGV7P6jeB9FwpN9a2c8DPGE1Ys88rNUJVYDHq73CGAGOPfQ=="],

    "fast-deep-equal": ["fast-deep-equal@3.1.3", "", {}, "sha512-f3qQ9oQy9j2AhBe/H9VC91wLmKBCCU/gDOnKNAYG5hswO7BLKj09Hc5HYNz9cGI++xlpDCIgDaitVs03ATR84Q=="],

    "fast-glob": ["fast-glob@3.3.3", "", { "dependencies": { "@nodelib/fs.stat": "^2.0.2", "@nodelib/fs.walk": "^1.2.3", "glob-parent": "^5.1.2", "merge2": "^1.3.0", "micromatch": "^4.0.8" } }, "sha512-7MptL8U0cqcFdzIzwOTHoilX9x5BrNqye7Z/LuC7kCMRio1EMSyqRK3BEAUD7sXRq4iT4AzTVuZdhgQ2TCvYLg=="],

    "fast-json-patch": ["fast-json-patch@3.1.1", "", {}, "sha512-vf6IHUX2SBcA+5/+4883dsIjpBTqmfBjmYiWK1savxQmFk4JfBMLa7ynTYOs1Rolp/T1betJxHiGD3g1Mn8lUQ=="],

    "fast-json-stable-stringify": ["fast-json-stable-stringify@2.1.0", "", {}, "sha512-lhd/wF+Lk98HZoTCtlVraHtfh5XYijIjalXck7saUtuanSDyLMxnHhSXEDJqHxD7msR8D0uCmqlkwjCV8xvwHw=="],

    "fast-levenshtein": ["fast-levenshtein@2.0.6", "", {}, "sha512-DCXu6Ifhqcks7TZKY3Hxp3y6qphY5SJZmrWMDrKcERSOXWQdMhU9Ig/PYrzyw/ul9jOIyh0N4M0tbC5hodg8dw=="],

    "fast-redact": ["fast-redact@3.5.0", "", {}, "sha512-dwsoQlS7h9hMeYUq1W++23NDcBLV4KqONnITDV9DjfS3q1SgDGVrBdvvTLUotWtPSD7asWDV9/CmsZPy8Hf70A=="],

    "fast-safe-stringify": ["fast-safe-stringify@2.1.1", "", {}, "sha512-W+KJc2dmILlPplD/H4K9l9LcAHAfPtP6BY84uVLXQ6Evcz9Lcg33Y2z1IVblT6xdY54PXYVHEv+0Wpq8Io6zkA=="],

    "fast-text-encoding": ["fast-text-encoding@1.0.6", "", {}, "sha512-VhXlQgj9ioXCqGstD37E/HBeqEGV/qOD/kmbVG8h5xKBYvM1L3lR1Zn4555cQ8GkYbJa8aJSipLPndE1k6zK2w=="],

    "fast-uri": ["fast-uri@3.0.6", "", {}, "sha512-Atfo14OibSv5wAp4VWNsFYE1AchQRTv9cBGWET4pZWHzYshFSS9NQI6I57rdKn9croWVMbYFbLhJ+yJvmZIIHw=="],

    "fast-xml-parser": ["fast-xml-parser@4.5.3", "", { "dependencies": { "strnum": "^1.1.1" }, "bin": { "fxparser": "src/cli/cli.js" } }, "sha512-RKihhV+SHsIUGXObeVy9AXiBbFwkVk7Syp8XgwN5U3JV416+Gwp/GO9i0JYKmikykgz/UHRrrV4ROuZEo/T0ig=="],

    "fastq": ["fastq@1.19.1", "", { "dependencies": { "reusify": "^1.0.4" } }, "sha512-GwLTyxkCXjXbxqIhTsMI2Nui8huMPtnxg7krajPJAjnEG/iiOS7i+zCtWGZR9G0NBKbXKh6X9m9UIsYX/N6vvQ=="],

    "fclone": ["fclone@1.0.11", "", {}, "sha512-GDqVQezKzRABdeqflsgMr7ktzgF9CyS+p2oe0jJqUY6izSSbhPIQJDpoU4PtGcD7VPM9xh/dVrTu6z1nwgmEGw=="],

    "fecha": ["fecha@4.2.3", "", {}, "sha512-OP2IUU6HeYKJi3i0z4A19kHMQoLVs4Hc+DPqqxI2h/DPZHTm/vjsfC6P0b4jCMy14XizLBqvndQ+UilD7707Jw=="],

    "file-entry-cache": ["file-entry-cache@8.0.0", "", { "dependencies": { "flat-cache": "^4.0.0" } }, "sha512-XXTUwCvisa5oacNGRP9SfNtYBNAMi+RPwBFmblZEF7N7swHYQS6/Zfk7SRwx4D5j3CH211YNRco1DEMNVfZCnQ=="],

    "file-type": ["file-type@16.5.4", "", { "dependencies": { "readable-web-to-node-stream": "^3.0.0", "strtok3": "^6.2.4", "token-types": "^4.1.1" } }, "sha512-/yFHK0aGjFEgDJjEKP0pWCplsPFPhwyfwevf/pVxiN0tmE4L9LmwWxWukdJSHdoCli4VgQLehjJtwQBnqmsKcw=="],

    "fill-range": ["fill-range@7.1.1", "", { "dependencies": { "to-regex-range": "^5.0.1" } }, "sha512-YsGpe3WHLK8ZYi4tWDg2Jy3ebRz2rXowDxnld4bkQB00cc/1Zw9AWnC0i9ztDJitivtQvaI9KaLyKrc+hBW0yg=="],

    "finalhandler": ["finalhandler@2.1.0", "", { "dependencies": { "debug": "^4.4.0", "encodeurl": "^2.0.0", "escape-html": "^1.0.3", "on-finished": "^2.4.1", "parseurl": "^1.3.3", "statuses": "^2.0.1" } }, "sha512-/t88Ty3d5JWQbWYgaOGCCYfXRwV1+be02WqYYlL6h0lEiUAMPM8o8qKGO01YIkOHzka2up08wvgYD0mDiI+q3Q=="],

    "find-up": ["find-up@5.0.0", "", { "dependencies": { "locate-path": "^6.0.0", "path-exists": "^4.0.0" } }, "sha512-78/PXT1wlLLDgTzDs7sjq9hzz0vXD+zn+7wypEe4fXQxCmdmqfGsEPQxmiCSQI3ajFV91bVSsvNtrJRiW6nGng=="],

    "flat": ["flat@5.0.2", "", { "bin": { "flat": "cli.js" } }, "sha512-b6suED+5/3rTpUBdG1gupIl8MPFCAMA0QXwmljLhvCUKcUvdE4gWky9zpuGCcXHOsz4J9wPGNWq6OKpmIzz3hQ=="],

    "flat-cache": ["flat-cache@4.0.1", "", { "dependencies": { "flatted": "^3.2.9", "keyv": "^4.5.4" } }, "sha512-f7ccFPK3SXFHpx15UIGyRJ/FJQctuKZ0zVuN3frBo4HnK3cay9VEW0R6yPYFHC0AgqhukPzKjq22t5DmAyqGyw=="],

    "flatted": ["flatted@3.3.3", "", {}, "sha512-GX+ysw4PBCz0PzosHDepZGANEuFCMLrnRTiEy9McGjmkCQYwRq4A/X786G/fjM/+OjsWSU1ZrY5qyARZmO/uwg=="],

    "fn.name": ["fn.name@1.1.0", "", {}, "sha512-GRnmB5gPyJpAhTQdSZTSp9uaPSvl09KoYcMQtsB9rQoOmzs9dH6ffeccH+Z+cv6P68Hu5bC6JjRh4Ah/mHSNRw=="],

    "follow-redirects": ["follow-redirects@1.15.9", "", {}, "sha512-gew4GsXizNgdoRyqmyfMHyAmXsZDk6mHkSxZFCzW9gwlbtOW44CDtYavM+y+72qD/Vq2l550kMF52DT8fOLJqQ=="],

    "for-each": ["for-each@0.3.5", "", { "dependencies": { "is-callable": "^1.2.7" } }, "sha512-dKx12eRCVIzqCxFGplyFKJMPvLEWgmNtUrpTiJIR5u97zEhRG8ySrtboPHZXx7daLxQVrl643cTzbab2tkQjxg=="],

    "form-data": ["form-data@4.0.2", "", { "dependencies": { "asynckit": "^0.4.0", "combined-stream": "^1.0.8", "es-set-tostringtag": "^2.1.0", "mime-types": "^2.1.12" } }, "sha512-hGfm/slu0ZabnNt4oaRZ6uREyfCj6P4fT/n6A1rGV+Z0VdGXjfOhVUpkn6qVQONHGIFwmveGXyDs75+nr6FM8w=="],

    "form-data-encoder": ["form-data-encoder@1.7.2", "", {}, "sha512-qfqtYan3rxrnCk1VYaA4H+Ms9xdpPqvLZa6xmMgFvhO32x7/3J/ExcTd6qpxM0vH2GdMI+poehyBZvqfMTto8A=="],

    "formdata-node": ["formdata-node@4.4.1", "", { "dependencies": { "node-domexception": "1.0.0", "web-streams-polyfill": "4.0.0-beta.3" } }, "sha512-0iirZp3uVDjVGt9p49aTaqjk84TrglENEDuqfdlZQ1roC9CWlPk6Avf8EEnZNcAqPonwkG35x4n3ww/1THYAeQ=="],

    "forwarded": ["forwarded@0.2.0", "", {}, "sha512-buRG0fpBtRHSTCOASe6hD258tEubFoRLb4ZNA6NxMVHNw2gOcwHo9wyablzMzOA5z9xA9L1KNjk/Nt6MT9aYow=="],

    "forwarded-parse": ["forwarded-parse@2.1.2", "", {}, "sha512-alTFZZQDKMporBH77856pXgzhEzaUVmLCDk+egLgIgHst3Tpndzz8MnKe+GzRJRfvVdn69HhpW7cmXzvtLvJAw=="],

    "fresh": ["fresh@2.0.0", "", {}, "sha512-Rx/WycZ60HOaqLKAi6cHRKKI7zxWbJ31MhntmtwMoaTeF7XFH9hhBp8vITaMidfljRQ6eYWCKkaTK+ykVJHP2A=="],

    "fs.realpath": ["fs.realpath@1.0.0", "", {}, "sha512-OO0pH2lK6a0hZnAdau5ItzHPI6pUlvI7jMVnxUQRtw4owF2wk8lOSabtGDCTP4Ggrg2MbGnWO9X8K1t4+fGMDw=="],

    "fsevents": ["fsevents@2.3.3", "", { "os": "darwin" }, "sha512-5xoDfX+fL7faATnagmWPpbFtwh/R77WmMMqqHGS65C3vvB0YHrgF+B1YmZ3441tMj5n63k0212XNoJwzlhffQw=="],

    "function-bind": ["function-bind@1.1.2", "", {}, "sha512-7XHNxH7qX9xG5mIwxkhumTox/MIRNcOgDrxWsMt2pAr23WHp6MrRlN7FBSFpCpr+oVO0F744iUgR82nJMfG2SA=="],

    "function.prototype.name": ["function.prototype.name@1.1.8", "", { "dependencies": { "call-bind": "^1.0.8", "call-bound": "^1.0.3", "define-properties": "^1.2.1", "functions-have-names": "^1.2.3", "hasown": "^2.0.2", "is-callable": "^1.2.7" } }, "sha512-e5iwyodOHhbMr/yNrc7fDYG4qlbIvI5gajyzPnb5TCwyhjApznQh1BMFou9b30SevY43gCJKXycoCBjMbsuW0Q=="],

    "functional-red-black-tree": ["functional-red-black-tree@1.0.1", "", {}, "sha512-dsKNQNdj6xA3T+QlADDA7mOSlX0qiMINjn0cgr+eGHGsbSHzTabcIogz2+p/iqP1Xs6EP/sS2SbqH+brGTbq0g=="],

    "functions-have-names": ["functions-have-names@1.2.3", "", {}, "sha512-xckBUXyTIqT97tq2x2AMb+g163b5JFysYk0x4qxNFwbfQkmNZoiRHb6sPzI9/QV33WeuvVYBUIiD4NzNIyqaRQ=="],

    "gaxios": ["gaxios@5.1.3", "", { "dependencies": { "extend": "^3.0.2", "https-proxy-agent": "^5.0.0", "is-stream": "^2.0.0", "node-fetch": "^2.6.9" } }, "sha512-95hVgBRgEIRQQQHIbnxBXeHbW4TqFk4ZDJW7wmVtvYar72FdhRIo1UGOLS2eRAKCPEdPBWu+M7+A33D9CdX9rA=="],

    "gcp-metadata": ["gcp-metadata@5.3.0", "", { "dependencies": { "gaxios": "^5.0.0", "json-bigint": "^1.0.0" } }, "sha512-FNTkdNEnBdlqF2oatizolQqNANMrcqJt6AAYt99B3y1aLLC8Hc5IOBb+ZnnzllodEEf6xMBp6wRcBbc16fa65w=="],

    "get-caller-file": ["get-caller-file@2.0.5", "", {}, "sha512-DyFP3BM/3YHTQOCUL/w0OZHR0lpKeGrxotcHWcqNEdnltqFwXVfhEBQ94eIo34AfQpo0rGki4cyIiftY06h2Fg=="],

    "get-intrinsic": ["get-intrinsic@1.3.0", "", { "dependencies": { "call-bind-apply-helpers": "^1.0.2", "es-define-property": "^1.0.1", "es-errors": "^1.3.0", "es-object-atoms": "^1.1.1", "function-bind": "^1.1.2", "get-proto": "^1.0.1", "gopd": "^1.2.0", "has-symbols": "^1.1.0", "hasown": "^2.0.2", "math-intrinsics": "^1.1.0" } }, "sha512-9fSjSaos/fRIVIp+xSJlE6lfwhES7LNtKaCBIamHsjr2na1BiABJPo0mOjjz8GJDURarmCPGqaiVg5mfjb98CQ=="],

    "get-proto": ["get-proto@1.0.1", "", { "dependencies": { "dunder-proto": "^1.0.1", "es-object-atoms": "^1.0.0" } }, "sha512-sTSfBjoXBp89JvIKIefqw7U2CCebsc74kiY6awiGogKtoSGbgjYE/G/+l9sF3MWFPNc9IcoOC4ODfKHfxFmp0g=="],

    "get-stream": ["get-stream@5.2.0", "", { "dependencies": { "pump": "^3.0.0" } }, "sha512-nBF+F1rAZVCu/p7rjzgA+Yb4lfYXrpl7a6VmJrU8wF9I1CKvP/QwPNZHnOlwbTkY6dvtFIzFMSyQXbLoTQPRpA=="],

    "get-symbol-description": ["get-symbol-description@1.1.0", "", { "dependencies": { "call-bound": "^1.0.3", "es-errors": "^1.3.0", "get-intrinsic": "^1.2.6" } }, "sha512-w9UMqWwJxHNOvoNzSJ2oPF5wvYcvP7jUvYzhp67yEhTi17ZDBBC1z9pTdGuzjD+EFIqLSYRweZjqfiPzQ06Ebg=="],

    "get-tsconfig": ["get-tsconfig@4.10.0", "", { "dependencies": { "resolve-pkg-maps": "^1.0.0" } }, "sha512-kGzZ3LWWQcGIAmg6iWvXn0ei6WDtV26wzHRMwDSzmAbcXrTEXxHy6IehI6/4eT6VRKyMP1eF1VqwrVUmE/LR7A=="],

    "get-uri": ["get-uri@6.0.4", "", { "dependencies": { "basic-ftp": "^5.0.2", "data-uri-to-buffer": "^6.0.2", "debug": "^4.3.4" } }, "sha512-E1b1lFFLvLgak2whF2xDBcOy6NLVGZBqqjJjsIhvopKfWWEi64pLVTWWehV8KlLerZkfNTA95sTe2OdJKm1OzQ=="],

    "git-node-fs": ["git-node-fs@1.0.0", "", {}, "sha512-bLQypt14llVXBg0S0u8q8HmU7g9p3ysH+NvVlae5vILuUvs759665HvmR5+wb04KjHyjFcDRxdYb4kyNnluMUQ=="],

    "git-sha1": ["git-sha1@0.1.2", "", {}, "sha512-2e/nZezdVlyCopOCYHeW0onkbZg7xP1Ad6pndPy1rCygeRykefUS6r7oA5cJRGEFvseiaz5a/qUHFVX1dd6Isg=="],

    "glob": ["glob@7.2.3", "", { "dependencies": { "fs.realpath": "^1.0.0", "inflight": "^1.0.4", "inherits": "2", "minimatch": "^3.1.1", "once": "^1.3.0", "path-is-absolute": "^1.0.0" } }, "sha512-nFR0zLpU2YCaRxwoCJvL6UvCH2JFyFVIvwTLsIf21AuHlMskA1hhTdk+LlYJtOlYt9v6dvszD2BGRqBL+iQK9Q=="],

    "glob-parent": ["glob-parent@6.0.2", "", { "dependencies": { "is-glob": "^4.0.3" } }, "sha512-XxwI8EOhVQgWp6iDL+3b0r86f4d6AX6zSU55HfB4ydCEuXLXc5FcYeOu+nnGftS4TEju/11rt4KJPTMgbfmv4A=="],

    "globals": ["globals@15.15.0", "", {}, "sha512-7ACyT3wmyp3I61S4fG682L0VA2RGD9otkqGJIwNUMF1SWUombIIk+af1unuDYgMm082aHYwD+mzJvv9Iu8dsgg=="],

    "globalthis": ["globalthis@1.0.4", "", { "dependencies": { "define-properties": "^1.2.1", "gopd": "^1.0.1" } }, "sha512-DpLKbNU4WylpxJykQujfCcwYWiV/Jhm50Goo0wrVILAv5jOr9d+H+UR3PhSCD2rCCEIg0uc+G+muBTwD54JhDQ=="],

    "globby": ["globby@11.1.0", "", { "dependencies": { "array-union": "^2.1.0", "dir-glob": "^3.0.1", "fast-glob": "^3.2.9", "ignore": "^5.2.0", "merge2": "^1.4.1", "slash": "^3.0.0" } }, "sha512-jhIXaOzy1sb8IyocaruWSn1TjmnBVs8Ayhcy83rmxNJ8q2uWKCAj3CnJY+KpGSXCueAPc0i05kVvVKtP1t9S3g=="],

    "google-auth-library": ["google-auth-library@8.9.0", "", { "dependencies": { "arrify": "^2.0.0", "base64-js": "^1.3.0", "ecdsa-sig-formatter": "^1.0.11", "fast-text-encoding": "^1.0.0", "gaxios": "^5.0.0", "gcp-metadata": "^5.3.0", "gtoken": "^6.1.0", "jws": "^4.0.0", "lru-cache": "^6.0.0" } }, "sha512-f7aQCJODJFmYWN6PeNKzgvy9LI2tYmXnzpNDHEjG5sDNPgGb2FXQyTBnXeSH+PAtpKESFD+LmHw3Ox3mN7e1Fg=="],

    "google-p12-pem": ["google-p12-pem@4.0.1", "", { "dependencies": { "node-forge": "^1.3.1" }, "bin": { "gp12-pem": "build/src/bin/gp12-pem.js" } }, "sha512-WPkN4yGtz05WZ5EhtlxNDWPhC4JIic6G8ePitwUWy4l+XPVYec+a0j0Ts47PDtW59y3RwAhUd9/h9ZZ63px6RQ=="],

    "gopd": ["gopd@1.2.0", "", {}, "sha512-ZUKRh6/kUFoAiTAtTYPZJ3hw9wNxx+BIBOijnlG9PnrJsCcSjs1wyyD6vJpaYtgnzDrKYRSqf3OO6Rfa93xsRg=="],

    "graphemer": ["graphemer@1.4.0", "", {}, "sha512-EtKwoO6kxCL9WO5xipiHTZlSzBm7WLT627TqC/uVRd0HKmq8NXyebnNYxDoBi7wt8eTWrUrKXCOVaFq9x1kgag=="],

    "gtoken": ["gtoken@6.1.2", "", { "dependencies": { "gaxios": "^5.0.1", "google-p12-pem": "^4.0.0", "jws": "^4.0.0" } }, "sha512-4ccGpzz7YAr7lxrT2neugmXQ3hP9ho2gcaityLVkiUecAiwiy60Ii8gRbZeOsXV19fYaRjgBSshs8kXw+NKCPQ=="],

    "has-bigints": ["has-bigints@1.1.0", "", {}, "sha512-R3pbpkcIqv2Pm3dUwgjclDRVmWpTJW2DcMzcIhEXEx1oh/CEMObMm3KLmRJOdvhM7o4uQBnwr8pzRK2sJWIqfg=="],

    "has-flag": ["has-flag@4.0.0", "", {}, "sha512-EykJT/Q1KjTWctppgIAgfSO0tKVuZUjhgMr17kqTumMl6Afv3EISleU7qZUzoXDFTAHTDC4NOoG/ZxU3EvlMPQ=="],

    "has-property-descriptors": ["has-property-descriptors@1.0.2", "", { "dependencies": { "es-define-property": "^1.0.0" } }, "sha512-55JNKuIW+vq4Ke1BjOTjM2YctQIvCT7GFzHwmfZPGo5wnrgkid0YQtnAleFSqumZm4az3n2BS+erby5ipJdgrg=="],

    "has-proto": ["has-proto@1.2.0", "", { "dependencies": { "dunder-proto": "^1.0.0" } }, "sha512-KIL7eQPfHQRC8+XluaIw7BHUwwqL19bQn4hzNgdr+1wXoU0KKj6rufu47lhY7KbJR2C6T6+PfyN0Ea7wkSS+qQ=="],

    "has-symbols": ["has-symbols@1.1.0", "", {}, "sha512-1cDNdwJ2Jaohmb3sg4OmKaMBwuC48sYni5HUw2DvsC8LjGTLK9h+eb1X6RyuOHe4hT0ULCW68iomhjUoKUqlPQ=="],

    "has-tostringtag": ["has-tostringtag@1.0.2", "", { "dependencies": { "has-symbols": "^1.0.3" } }, "sha512-NqADB8VjPFLM2V0VvHUewwwsw0ZWBaIdgo+ieHtK3hasLz4qeCRjYcqfB6AQrBggRKppKF8L52/VqdVsO47Dlw=="],

    "hasown": ["hasown@2.0.2", "", { "dependencies": { "function-bind": "^1.1.2" } }, "sha512-0hJU9SCPvmMzIBdZFqNPXWa6dqh7WdH0cII9y+CyS8rG3nL48Bclra9HmKhVVUHyPWNH5Y7xDwAB7bfgSjkUMQ=="],

    "helmet": ["helmet@4.6.0", "", {}, "sha512-HVqALKZlR95ROkrnesdhbbZJFi/rIVSoNq6f3jA/9u6MIbTsPh3xZwihjeI5+DO/2sOV6HMHooXcEOuwskHpTg=="],

    "help-me": ["help-me@5.0.0", "", {}, "sha512-7xgomUX6ADmcYzFik0HzAxh/73YlKR9bmFzf51CZwR+b6YtzU2m0u49hQCqV6SvlqIqsaxovfwdvbnsw3b/zpg=="],

    "http-errors": ["http-errors@2.0.0", "", { "dependencies": { "depd": "2.0.0", "inherits": "2.0.4", "setprototypeof": "1.2.0", "statuses": "2.0.1", "toidentifier": "1.0.1" } }, "sha512-FtwrG/euBzaEjYeRqOgly7G0qviiXoJWnvEH2Z1plBdXgbyjv34pHTSb9zoeHMyDy33+DWy5Wt9Wo+TURtOYSQ=="],

    "http-proxy-agent": ["http-proxy-agent@7.0.2", "", { "dependencies": { "agent-base": "^7.1.0", "debug": "^4.3.4" } }, "sha512-T1gkAiYYDWYx3V5Bmyu7HcfcvL7mUrTWiM6yOfa3PIphViJ/gFPbvidQ+veqSOHci/PxBcDabeUNCzpOODJZig=="],

    "https-proxy-agent": ["https-proxy-agent@5.0.1", "", { "dependencies": { "agent-base": "6", "debug": "4" } }, "sha512-dFcAjpTQFgoLMzC2VwU+C/CbS7uRL0lWmxDITmqm7C+7F0Odmj6s9l6alZc6AELXhrnggM2CeWSXHGOdX2YtwA=="],

    "human-signals": ["human-signals@1.1.1", "", {}, "sha512-SEQu7vl8KjNL2eoGBLF3+wAjpsNfA9XMlXAYj/3EdaNfAlxKthD1xjEQfGOUhllCGGJVNY34bRr6lPINhNjyZw=="],

    "humanize-ms": ["humanize-ms@1.2.1", "", { "dependencies": { "ms": "^2.0.0" } }, "sha512-Fl70vYtsAFb/C06PTS9dZBo7ihau+Tu/DNCk/OyHhea07S+aeMWpFFkUaXRa8fI+ScZbEI8dfSxwY7gxZ9SAVQ=="],

    "husky": ["husky@7.0.4", "", { "bin": { "husky": "lib/bin.js" } }, "sha512-vbaCKN2QLtP/vD4yvs6iz6hBEo6wkSzs8HpRah1Z6aGmF2KW5PdYuAd7uX5a+OyBZHBhd+TFLqgjUgytQr4RvQ=="],

    "ibm-cloud-sdk-core": ["ibm-cloud-sdk-core@5.3.2", "", { "dependencies": { "@types/debug": "^4.1.12", "@types/node": "^18.19.80", "@types/tough-cookie": "^4.0.0", "axios": "^1.8.2", "camelcase": "^6.3.0", "debug": "^4.3.4", "dotenv": "^16.4.5", "extend": "3.0.2", "file-type": "16.5.4", "form-data": "4.0.0", "isstream": "0.1.2", "jsonwebtoken": "^9.0.2", "mime-types": "2.1.35", "retry-axios": "^2.6.0", "tough-cookie": "^4.1.3" } }, "sha512-YhtS+7hGNO61h/4jNShHxbbuJ1TnDqiFKQzfEaqePnonOvv8NnxWxOk92FlKKCCzZNOT34Gnd7WCLVJTntwEFQ=="],

    "iconv-lite": ["iconv-lite@0.4.24", "", { "dependencies": { "safer-buffer": ">= 2.1.2 < 3" } }, "sha512-v3MXnZAcvnywkTUEZomIActle7RXXeedOR31wwl7VlyoXO4Qi9arvSenNQWne1TcRwhCL1HwLI21bEqdpj8/rA=="],

    "ieee754": ["ieee754@1.2.1", "", {}, "sha512-dcyqhDvX1C46lXZcVqCpK+FtMRQVdIMN6/Df5js2zouUsqG7I6sFxitIC+7KYK29KdXOLHdu9zL4sFnoVQnqaA=="],

    "ignore": ["ignore@5.3.2", "", {}, "sha512-hsBTNUqQTDwkWtcdYI2i06Y/nUBEsNEDJKjWdigLvegy8kDuJAS8uRlpkkcQpyEXL0Z/pjDy5HBmMjRCJ2gq+g=="],

    "import-fresh": ["import-fresh@3.3.1", "", { "dependencies": { "parent-module": "^1.0.0", "resolve-from": "^4.0.0" } }, "sha512-TR3KfrTZTYLPB6jUjfx6MF9WcWrHL9su5TObK4ZkYgBdWKPOFoSoQIdEuTuR82pmtxH2spWG9h6etwfr1pLBqQ=="],

    "import-in-the-middle": ["import-in-the-middle@1.13.1", "", { "dependencies": { "acorn": "^8.14.0", "acorn-import-attributes": "^1.9.5", "cjs-module-lexer": "^1.2.2", "module-details-from-path": "^1.0.3" } }, "sha512-k2V9wNm9B+ysuelDTHjI9d5KPc4l8zAZTGqj+pcynvWkypZd857ryzN8jNC7Pg2YZXNMJcHRPpaDyCBbNyVRpA=="],

    "imurmurhash": ["imurmurhash@0.1.4", "", {}, "sha512-JmXMZ6wuvDmLiHEml9ykzqO6lwFbof0GG4IkcGaENdCRDDmMVnny7s5HsIgHCbaq0w2MyPhDqkhTUgS2LU2PHA=="],

    "inflight": ["inflight@1.0.6", "", { "dependencies": { "once": "^1.3.0", "wrappy": "1" } }, "sha512-k92I/b08q4wvFscXCLvqfsHCrjrF7yiXsQuIVvVE7N82W3+aqpzuUdBbfhWcy/FZR3/4IgflMgKLOsvPDrGCJA=="],

    "inherits": ["inherits@2.0.4", "", {}, "sha512-k/vGaX4/Yla3WzyMCvTQOXYeIHvqOKtnqBduzTHpzpQZzAskKMhZ2K+EnBiSM9zGSoIFeMpXKxa4dYeZIQqewQ=="],

    "ini": ["ini@1.3.8", "", {}, "sha512-JV/yugV2uzW5iMRSiZAyDtQd+nxtUnjeLt0acNdw98kKLrvuRVyB80tsREOE7yvGVgalhZ6RNXCmEHkUKBKxew=="],

    "internal-slot": ["internal-slot@1.1.0", "", { "dependencies": { "es-errors": "^1.3.0", "hasown": "^2.0.2", "side-channel": "^1.1.0" } }, "sha512-4gd7VpWNQNB4UKKCFFVcp1AVv+FMOgs9NKzjHKusc8jTMhd5eL1NqQqOpE0KzMds804/yHlglp3uxgluOqAPLw=="],

    "ip-address": ["ip-address@9.0.5", "", { "dependencies": { "jsbn": "1.1.0", "sprintf-js": "^1.1.3" } }, "sha512-zHtQzGojZXTwZTHQqra+ETKd4Sn3vgi7uBmlPoXVWZqYvuKmtI0l/VZTjqGmJY9x88GGOaZ9+G9ES8hC4T4X8g=="],

    "ipaddr.js": ["ipaddr.js@1.9.1", "", {}, "sha512-0KI/607xoxSToH7GjN1FfSbLoU0+btTicjsQSWQlh/hZykN8KpmMf7uYwPW3R+akZ6R/w18ZlXSHBYXiYUPO3g=="],

    "is-array-buffer": ["is-array-buffer@3.0.5", "", { "dependencies": { "call-bind": "^1.0.8", "call-bound": "^1.0.3", "get-intrinsic": "^1.2.6" } }, "sha512-DDfANUiiG2wC1qawP66qlTugJeL5HyzMpfr8lLK+jMQirGzNod0B12cFB/9q838Ru27sBwfw78/rdoU7RERz6A=="],

    "is-arrayish": ["is-arrayish@0.3.2", "", {}, "sha512-eVRqCvVlZbuw3GrM63ovNSNAeA1K16kaR/LRY/92w0zxQ5/1YzwblUX652i4Xs9RwAGjW9d9y6X88t8OaAJfWQ=="],

    "is-async-function": ["is-async-function@2.1.1", "", { "dependencies": { "async-function": "^1.0.0", "call-bound": "^1.0.3", "get-proto": "^1.0.1", "has-tostringtag": "^1.0.2", "safe-regex-test": "^1.1.0" } }, "sha512-9dgM/cZBnNvjzaMYHVoxxfPj2QXt22Ev7SuuPrs+xav0ukGB0S6d4ydZdEiM48kLx5kDV+QBPrpVnFyefL8kkQ=="],

    "is-bigint": ["is-bigint@1.1.0", "", { "dependencies": { "has-bigints": "^1.0.2" } }, "sha512-n4ZT37wG78iz03xPRKJrHTdZbe3IicyucEtdRsV5yglwc3GyUfbAfpSeD0FJ41NbUNSt5wbhqfp1fS+BgnvDFQ=="],

    "is-binary-path": ["is-binary-path@2.1.0", "", { "dependencies": { "binary-extensions": "^2.0.0" } }, "sha512-ZMERYes6pDydyuGidse7OsHxtbI7WVeUEozgR/g7rd0xUimYNlvZRE/K2MgZTjWy725IfelLeVcEM97mmtRGXw=="],

    "is-boolean-object": ["is-boolean-object@1.2.2", "", { "dependencies": { "call-bound": "^1.0.3", "has-tostringtag": "^1.0.2" } }, "sha512-wa56o2/ElJMYqjCjGkXri7it5FbebW5usLw/nPmCMs5DeZ7eziSYZhSmPRn0txqeW4LnAmQQU7FgqLpsEFKM4A=="],

    "is-callable": ["is-callable@1.2.7", "", {}, "sha512-1BC0BVFhS/p0qtw6enp8e+8OD0UrK0oFLztSjNzhcKA3WDuJxxAPXzPuPtKkjEY9UUoEWlX/8fgKeu2S8i9JTA=="],

    "is-core-module": ["is-core-module@2.16.1", "", { "dependencies": { "hasown": "^2.0.2" } }, "sha512-UfoeMA6fIJ8wTYFEUjelnaGI67v6+N7qXJEvQuIGa99l4xsCruSYOVSQ0uPANn4dAzm8lkYPaKLrrijLq7x23w=="],

    "is-data-view": ["is-data-view@1.0.2", "", { "dependencies": { "call-bound": "^1.0.2", "get-intrinsic": "^1.2.6", "is-typed-array": "^1.1.13" } }, "sha512-RKtWF8pGmS87i2D6gqQu/l7EYRlVdfzemCJN/P3UOs//x1QE7mfhvzHIApBTRf7axvT6DMGwSwBXYCT0nfB9xw=="],

    "is-date-object": ["is-date-object@1.1.0", "", { "dependencies": { "call-bound": "^1.0.2", "has-tostringtag": "^1.0.2" } }, "sha512-PwwhEakHVKTdRNVOw+/Gyh0+MzlCl4R6qKvkhuvLtPMggI1WAHt9sOwZxQLSGpUaDnrdyDsomoRgNnCfKNSXXg=="],

    "is-extglob": ["is-extglob@2.1.1", "", {}, "sha512-SbKbANkN603Vi4jEZv49LeVJMn4yGwsbzZworEoyEiutsN3nJYdbO36zfhGJ6QEDpOZIFkDtnq5JRxmvl3jsoQ=="],

    "is-finalizationregistry": ["is-finalizationregistry@1.1.1", "", { "dependencies": { "call-bound": "^1.0.3" } }, "sha512-1pC6N8qWJbWoPtEjgcL2xyhQOP491EQjeUo3qTKcmV8YSDDJrOepfG8pcC7h/QgnQHYSv0mJ3Z/ZWxmatVrysg=="],

    "is-fullwidth-code-point": ["is-fullwidth-code-point@3.0.0", "", {}, "sha512-zymm5+u+sCsSWyD9qNaejV3DFvhCKclKdizYaJUuHA83RLjb7nSuGnddCHGv0hk+KY7BMAlsWeK4Ueg6EV6XQg=="],

    "is-generator-function": ["is-generator-function@1.1.0", "", { "dependencies": { "call-bound": "^1.0.3", "get-proto": "^1.0.0", "has-tostringtag": "^1.0.2", "safe-regex-test": "^1.1.0" } }, "sha512-nPUB5km40q9e8UfN/Zc24eLlzdSf9OfKByBw9CIdw4H1giPMeA0OIJvbchsCu4npfI2QcMVBsGEBHKZ7wLTWmQ=="],

    "is-glob": ["is-glob@4.0.3", "", { "dependencies": { "is-extglob": "^2.1.1" } }, "sha512-xelSayHH36ZgE7ZWhli7pW34hNbNl8Ojv5KVmkJD4hBdD3th8Tfk9vYasLM+mXWOZhFkgZfxhLSnrwRr4elSSg=="],

    "is-map": ["is-map@2.0.3", "", {}, "sha512-1Qed0/Hr2m+YqxnM09CjA2d/i6YZNfF6R2oRAOj36eUdS6qIV/huPJNSEpKbupewFs+ZsJlxsjjPbc0/afW6Lw=="],

    "is-number": ["is-number@7.0.0", "", {}, "sha512-41Cifkg6e8TylSpdtTpeLVMqvSBEVzTttHvERD741+pnZ8ANv0004MRL43QKPDlK9cGvNp6NZWZUBlbGXYxxng=="],

    "is-number-object": ["is-number-object@1.1.1", "", { "dependencies": { "call-bound": "^1.0.3", "has-tostringtag": "^1.0.2" } }, "sha512-lZhclumE1G6VYD8VHe35wFaIif+CTy5SJIi5+3y4psDgWu4wPDoBhF8NxUOinEc7pHgiTsT6MaBb92rKhhD+Xw=="],

    "is-promise": ["is-promise@4.0.0", "", {}, "sha512-hvpoI6korhJMnej285dSg6nu1+e6uxs7zG3BYAm5byqDsgJNWwxzM6z6iZiAgQR4TJ30JmBTOwqZUw3WlyH3AQ=="],

    "is-regex": ["is-regex@1.2.1", "", { "dependencies": { "call-bound": "^1.0.2", "gopd": "^1.2.0", "has-tostringtag": "^1.0.2", "hasown": "^2.0.2" } }, "sha512-MjYsKHO5O7mCsmRGxWcLWheFqN9DJ/2TmngvjKXihe6efViPqc274+Fx/4fYj/r03+ESvBdTXK0V6tA3rgez1g=="],

    "is-set": ["is-set@2.0.3", "", {}, "sha512-iPAjerrse27/ygGLxw+EBR9agv9Y6uLeYVJMu+QNCoouJ1/1ri0mGrcWpfCqFZuzzx3WjtwxG098X+n4OuRkPg=="],

    "is-shared-array-buffer": ["is-shared-array-buffer@1.0.4", "", { "dependencies": { "call-bound": "^1.0.3" } }, "sha512-ISWac8drv4ZGfwKl5slpHG9OwPNty4jOWPRIhBpxOoD+hqITiwuipOQ2bNthAzwA3B4fIjO4Nln74N0S9byq8A=="],

    "is-stream": ["is-stream@2.0.1", "", {}, "sha512-hFoiJiTl63nn+kstHGBtewWSKnQLpyb155KHheA1l39uvtO9nWIop1p3udqPcUd/xbF1VLMO4n7OI6p7RbngDg=="],

    "is-string": ["is-string@1.1.1", "", { "dependencies": { "call-bound": "^1.0.3", "has-tostringtag": "^1.0.2" } }, "sha512-BtEeSsoaQjlSPBemMQIrY1MY0uM6vnS1g5fmufYOtnxLGUZM2178PKbhsk7Ffv58IX+ZtcvoGwccYsh0PglkAA=="],

    "is-symbol": ["is-symbol@1.1.1", "", { "dependencies": { "call-bound": "^1.0.2", "has-symbols": "^1.1.0", "safe-regex-test": "^1.1.0" } }, "sha512-9gGx6GTtCQM73BgmHQXfDmLtfjjTUDSyoxTCbp5WtoixAhfgsDirWIcVQ/IHpvI5Vgd5i/J5F7B9cN/WlVbC/w=="],

    "is-typed-array": ["is-typed-array@1.1.15", "", { "dependencies": { "which-typed-array": "^1.1.16" } }, "sha512-p3EcsicXjit7SaskXHs1hA91QxgTw46Fv6EFKKGS5DRFLD8yKnohjF3hxoju94b/OcMZoQukzpPpBE9uLVKzgQ=="],

    "is-weakmap": ["is-weakmap@2.0.2", "", {}, "sha512-K5pXYOm9wqY1RgjpL3YTkF39tni1XajUIkawTLUo9EZEVUFga5gSQJF8nNS7ZwJQ02y+1YCNYcMh+HIf1ZqE+w=="],

    "is-weakref": ["is-weakref@1.1.1", "", { "dependencies": { "call-bound": "^1.0.3" } }, "sha512-6i9mGWSlqzNMEqpCp93KwRS1uUOodk2OJ6b+sq7ZPDSy2WuI5NFIxp/254TytR8ftefexkWn5xNiHUNpPOfSew=="],

    "is-weakset": ["is-weakset@2.0.4", "", { "dependencies": { "call-bound": "^1.0.3", "get-intrinsic": "^1.2.6" } }, "sha512-mfcwb6IzQyOKTs84CQMrOwW4gQcaTOAWJ0zzJCl2WSPDrWk/OzDaImWFH3djXhb24g4eudZfLRozAvPGw4d9hQ=="],

    "isarray": ["isarray@1.0.0", "", {}, "sha512-VLghIWNM6ELQzo7zwmcg0NmTVyWKYjvIeM83yjp0wRDTmUnrM678fQbcKBo6n2CJEF0szoG//ytg+TKla89ALQ=="],

    "isexe": ["isexe@2.0.0", "", {}, "sha512-RHxMLp9lnKHGHRng9QFhRCMbYAcVpn69smSGcq3f36xjgVVWThj4qqLbTLlq7Ssj8B+fIQ1EuCEGI2lKsyQeIw=="],

    "isstream": ["isstream@0.1.2", "", {}, "sha512-Yljz7ffyPbrLpLngrMtZ7NduUgVvi6wG9RJ9IUcyCd59YQ911PBJphODUcbOVbqYfxe1wuYf/LJ8PauMRwsM/g=="],

    "joycon": ["joycon@3.1.1", "", {}, "sha512-34wB/Y7MW7bzjKRjUKTa46I2Z7eV62Rkhva+KkopW7Qvv/OSWBqvkSY7vusOPrNuZcUG3tApvdVgNB8POj3SPw=="],

    "js-git": ["js-git@0.7.8", "", { "dependencies": { "bodec": "^0.1.0", "culvert": "^0.1.2", "git-sha1": "^0.1.2", "pako": "^0.2.5" } }, "sha512-+E5ZH/HeRnoc/LW0AmAyhU+mNcWBzAKE+30+IDMLSLbbK+Tdt02AdkOKq9u15rlJsDEGFqtgckc8ZM59LhhiUA=="],

    "js-tiktoken": ["js-tiktoken@1.0.20", "", { "dependencies": { "base64-js": "^1.5.1" } }, "sha512-Xlaqhhs8VfCd6Sh7a1cFkZHQbYTLCwVJJWiHVxBYzLPxW0XsoxBy1hitmjkdIjD3Aon5BXLHFwU5O8WUx6HH+A=="],

    "js-tokens": ["js-tokens@4.0.0", "", {}, "sha512-RdJUflcE3cUzKiMqQgsCu06FPu9UdIJO0beYbPhHN4k6apgJtifcoCtT9bcxOpYBtpD2kCM6Sbzg4CausW/PKQ=="],

    "js-yaml": ["js-yaml@4.1.0", "", { "dependencies": { "argparse": "^2.0.1" }, "bin": { "js-yaml": "bin/js-yaml.js" } }, "sha512-wpxZs9NoxZaJESJGIZTyDEaYpl0FKSA+FB9aJiyemKhMwkxQg63h4T1KJgUGHpTqPDNRcmmYLugrRjJlBtWvRA=="],

    "jsbn": ["jsbn@1.1.0", "", {}, "sha512-4bYVV3aAMtDTTu4+xsDYa6sy9GyJ69/amsu9sYF2zqjiEoZA5xJi3BrfX3uY+/IekIu7MwdObdbDWpoZdBv3/A=="],

    "json-bigint": ["json-bigint@1.0.0", "", { "dependencies": { "bignumber.js": "^9.0.0" } }, "sha512-SiPv/8VpZuWbvLSMtTDU8hEfrZWg/mH/nV/b4o0CYbSxu1UIQPLdwKOCIyLQX+VIPO5vrLX3i8qtqFyhdPSUSQ=="],

    "json-buffer": ["json-buffer@3.0.1", "", {}, "sha512-4bV5BfR2mqfQTJm+V5tPPdf+ZpuhiIvTuAB5g8kcrXOZpTT/QwwVRWBywX1ozr6lEuPdbHxwaJlm9G6mI2sfSQ=="],

    "json-schema-traverse": ["json-schema-traverse@0.4.1", "", {}, "sha512-xbbCH5dCYU5T8LcEhhuh7HJ88HXuW3qsI3Y0zOZFKfZEHcpWiHU/Jxzk629Brsab/mMiHQti9wMP+845RPe3Vg=="],

    "json-stable-stringify-without-jsonify": ["json-stable-stringify-without-jsonify@1.0.1", "", {}, "sha512-Bdboy+l7tA3OGW6FjyFHWkP5LuByj1Tk33Ljyq0axyzdk9//JSi2u3fP1QSmd1KNwq6VOKYGlAu87CisVir6Pw=="],

    "json-stringify-safe": ["json-stringify-safe@5.0.1", "", {}, "sha512-ZClg6AaYvamvYEE82d3Iyd3vSSIjQ+odgjaTzRuO3s7toCdFKczob2i0zCh7JE8kWn17yvAWhUVxvqGwUalsRA=="],

    "json5": ["json5@1.0.2", "", { "dependencies": { "minimist": "^1.2.0" }, "bin": { "json5": "lib/cli.js" } }, "sha512-g1MWMLBiz8FKi1e4w0UyVL3w+iJceWAFBAaBnnGKOpNa5f8TLktkbre1+s6oICydWAm+HRUGTmI+//xv2hvXYA=="],

    "jsonpointer": ["jsonpointer@5.0.1", "", {}, "sha512-p/nXbhSEcu3pZRdkW1OfJhpsVtW1gd4Wa1fnQc9YLiTfAjn0312eMKimbdIQzuZl9aa9xUGaRlP9T/CJE/ditQ=="],

    "jsonwebtoken": ["jsonwebtoken@9.0.2", "", { "dependencies": { "jws": "^3.2.2", "lodash.includes": "^4.3.0", "lodash.isboolean": "^3.0.3", "lodash.isinteger": "^4.0.4", "lodash.isnumber": "^3.0.3", "lodash.isplainobject": "^4.0.6", "lodash.isstring": "^4.0.1", "lodash.once": "^4.0.0", "ms": "^2.1.1", "semver": "^7.5.4" } }, "sha512-PRp66vJ865SSqOlgqS8hujT5U4AOgMfhrwYIuIhfKaoSCZcirrmASQr8CX7cUg+RMih+hgznrjp99o+W4pJLHQ=="],

    "jwa": ["jwa@1.4.1", "", { "dependencies": { "buffer-equal-constant-time": "1.0.1", "ecdsa-sig-formatter": "1.0.11", "safe-buffer": "^5.0.1" } }, "sha512-qiLX/xhEEFKUAJ6FiBMbes3w9ATzyk5W7Hvzpa/SLYdxNtng+gcurvrI7TbACjIXlsJyr05/S1oUhZrc63evQA=="],

    "jws": ["jws@3.2.2", "", { "dependencies": { "jwa": "^1.4.1", "safe-buffer": "^5.0.1" } }, "sha512-YHlZCB6lMTllWDtSPHz/ZXTsi8S00usEV6v1tjq8tOUZzw7DpSDWVXjXDre6ed1w/pd495ODpHZYSdkRTsa0HA=="],

    "kareem": ["kareem@2.5.1", "", {}, "sha512-7jFxRVm+jD+rkq3kY0iZDJfsO2/t4BBPeEb2qKn2lR/9KhuksYk5hxzfRYWMPV8P/x2d0kHD306YyWLzjjH+uA=="],

    "keyv": ["keyv@4.5.4", "", { "dependencies": { "json-buffer": "3.0.1" } }, "sha512-oxVHkHR/EJf2CNXnWxRLW6mg7JyCCUcG0DtEGmL2ctUo1PNTin1PUil+r/+4r5MpVgC/fn1kjsx7mjSujKqIpw=="],

    "kuler": ["kuler@2.0.0", "", {}, "sha512-Xq9nH7KlWZmXAtodXDDRE7vs6DU1gTU8zYDHDiWLSip45Egwq3plLHzPn27NgvzL2r1LMPC1vdqh98sQxtqj4A=="],

    "langchain": ["langchain@0.3.24", "", { "dependencies": { "@langchain/openai": ">=0.1.0 <0.6.0", "@langchain/textsplitters": ">=0.0.0 <0.2.0", "js-tiktoken": "^1.0.12", "js-yaml": "^4.1.0", "jsonpointer": "^5.0.1", "langsmith": "^0.3.16", "openapi-types": "^12.1.3", "p-retry": "4", "uuid": "^10.0.0", "yaml": "^2.2.1", "zod": "^3.22.4", "zod-to-json-schema": "^3.22.3" }, "peerDependencies": { "@langchain/anthropic": "*", "@langchain/aws": "*", "@langchain/cerebras": "*", "@langchain/cohere": "*", "@langchain/core": ">=0.2.21 <0.4.0", "@langchain/deepseek": "*", "@langchain/google-genai": "*", "@langchain/google-vertexai": "*", "@langchain/google-vertexai-web": "*", "@langchain/groq": "*", "@langchain/mistralai": "*", "@langchain/ollama": "*", "@langchain/xai": "*", "axios": "*", "cheerio": "*", "handlebars": "^4.7.8", "peggy": "^3.0.2", "typeorm": "*" }, "optionalPeers": ["@langchain/anthropic", "@langchain/aws", "@langchain/cerebras", "@langchain/cohere", "@langchain/deepseek", "@langchain/google-genai", "@langchain/google-vertexai", "@langchain/google-vertexai-web", "@langchain/groq", "@langchain/mistralai", "@langchain/ollama", "@langchain/xai", "axios", "cheerio", "handlebars", "peggy", "typeorm"] }, "sha512-BTjiYkUCpWFAmufK8J5zMqc5aUs4eEnAXPWtPe2+R4ZPP+U7bXJSBHAcrB40rQ3VeTdRgMvgDjekOOgCMWut6Q=="],

    "langsmith": ["langsmith@0.3.20", "", { "dependencies": { "@types/uuid": "^10.0.0", "chalk": "^4.1.2", "console-table-printer": "^2.12.1", "p-queue": "^6.6.2", "p-retry": "4", "semver": "^7.6.3", "uuid": "^10.0.0" }, "peerDependencies": { "openai": "*" }, "optionalPeers": ["openai"] }, "sha512-zwVQos6tjcksCTfdM67QKq7yyED4GmQiZw/sJ6UCMYZxlvTMMg3PeQ9tOePXAWNWoJygOnH+EwGXr7gYOOETDg=="],

    "lazy": ["lazy@1.0.11", "", {}, "sha512-Y+CjUfLmIpoUCCRl0ub4smrYtGGr5AOa2AKOaWelGHOGz33X/Y/KizefGqbkwfz44+cnq/+9habclf8vOmu2LA=="],

    "levn": ["levn@0.4.1", "", { "dependencies": { "prelude-ls": "^1.2.1", "type-check": "~0.4.0" } }, "sha512-+bT2uH4E5LGE7h/n3evcS/sQlJXCpIp6ym8OWJ5eV6+67Dsql/LaaT7qJBAt2rzfoa/5QBGBhxDix1dMt2kQKQ=="],

    "locate-path": ["locate-path@6.0.0", "", { "dependencies": { "p-locate": "^5.0.0" } }, "sha512-iPZK6eYjbxRu3uB4/WZ3EsEIMJFMqAoopl3R+zuq0UjcAm/MO6KCweDgPfP3elTztoKP3KtnVHxTn2NHBSDVUw=="],

    "lodash": ["lodash@4.17.21", "", {}, "sha512-v2kDEe57lecTulaDIuNTPy3Ry4gLGJ6Z1O3vE1krgXZNrsQ+LFTGHVxVjcXPs17LhbZVGedAJv8XZ1tvj5FvSg=="],

    "lodash.includes": ["lodash.includes@4.3.0", "", {}, "sha512-W3Bx6mdkRTGtlJISOvVD/lbqjTlPPUDTMnlXZFnVwi9NKJ6tiAk6LVdlhZMm17VZisqhKcgzpO5Wz91PCt5b0w=="],

    "lodash.isboolean": ["lodash.isboolean@3.0.3", "", {}, "sha512-Bz5mupy2SVbPHURB98VAcw+aHh4vRV5IPNhILUCsOzRmsTmSQ17jIuqopAentWoehktxGd9e/hbIXq980/1QJg=="],

    "lodash.isinteger": ["lodash.isinteger@4.0.4", "", {}, "sha512-DBwtEWN2caHQ9/imiNeEA5ys1JoRtRfY3d7V9wkqtbycnAmTvRRmbHKDV4a0EYc678/dia0jrte4tjYwVBaZUA=="],

    "lodash.isnumber": ["lodash.isnumber@3.0.3", "", {}, "sha512-QYqzpfwO3/CWf3XP+Z+tkQsfaLL/EnUlXWVkIk5FUPc4sBdTehEqZONuyRt2P67PXAk+NXmTBcc97zw9t1FQrw=="],

    "lodash.isplainobject": ["lodash.isplainobject@4.0.6", "", {}, "sha512-oSXzaWypCMHkPC3NvBEaPHf0KsA5mvPrOPgQWDsbg8n7orZ290M0BmC/jgRZ4vcJ6DTAhjrsSYgdsW/F+MFOBA=="],

    "lodash.isstring": ["lodash.isstring@4.0.1", "", {}, "sha512-0wJxfxH1wgO3GrbuP+dTTk7op+6L41QCXbGINEmD+ny/G/eCqGzxyCsh7159S+mgDDcoarnBw6PC1PS5+wUGgw=="],

    "lodash.merge": ["lodash.merge@4.6.2", "", {}, "sha512-0KpjqXRVvrYyCsX1swR/XTK0va6VQkQM6MNo7PqW77ByjAhoARA8EfrP1N4+KlKj8YS0ZUCtRT/YUuhyYDujIQ=="],

    "lodash.once": ["lodash.once@4.1.1", "", {}, "sha512-Sb487aTOCr9drQVL8pIxOzVhafOjZN9UU54hiN8PU3uAiSV7lx1yYNpbNmex2PK6dSJoNTSJUUswT651yww3Mg=="],

    "lodash.truncate": ["lodash.truncate@4.4.2", "", {}, "sha512-jttmRe7bRse52OsWIMDLaXxWqRAmtIUccAQ3garviCqJjafXOfNMO0yMfNpdD6zbGaTU0P5Nz7e7gAT6cKmJRw=="],

    "logform": ["logform@2.7.0", "", { "dependencies": { "@colors/colors": "1.6.0", "@types/triple-beam": "^1.3.2", "fecha": "^4.2.0", "ms": "^2.1.1", "safe-stable-stringify": "^2.3.1", "triple-beam": "^1.3.0" } }, "sha512-TFYA4jnP7PVbmlBIfhlSe+WKxs9dklXMTEGcBCIvLhE/Tn3H6Gk1norupVW7m5Cnd4bLcr08AytbyV/xj7f/kQ=="],

    "lru-cache": ["lru-cache@6.0.0", "", { "dependencies": { "yallist": "^4.0.0" } }, "sha512-Jo6dJ04CmSjuznwJSS3pUeWmd/H0ffTlkXXgwZi+eq1UCmqQwCh+eLsYOYCwY991i2Fah4h1BEMCx4qThGbsiA=="],

    "make-error": ["make-error@1.3.6", "", {}, "sha512-s8UhlNe7vPKomQhC1qFelMokr/Sc3AgNbso3n74mVPA5LTZwkB9NlXf4XPamLxJE8h0gh73rM94xvwRT2CVInw=="],

    "math-intrinsics": ["math-intrinsics@1.1.0", "", {}, "sha512-/IXtbwEk5HTPyEwyKX6hGkYXxM9nbj64B+ilVJnC/R6B0pH5G4V3b0pVbL7DBj4tkhBAppbQUlf6F6Xl9LHu1g=="],

    "media-typer": ["media-typer@1.1.0", "", {}, "sha512-aisnrDP4GNe06UcKFnV5bfMNPBUw4jsLGaWwWfnH3v02GnBuXX2MCVn5RbrWo0j3pczUilYblq7fQ7Nw2t5XKw=="],

    "memory-pager": ["memory-pager@1.5.0", "", {}, "sha512-ZS4Bp4r/Zoeq6+NLJpP+0Zzm0pR8whtGPf1XExKLJBAczGMnSi3It14OiNCStjQjM6NU1okjQGSxgEZN8eBYKg=="],

    "merge-descriptors": ["merge-descriptors@2.0.0", "", {}, "sha512-Snk314V5ayFLhp3fkUREub6WtjBfPdCPY1Ln8/8munuLuiYhsABgBVWsozAG+MWMbVEvcdcpbi9R7ww22l9Q3g=="],

    "merge-stream": ["merge-stream@2.0.0", "", {}, "sha512-abv/qOcuPfk3URPfDzmZU1LKmuw8kT+0nIHvKrKgFrwifol/doWcdA4ZqsWQ8ENrFKkd67Mfpo/LovbIUsbt3w=="],

    "merge2": ["merge2@1.4.1", "", {}, "sha512-8q7VEgMJW4J8tcfVPy8g09NcQwZdbwFEqhe/WZkoIzjn/3TGDwtOCYtXGxA3O8tPzpczCCDgv+P2P5y00ZJOOg=="],

    "methods": ["methods@1.1.2", "", {}, "sha512-iclAHeNqNm68zFtnZ0e+1L2yUIdvzNoauKU4WBA3VvH/vPFieF7qfRlwUZU+DA9P9bPXIS90ulxoUoCH23sV2w=="],

    "micromatch": ["micromatch@4.0.8", "", { "dependencies": { "braces": "^3.0.3", "picomatch": "^2.3.1" } }, "sha512-PXwfBhYu0hBCPw8Dn0E+WDYb7af3dSLVWKi3HGv84IdF4TyFoC0ysxFd0Goxw7nSv4T/PzEJQxsYsEiFCKo2BA=="],

    "microsoft-cognitiveservices-speech-sdk": ["microsoft-cognitiveservices-speech-sdk@1.43.1", "", { "dependencies": { "@types/webrtc": "^0.0.37", "agent-base": "^6.0.1", "bent": "^7.3.12", "https-proxy-agent": "^4.0.0", "uuid": "^9.0.0", "ws": "^7.5.6" } }, "sha512-xO/rlhNSodzCNBtlA3edXDO0+8Q2tMG96nNsjE0JiyAR4Ul/qsZtM4iggTSi+Zax3JtYzrH7W+7349vdpJNaTA=="],

    "mime": ["mime@1.6.0", "", { "bin": { "mime": "cli.js" } }, "sha512-x0Vn8spI+wuJ1O6S7gnbaQg8Pxh4NNHb7KSINmEWKiPE4RKOplvijn+NkmYmmRgP68mc70j2EbeTFRsrswaQeg=="],

    "mime-db": ["mime-db@1.54.0", "", {}, "sha512-aU5EJuIN2WDemCcAp2vFBfp/m4EAhWJnUNSSw0ixs7/kXbd6Pg64EmwJkNdFhB8aWt1sH2CTXrLxo/iAGV3oPQ=="],

    "mime-types": ["mime-types@3.0.1", "", { "dependencies": { "mime-db": "^1.54.0" } }, "sha512-xRc4oEhT6eaBpU1XF7AjpOFD+xQmXNB5OVKwp4tqCuBpHLS/ZbBDrc07mYTDqVMg6PfxUjjNp85O6Cd2Z/5HWA=="],

    "mimic-fn": ["mimic-fn@2.1.0", "", {}, "sha512-OqbOk5oEQeAZ8WXWydlu9HJjz9WVdEIvamMCcXmuqUYjTknH/sqsWvhQ3vgwKFRR1HpjvNBKQ37nbJgYzGqGcg=="],

    "minimatch": ["minimatch@3.1.2", "", { "dependencies": { "brace-expansion": "^1.1.7" } }, "sha512-J7p63hRiAjw1NDEww1W7i37+ByIrOWO5XQQAzZ3VOcL0PNybwpfmV/N05zFAzwQ9USyEcX6t3UO+K5aqBQOIHw=="],

    "minimist": ["minimist@1.2.8", "", {}, "sha512-2yyAR8qBkN3YuheJanUpWC5U3bb5osDywNB8RzDVlDwDHbocAJveqqj1u8+SVD7jkWT4yvsHCpWqqWqAxb0zCA=="],

    "mkdirp": ["mkdirp@1.0.4", "", { "bin": { "mkdirp": "bin/cmd.js" } }, "sha512-vVqVZQyf3WLx2Shd0qJ9xuvqgAyKPLAiqITEtqW0oIUjzo3PePDd6fW9iFz30ef7Ysp/oiWqbhszeGWW2T6Gzw=="],

    "module-details-from-path": ["module-details-from-path@1.0.3", "", {}, "sha512-ySViT69/76t8VhE1xXHK6Ch4NcDd26gx0MzKXLO+F7NOtnqH68d9zF94nT8ZWSxXh8ELOERsnJO/sWt1xZYw5A=="],

    "moment": ["moment@2.30.1", "", {}, "sha512-uEmtNhbDOrWPFS+hdjFCBfy9f2YoyzRpwcl+DqpC6taX21FzsTLQVbMV/W7PzNSX6x/bhC1zA3c2UQ5NzH6how=="],

    "mongodb": ["mongodb@6.16.0", "", { "dependencies": { "@mongodb-js/saslprep": "^1.1.9", "bson": "^6.10.3", "mongodb-connection-string-url": "^3.0.0" }, "peerDependencies": { "@aws-sdk/credential-providers": "^3.188.0", "@mongodb-js/zstd": "^1.1.0 || ^2.0.0", "gcp-metadata": "^5.2.0", "kerberos": "^2.0.1", "mongodb-client-encryption": ">=6.0.0 <7", "snappy": "^7.2.2", "socks": "^2.7.1" }, "optionalPeers": ["@aws-sdk/credential-providers", "@mongodb-js/zstd", "gcp-metadata", "kerberos", "mongodb-client-encryption", "snappy", "socks"] }, "sha512-D1PNcdT0y4Grhou5Zi/qgipZOYeWrhLEpk33n3nm6LGtz61jvO88WlrWCK/bigMjpnOdAUKKQwsGIl0NtWMyYw=="],

    "mongodb-connection-string-url": ["mongodb-connection-string-url@3.0.2", "", { "dependencies": { "@types/whatwg-url": "^11.0.2", "whatwg-url": "^14.1.0 || ^13.0.0" } }, "sha512-rMO7CGo/9BFwyZABcKAWL8UJwH/Kc2x0g72uhDWzG48URRax5TCIcJ7Rc3RZqffZzO/Gwff/jyKwCU9TN8gehA=="],

    "mongoose": ["mongoose@6.13.8", "", { "dependencies": { "bson": "^4.7.2", "kareem": "2.5.1", "mongodb": "4.17.2", "mpath": "0.9.0", "mquery": "4.0.3", "ms": "2.1.3", "sift": "16.0.1" } }, "sha512-JHKco/533CyVrqCbyQsnqMpLn8ZCiKrPDTd2mvo2W7ygIvhygWjX2wj+RPjn6upZZgw0jC6U51RD7kUsyK8NBg=="],

    "mpath": ["mpath@0.9.0", "", {}, "sha512-ikJRQTk8hw5DEoFVxHG1Gn9T/xcjtdnOKIU1JTmGjZZlg9LST2mBLmcX3/ICIbgJydT2GOc15RnNy5mHmzfSew=="],

    "mquery": ["mquery@4.0.3", "", { "dependencies": { "debug": "4.x" } }, "sha512-J5heI+P08I6VJ2Ky3+33IpCdAvlYGTSUjwTPxkAr8i8EoduPMBX2OY/wa3IKZIQl7MU4SbFk8ndgSKyB/cl1zA=="],

    "mri": ["mri@1.2.0", "", {}, "sha512-tzzskb3bG8LvYGFF/mDTpq3jpI6Q9wc3LEmBaghu+DdCssd1FakN7Bc0hVNmEyGq1bq3RgfkCb3cmQLpNPOroA=="],

    "ms": ["ms@2.1.3", "", {}, "sha512-6FlzubTLZG3J2a/NVCAleEhjzq5oxgHyaCU9yYXvcLsvoVaHJq/s5xXI6/XXP6tz7R9xAOtHnSO/tXtF3WRTlA=="],

    "multer": ["multer@1.4.5-lts.2", "", { "dependencies": { "append-field": "^1.0.0", "busboy": "^1.0.0", "concat-stream": "^1.5.2", "mkdirp": "^0.5.4", "object-assign": "^4.1.1", "type-is": "^1.6.4", "xtend": "^4.0.0" } }, "sha512-VzGiVigcG9zUAoCNU+xShztrlr1auZOlurXynNvO9GiWD1/mTBbUljOKY+qMeazBqXgRnjzeEgJI/wyjJUHg9A=="],

    "mustache": ["mustache@4.2.0", "", { "bin": { "mustache": "bin/mustache" } }, "sha512-71ippSywq5Yb7/tVYyGbkBggbU8H3u5Rz56fH60jGFgr8uHwxs+aSKeqmluIVzM0m0kB7xQjKS6qPfd0b2ZoqQ=="],

    "mute-stream": ["mute-stream@0.0.8", "", {}, "sha512-nnbWWOkoWyUsTjKrhgD0dcz22mdkSnpYqbEjIm2nhwhuxlSkpywJmBo8h0ZqJdkp73mb90SssHkN4rsRaBAfAA=="],

    "natural-compare": ["natural-compare@1.4.0", "", {}, "sha512-OWND8ei3VtNC9h7V60qff3SVobHr996CTwgxubgyQYEpg290h9J0buyECNNJexkFm5sOajh5G116RYA1c8ZMSw=="],

    "natural-compare-lite": ["natural-compare-lite@1.4.0", "", {}, "sha512-Tj+HTDSJJKaZnfiuw+iaF9skdPpTo2GtEly5JHnWV/hfv2Qj/9RKsGISQtLh2ox3l5EAGw487hnBee0sIJ6v2g=="],

    "needle": ["needle@2.4.0", "", { "dependencies": { "debug": "^3.2.6", "iconv-lite": "^0.4.4", "sax": "^1.2.4" }, "bin": { "needle": "./bin/needle" } }, "sha512-4Hnwzr3mi5L97hMYeNl8wRW/Onhy4nUKR/lVemJ8gJedxxUyBLm9kkrDColJvoSfwi0jCNhD+xCdOtiGDQiRZg=="],

    "negotiator": ["negotiator@1.0.0", "", {}, "sha512-8Ofs/AUQh8MaEcrlq5xOX0CQ9ypTF5dl78mjlMNfOK08fzpgTHQRQPBxcPlEtIw0yRpws+Zo/3r+5WRby7u3Gg=="],

    "netmask": ["netmask@2.0.2", "", {}, "sha512-dBpDMdxv9Irdq66304OLfEmQ9tbNRFnFTuZiLo+bD+r332bBmMJ8GBLXklIXXgxd3+v9+KUnZaUR5PJMa75Gsg=="],

    "node-abi": ["node-abi@3.74.0", "", { "dependencies": { "semver": "^7.3.5" } }, "sha512-c5XK0MjkGBrQPGYG24GBADZud0NCbznxNx0ZkS+ebUTrmV1qTDxPxSL8zEAPURXSbLRWVexxmP4986BziahL5w=="],

    "node-domexception": ["node-domexception@1.0.0", "", {}, "sha512-/jKZoMpw0F8GRwl4/eLROPA3cfcXtLApP0QzLmUT/HuPCZWyB7IY9ZrMeKw2O/nFIqPQB3PVM9aYm0F312AXDQ=="],

    "node-fetch": ["node-fetch@2.7.0", "", { "dependencies": { "whatwg-url": "^5.0.0" }, "peerDependencies": { "encoding": "^0.1.0" }, "optionalPeers": ["encoding"] }, "sha512-c4FRfUm/dbcWZ7U+1Wq0AwCyFL+3nt2bEw05wfxSz+DWpWsitgmSgYmy2dQdWyKC1694ELPqMs/YzUSNozLt8A=="],

    "node-forge": ["node-forge@1.3.1", "", {}, "sha512-dPEtOeMvF9VMcYV/1Wb8CPoVAXtp6MKMlcbAt4ddqmGqUJ6fQZFXkNZNkNlfevtNkGtaSoXf/vNNNSvgrdXwtA=="],

    "normalize-path": ["normalize-path@3.0.0", "", {}, "sha512-6eZs5Ls3WtCisHWp9S2GUy8dqkpGi4BVSz3GaqiE6ezub0512ESztXUwUB6C6IKbQkY2Pnb/mD4WYojCRwcwLA=="],

    "npm-run-path": ["npm-run-path@4.0.1", "", { "dependencies": { "path-key": "^3.0.0" } }, "sha512-S48WzZW777zhNIrn7gxOlISNAqi9ZC/uQFnRdbeIHhZhCA6UqpkOT8T1G7BvfdgP4Er8gF4sUbaS0i7QvIfCWw=="],

    "nssocket": ["nssocket@0.6.0", "", { "dependencies": { "eventemitter2": "~0.4.14", "lazy": "~1.0.11" } }, "sha512-a9GSOIql5IqgWJR3F/JXG4KpJTA3Z53Cj0MeMvGpglytB1nxE4PdFNC0jINe27CS7cGivoynwc054EzCcT3M3w=="],

    "object-assign": ["object-assign@4.1.1", "", {}, "sha512-rJgTQnkUnH1sFw8yT6VSU3zD3sWmu6sZhIseY8VX+GRu3P6F7Fu+JNDoXfklElbLJSnc3FUQHVe4cU5hj+BcUg=="],

    "object-inspect": ["object-inspect@1.13.4", "", {}, "sha512-W67iLl4J2EXEGTbfeHCffrjDfitvLANg0UlX3wFUUSTx92KXRFegMHUVgSqE+wvhAbi4WqjGg9czysTV2Epbew=="],

    "object-keys": ["object-keys@1.1.1", "", {}, "sha512-NuAESUOUMrlIXOfHKzD6bpPu3tYt3xvjNdRIQ+FeT0lNb4K8WR70CaDxhuNguS2XG+GjkyMwOzsN5ZktImfhLA=="],

    "object.assign": ["object.assign@4.1.7", "", { "dependencies": { "call-bind": "^1.0.8", "call-bound": "^1.0.3", "define-properties": "^1.2.1", "es-object-atoms": "^1.0.0", "has-symbols": "^1.1.0", "object-keys": "^1.1.1" } }, "sha512-nK28WOo+QIjBkDduTINE4JkF/UJJKyf2EJxvJKfblDpyg0Q+pkOHNTL0Qwy6NP6FhE/EnzV73BxxqcJaXY9anw=="],

    "object.fromentries": ["object.fromentries@2.0.8", "", { "dependencies": { "call-bind": "^1.0.7", "define-properties": "^1.2.1", "es-abstract": "^1.23.2", "es-object-atoms": "^1.0.0" } }, "sha512-k6E21FzySsSK5a21KRADBd/NGneRegFO5pLHfdQLpRDETUNJueLXs3WCzyQ3tFRDYgbq3KHGXfTbi2bs8WQ6rQ=="],

    "object.groupby": ["object.groupby@1.0.3", "", { "dependencies": { "call-bind": "^1.0.7", "define-properties": "^1.2.1", "es-abstract": "^1.23.2" } }, "sha512-+Lhy3TQTuzXI5hevh8sBGqbmurHbbIjAi0Z4S63nthVLmLxfbj4T54a4CfZrXIrt9iP4mVAPYMo/v99taj3wjQ=="],

    "object.values": ["object.values@1.2.1", "", { "dependencies": { "call-bind": "^1.0.8", "call-bound": "^1.0.3", "define-properties": "^1.2.1", "es-object-atoms": "^1.0.0" } }, "sha512-gXah6aZrcUxjWg2zR2MwouP2eHlCBzdV4pygudehaKXSGW4v2AsRQUK+lwwXhii6KFZcunEnmSUoYp5CXibxtA=="],

    "on-exit-leak-free": ["on-exit-leak-free@2.1.2", "", {}, "sha512-0eJJY6hXLGf1udHwfNftBqH+g73EU4B504nZeKpz1sYRKafAghwxEJunB2O7rDZkL4PGfsMVnTXZ2EjibbqcsA=="],

    "on-finished": ["on-finished@2.4.1", "", { "dependencies": { "ee-first": "1.1.1" } }, "sha512-oVlzkg3ENAhCk2zdv7IJwd/QUD4z2RxRwpkcGY8psCVcCYZNq4wYnVWALHM+brtuJjePWiYF/ClmuDr8Ch5+kg=="],

    "once": ["once@1.4.0", "", { "dependencies": { "wrappy": "1" } }, "sha512-lNaJgI+2Q5URQBkccEKHTQOPaXdUxnZZElQTZY0MFUAuaEqe1E+Nyvgdz/aIyNi6Z9MzO5dv1H8n58/GELp3+w=="],

    "one-time": ["one-time@1.0.0", "", { "dependencies": { "fn.name": "1.x.x" } }, "sha512-5DXOiRKwuSEcQ/l0kGCF6Q3jcADFv5tSmRaJck/OqkVFcOzutB134KRSfF0xDrL39MNnqxbHBbUUcjZIhTgb2g=="],

    "onetime": ["onetime@5.1.2", "", { "dependencies": { "mimic-fn": "^2.1.0" } }, "sha512-kbpaSSGJTWdAY5KPVeMOKXSrPtr8C8C7wodJbcsd51jRnmD+GZu8Y0VoU6Dm5Z4vWr0Ig/1NKuWRKf7j5aaYSg=="],

    "openai": ["openai@4.96.0", "", { "dependencies": { "@types/node": "^18.11.18", "@types/node-fetch": "^2.6.4", "abort-controller": "^3.0.0", "agentkeepalive": "^4.2.1", "form-data-encoder": "1.7.2", "formdata-node": "^4.3.2", "node-fetch": "^2.6.7" }, "peerDependencies": { "ws": "^8.18.0", "zod": "^3.23.8" }, "optionalPeers": ["ws", "zod"], "bin": { "openai": "bin/cli" } }, "sha512-dKoW56i02Prv2XQolJ9Rl9Svqubqkzg3QpwEOBuSVZLk05Shelu7s+ErRTwFc1Bs3JZ2qBqBfVpXQiJhwOGG8A=="],

    "openapi-types": ["openapi-types@12.1.3", "", {}, "sha512-N4YtSYJqghVu4iek2ZUvcN/0aqH1kRDuNqzcycDxhOUpg7GdvLa2F3DgS6yBNhInhv2r/6I0Flkn7CqL8+nIcw=="],

    "optionator": ["optionator@0.9.4", "", { "dependencies": { "deep-is": "^0.1.3", "fast-levenshtein": "^2.0.6", "levn": "^0.4.1", "prelude-ls": "^1.2.1", "type-check": "^0.4.0", "word-wrap": "^1.2.5" } }, "sha512-6IpQ7mKUxRcZNLIObR0hz7lxsapSSIYNZJwXPGeF0mTVqGKFIXj1DQcMoT22S3ROcLyY/rz0PWaWZ9ayWmad9g=="],

    "own-keys": ["own-keys@1.0.1", "", { "dependencies": { "get-intrinsic": "^1.2.6", "object-keys": "^1.1.1", "safe-push-apply": "^1.0.0" } }, "sha512-qFOyK5PjiWZd+QQIh+1jhdb9LpxTF0qs7Pm8o5QHYZ0M3vKqSqzsZaEB6oWlxZ+q2sJBMI/Ktgd2N5ZwQoRHfg=="],

    "p-finally": ["p-finally@1.0.0", "", {}, "sha512-LICb2p9CB7FS+0eR1oqWnHhp0FljGLZCWBE9aix0Uye9W8LTQPwMTYVGWQWIw9RdQiDg4+epXQODwIYJtSJaow=="],

    "p-limit": ["p-limit@3.1.0", "", { "dependencies": { "yocto-queue": "^0.1.0" } }, "sha512-TYOanM3wGwNGsZN2cVTYPArw454xnXj5qmWF1bEoAc4+cU/ol7GVh7odevjp1FNHduHc3KZMcFduxU5Xc6uJRQ=="],

    "p-locate": ["p-locate@5.0.0", "", { "dependencies": { "p-limit": "^3.0.2" } }, "sha512-LaNjtRWUBY++zB5nE/NwcaoMylSPk+S+ZHNB1TzdbMJMny6dynpAGt7X/tl/QYq3TIeE6nxHppbo2LGymrG5Pw=="],

    "p-queue": ["p-queue@6.6.2", "", { "dependencies": { "eventemitter3": "^4.0.4", "p-timeout": "^3.2.0" } }, "sha512-RwFpb72c/BhQLEXIZ5K2e+AhgNVmIejGlTgiB9MzZ0e93GRvqZ7uSi0dvRF7/XIXDeNkra2fNHBxTyPDGySpjQ=="],

    "p-retry": ["p-retry@4.6.2", "", { "dependencies": { "@types/retry": "0.12.0", "retry": "^0.13.1" } }, "sha512-312Id396EbJdvRONlngUx0NydfrIQ5lsYu0znKVUzVvArzEIt08V1qhtyESbGVd1FGX7UKtiFp5uwKZdM8wIuQ=="],

    "p-timeout": ["p-timeout@3.2.0", "", { "dependencies": { "p-finally": "^1.0.0" } }, "sha512-rhIwUycgwwKcP9yTOOFK/AKsAopjjCakVqLHePO3CC6Mir1Z99xT+R63jZxAT5lFZLa2inS5h+ZS2GvR99/FBg=="],

    "p-try": ["p-try@2.2.0", "", {}, "sha512-R4nPAVTAU0B9D35/Gk3uJf/7XYbQcyohSKdvAxIRSNghFl4e71hVoGnBNQz9cWaXxO2I10KTC+3jMdvvoKw6dQ=="],

    "pac-proxy-agent": ["pac-proxy-agent@7.2.0", "", { "dependencies": { "@tootallnate/quickjs-emscripten": "^0.23.0", "agent-base": "^7.1.2", "debug": "^4.3.4", "get-uri": "^6.0.1", "http-proxy-agent": "^7.0.0", "https-proxy-agent": "^7.0.6", "pac-resolver": "^7.0.1", "socks-proxy-agent": "^8.0.5" } }, "sha512-TEB8ESquiLMc0lV8vcd5Ql/JAKAoyzHFXaStwjkzpOpC5Yv+pIzLfHvjTSdf3vpa2bMiUQrg9i6276yn8666aA=="],

    "pac-resolver": ["pac-resolver@7.0.1", "", { "dependencies": { "degenerator": "^5.0.0", "netmask": "^2.0.2" } }, "sha512-5NPgf87AT2STgwa2ntRMr45jTKrYBGkVU36yT0ig/n/GMAa3oPqhZfIQ2kMEimReg0+t9kZViDVZ83qfVUlckg=="],

    "pako": ["pako@0.2.9", "", {}, "sha512-NUcwaKxUxWrZLpDG+z/xZaCgQITkA/Dv4V/T6bw7VON6l1Xz/VnrBqrYjZQ12TamKHzITTfOEIYUj48y2KXImA=="],

    "parent-module": ["parent-module@1.0.1", "", { "dependencies": { "callsites": "^3.0.0" } }, "sha512-GQ2EWRpQV8/o+Aw8YqtfZZPfNRWZYkbidE9k5rpl/hC3vtHHBfGm2Ifi6qWV+coDGkrUKZAxE3Lot5kcsRlh+g=="],

    "parseurl": ["parseurl@1.3.3", "", {}, "sha512-CiyeOxFT/JZyN5m0z9PfXw4SCBJ6Sygz1Dpl0wqjlhDEGGBP1GnsUVEL0p63hoG1fcj3fHynXi9NYO4nWOL+qQ=="],

    "path-exists": ["path-exists@4.0.0", "", {}, "sha512-ak9Qy5Q7jYb2Wwcey5Fpvg2KoAc/ZIhLSLOSBmRmygPsGwkVVt0fZa0qrtMz+m6tJTAHfZQ8FnmB4MG4LWy7/w=="],

    "path-is-absolute": ["path-is-absolute@1.0.1", "", {}, "sha512-AVbw3UJ2e9bq64vSaS9Am0fje1Pa8pbGqTTsmXfaIiMpnr5DlDhfJOuLj9Sf95ZPVDAUerDfEk88MPmPe7UCQg=="],

    "path-key": ["path-key@3.1.1", "", {}, "sha512-ojmeN0qd+y0jszEtoY48r0Peq5dwMEkIlCOu6Q5f41lfkswXuKtYrhgoTpLnyIcHm24Uhqx+5Tqm2InSwLhE6Q=="],

    "path-parse": ["path-parse@1.0.7", "", {}, "sha512-LDJzPVEEEPR+y48z93A0Ed0yXb8pAByGWo/k5YYdYgpY2/2EsOsksJrq7lOHxryrVOn1ejG6oAp8ahvOIQD8sw=="],

    "path-to-regexp": ["path-to-regexp@0.1.12", "", {}, "sha512-RA1GjUVMnvYFxuqovrEqZoxxW5NUZqbwKtYz/Tt7nXerk0LbLblQmrsgdeOxV5SFHf0UDggjS/bSeOZwt1pmEQ=="],

    "path-type": ["path-type@4.0.0", "", {}, "sha512-gDKb8aZMDeD/tZWs9P6+q0J9Mwkdl6xMV8TjnGP3qJVJ06bdMgkbBlLU8IdfOsIsFz2BW1rNVT3XuNEl8zPAvw=="],

    "peek-readable": ["peek-readable@4.1.0", "", {}, "sha512-ZI3LnwUv5nOGbQzD9c2iDG6toheuXSZP5esSHBjopsXH4dg19soufvpUGA3uohi5anFtGb2lhAVdHzH6R/Evvg=="],

    "pg-int8": ["pg-int8@1.0.1", "", {}, "sha512-WCtabS6t3c8SkpDBUlb1kjOs7l66xsGdKpIPZsg4wR+B3+u9UAum2odSsF9tnvxg80h4ZxLWMy4pRjOsFIqQpw=="],

    "pg-protocol": ["pg-protocol@1.9.5", "", {}, "sha512-DYTWtWpfd5FOro3UnAfwvhD8jh59r2ig8bPtc9H8Ds7MscE/9NYruUQWFAOuraRl29jwcT2kyMFQ3MxeaVjUhg=="],

    "pg-types": ["pg-types@2.2.0", "", { "dependencies": { "pg-int8": "1.0.1", "postgres-array": "~2.0.0", "postgres-bytea": "~1.0.0", "postgres-date": "~1.0.4", "postgres-interval": "^1.1.0" } }, "sha512-qTAAlrEsl8s4OiEQY69wDvcMIdQN6wdz5ojQiOy6YRMuynxenON0O5oCpJI6lshc6scgAY8qvJ2On/p+CXY0GA=="],

    "picocolors": ["picocolors@1.1.1", "", {}, "sha512-xceH2snhtb5M9liqDsmEw56le376mTZkEX/jEb/RxNFyegNul7eNslCXP9FDj/Lcu0X8KEyMceP2ntpaHrDEVA=="],

    "picomatch": ["picomatch@3.0.1", "", {}, "sha512-I3EurrIQMlRc9IaAZnqRR044Phh2DXY+55o7uJ0V+hYZAcQYSuFWsc9q5PvyDHUSCe1Qxn/iBz+78s86zWnGag=="],

    "pidusage": ["pidusage@3.0.2", "", { "dependencies": { "safe-buffer": "^5.2.1" } }, "sha512-g0VU+y08pKw5M8EZ2rIGiEBaB8wrQMjYGFfW2QVIfyT8V+fq8YFLkvlz4bz5ljvFDJYNFCWT3PWqcRr2FKO81w=="],

    "pino": ["pino@9.6.0", "", { "dependencies": { "atomic-sleep": "^1.0.0", "fast-redact": "^3.1.1", "on-exit-leak-free": "^2.1.0", "pino-abstract-transport": "^2.0.0", "pino-std-serializers": "^7.0.0", "process-warning": "^4.0.0", "quick-format-unescaped": "^4.0.3", "real-require": "^0.2.0", "safe-stable-stringify": "^2.3.1", "sonic-boom": "^4.0.1", "thread-stream": "^3.0.0" }, "bin": { "pino": "bin.js" } }, "sha512-i85pKRCt4qMjZ1+L7sy2Ag4t1atFcdbEt76+7iRJn1g2BvsnRMGu9p8pivl9fs63M2kF/A0OacFZhTub+m/qMg=="],

    "pino-abstract-transport": ["pino-abstract-transport@2.0.0", "", { "dependencies": { "split2": "^4.0.0" } }, "sha512-F63x5tizV6WCh4R6RHyi2Ml+M70DNRXt/+HANowMflpgGFMAym/VKm6G7ZOQRjqN7XbGxK1Lg9t6ZrtzOaivMw=="],

    "pino-pretty": ["pino-pretty@13.0.0", "", { "dependencies": { "colorette": "^2.0.7", "dateformat": "^4.6.3", "fast-copy": "^3.0.2", "fast-safe-stringify": "^2.1.1", "help-me": "^5.0.0", "joycon": "^3.1.1", "minimist": "^1.2.6", "on-exit-leak-free": "^2.1.0", "pino-abstract-transport": "^2.0.0", "pump": "^3.0.0", "secure-json-parse": "^2.4.0", "sonic-boom": "^4.0.1", "strip-json-comments": "^3.1.1" }, "bin": { "pino-pretty": "bin.js" } }, "sha512-cQBBIVG3YajgoUjo1FdKVRX6t9XPxwB9lcNJVD5GCnNM4Y6T12YYx8c6zEejxQsU0wrg9TwmDulcE9LR7qcJqA=="],

    "pino-std-serializers": ["pino-std-serializers@7.0.0", "", {}, "sha512-e906FRY0+tV27iq4juKzSYPbUj2do2X2JX4EzSca1631EB2QJQUqGbDuERal7LCtOpxl6x3+nvo9NPZcmjkiFA=="],

    "playwright": ["playwright@1.52.0", "", { "dependencies": { "playwright-core": "1.52.0" }, "optionalDependencies": { "fsevents": "2.3.2" }, "bin": { "playwright": "cli.js" } }, "sha512-JAwMNMBlxJ2oD1kce4KPtMkDeKGHQstdpFPcPH3maElAXon/QZeTvtsfXmTMRyO9TslfoYOXkSsvao2nE1ilTw=="],

    "playwright-core": ["playwright-core@1.52.0", "", { "bin": { "playwright-core": "cli.js" } }, "sha512-l2osTgLXSMeuLZOML9qYODUQoPPnUsKsb5/P6LJ2e6uPKXUdPK5WYhN4z03G+YNbWmGDY4YENauNu4ZKczreHg=="],

    "pm2": ["pm2@5.4.3", "", { "dependencies": { "@pm2/agent": "~2.0.0", "@pm2/io": "~6.0.1", "@pm2/js-api": "~0.8.0", "@pm2/pm2-version-check": "latest", "async": "~3.2.0", "blessed": "0.1.81", "chalk": "3.0.0", "chokidar": "^3.5.3", "cli-tableau": "^2.0.0", "commander": "2.15.1", "croner": "~4.1.92", "dayjs": "~1.11.5", "debug": "^4.3.1", "enquirer": "2.3.6", "eventemitter2": "5.0.1", "fclone": "1.0.11", "js-yaml": "~4.1.0", "mkdirp": "1.0.4", "needle": "2.4.0", "pidusage": "~3.0", "pm2-axon": "~4.0.1", "pm2-axon-rpc": "~0.7.1", "pm2-deploy": "~1.0.2", "pm2-multimeter": "^0.1.2", "promptly": "^2", "semver": "^7.2", "source-map-support": "0.5.21", "sprintf-js": "1.1.2", "vizion": "~2.2.1" }, "optionalDependencies": { "pm2-sysmonit": "^1.2.8" }, "bin": { "pm2": "bin/pm2", "pm2-dev": "bin/pm2-dev", "pm2-docker": "bin/pm2-docker", "pm2-runtime": "bin/pm2-runtime" } }, "sha512-4/I1htIHzZk1Y67UgOCo4F1cJtas1kSds31N8zN0PybO230id1nigyjGuGFzUnGmUFPmrJ0On22fO1ChFlp7VQ=="],

    "pm2-axon": ["pm2-axon@4.0.1", "", { "dependencies": { "amp": "~0.3.1", "amp-message": "~0.1.1", "debug": "^4.3.1", "escape-string-regexp": "^4.0.0" } }, "sha512-kES/PeSLS8orT8dR5jMlNl+Yu4Ty3nbvZRmaAtROuVm9nYYGiaoXqqKQqQYzWQzMYWUKHMQTvBlirjE5GIIxqg=="],

    "pm2-axon-rpc": ["pm2-axon-rpc@0.7.1", "", { "dependencies": { "debug": "^4.3.1" } }, "sha512-FbLvW60w+vEyvMjP/xom2UPhUN/2bVpdtLfKJeYM3gwzYhoTEEChCOICfFzxkxuoEleOlnpjie+n1nue91bDQw=="],

    "pm2-deploy": ["pm2-deploy@1.0.2", "", { "dependencies": { "run-series": "^1.1.8", "tv4": "^1.3.0" } }, "sha512-YJx6RXKrVrWaphEYf++EdOOx9EH18vM8RSZN/P1Y+NokTKqYAca/ejXwVLyiEpNju4HPZEk3Y2uZouwMqUlcgg=="],

    "pm2-multimeter": ["pm2-multimeter@0.1.2", "", { "dependencies": { "charm": "~0.1.1" } }, "sha512-S+wT6XfyKfd7SJIBqRgOctGxaBzUOmVQzTAS+cg04TsEUObJVreha7lvCfX8zzGVr871XwCSnHUU7DQQ5xEsfA=="],

    "pm2-sysmonit": ["pm2-sysmonit@1.2.8", "", { "dependencies": { "async": "^3.2.0", "debug": "^4.3.1", "pidusage": "^2.0.21", "systeminformation": "^5.7", "tx2": "~1.0.4" } }, "sha512-ACOhlONEXdCTVwKieBIQLSi2tQZ8eKinhcr9JpZSUAL8Qy0ajIgRtsLxG/lwPOW3JEKqPyw/UaHmTWhUzpP4kA=="],

    "possible-typed-array-names": ["possible-typed-array-names@1.1.0", "", {}, "sha512-/+5VFTchJDoVj3bhoqi6UeymcD00DAwb1nJwamzPvHEszJ4FpF6SNNbUbOS8yI56qHzdV8eK0qEfOSiodkTdxg=="],

    "postgres-array": ["postgres-array@2.0.0", "", {}, "sha512-VpZrUqU5A69eQyW2c5CA1jtLecCsN2U/bD6VilrFDWq5+5UIEVO7nazS3TEcHf1zuPYO/sqGvUvW62g86RXZuA=="],

    "postgres-bytea": ["postgres-bytea@1.0.0", "", {}, "sha512-xy3pmLuQqRBZBXDULy7KbaitYqLcmxigw14Q5sj8QBVLqEwXfeybIKVWiqAXTlcvdvb0+xkOtDbfQMOf4lST1w=="],

    "postgres-date": ["postgres-date@1.0.7", "", {}, "sha512-suDmjLVQg78nMK2UZ454hAG+OAW+HQPZ6n++TNDUX+L0+uUlLywnoxJKDou51Zm+zTCjrCl0Nq6J9C5hP9vK/Q=="],

    "postgres-interval": ["postgres-interval@1.2.0", "", { "dependencies": { "xtend": "^4.0.0" } }, "sha512-9ZhXKM/rw350N1ovuWHbGxnGh/SNJ4cnxHiM0rxE4VN41wsg8P8zWn9hv/buK00RP4WvlOyr/RBDiptyxVbkZQ=="],

    "posthog-node": ["posthog-node@4.14.0", "", { "dependencies": { "axios": "^1.8.2" } }, "sha512-PitSiuxGiVFl0ItuhIfi3Sq1tcaMU4vlbPu1wv0qufTJGDjWthOOr4vYfFIs1xkbJFOQcfGczMXkr44kX5TDDg=="],

    "prelude-ls": ["prelude-ls@1.2.1", "", {}, "sha512-vkcDPrRZo1QZLbn5RLGPpg/WmIQ65qoWWhcGKf/b5eplkkarX0m9z8ppCat4mlOqUsWpyNuYgO3VRyrYHSzX5g=="],

    "prettier": ["prettier@2.8.8", "", { "bin": { "prettier": "bin-prettier.js" } }, "sha512-tdN8qQGvNjw4CHbY+XXk0JgCXn9QiF21a55rBe5LJAU+kDyC4WQn4+awm2Xfk2lQMk5fKup9XgzTZtGkjBdP9Q=="],

    "pretty-quick": ["pretty-quick@3.3.1", "", { "dependencies": { "execa": "^4.1.0", "find-up": "^4.1.0", "ignore": "^5.3.0", "mri": "^1.2.0", "picocolors": "^1.0.0", "picomatch": "^3.0.1", "tslib": "^2.6.2" }, "peerDependencies": { "prettier": "^2.0.0" }, "bin": { "pretty-quick": "dist/cli.js" } }, "sha512-3b36UXfYQ+IXXqex6mCca89jC8u0mYLqFAN5eTQKoXO6oCQYcIVYZEB/5AlBHI7JPYygReM2Vv6Vom/Gln7fBg=="],

    "process": ["process@0.11.10", "", {}, "sha512-cdGef/drWFoydD1JsMzuFf8100nZl+GT+yacc2bEced5f9Rjk4z+WtFUTBu9PhOi9j/jfmBPu0mMEY4wIdAF8A=="],

    "process-nextick-args": ["process-nextick-args@2.0.1", "", {}, "sha512-3ouUOpQhtgrbOa17J7+uxOTpITYWaGP7/AhoR3+A+/1e9skrzelGi/dXzEYyvbxubEF6Wn2ypscTKiKJFFn1ag=="],

    "process-warning": ["process-warning@4.0.1", "", {}, "sha512-3c2LzQ3rY9d0hc1emcsHhfT9Jwz0cChib/QN89oME2R451w5fy3f0afAhERFZAwrbDU43wk12d0ORBpDVME50Q=="],

    "progress": ["progress@2.0.3", "", {}, "sha512-7PiHtLll5LdnKIMw100I+8xJXR5gW2QwWYkT6iJva0bXitZKa/XMrSbdmg3r2Xnaidz9Qumd0VPaMrZlF9V9sA=="],

    "promptly": ["promptly@2.2.0", "", { "dependencies": { "read": "^1.0.4" } }, "sha512-aC9j+BZsRSSzEsXBNBwDnAxujdx19HycZoKgRgzWnS8eOHg1asuf9heuLprfbe739zY3IdUQx+Egv6Jn135WHA=="],

    "proxy-addr": ["proxy-addr@2.0.7", "", { "dependencies": { "forwarded": "0.2.0", "ipaddr.js": "1.9.1" } }, "sha512-llQsMLSUDUPT44jdrU/O37qlnifitDP+ZwrmmZcoSKyLKvtZxpyV0n2/bD/N4tBAAZ/gJEdZU7KMraoK1+XYAg=="],

    "proxy-agent": ["proxy-agent@6.3.1", "", { "dependencies": { "agent-base": "^7.0.2", "debug": "^4.3.4", "http-proxy-agent": "^7.0.0", "https-proxy-agent": "^7.0.2", "lru-cache": "^7.14.1", "pac-proxy-agent": "^7.0.1", "proxy-from-env": "^1.1.0", "socks-proxy-agent": "^8.0.2" } }, "sha512-Rb5RVBy1iyqOtNl15Cw/llpeLH8bsb37gM1FUfKQ+Wck6xHlbAhWGUFiTRHtkjqGTA5pSHz6+0hrPW/oECihPQ=="],

    "proxy-from-env": ["proxy-from-env@1.1.0", "", {}, "sha512-D+zkORCbA9f1tdWRK0RaCR3GPv50cMxcrz4X8k5LTSUD1Dkw47mKJEZQNunItRTkWwgtaUSo1RVFRIG9ZXiFYg=="],

    "psl": ["psl@1.15.0", "", { "dependencies": { "punycode": "^2.3.1" } }, "sha512-JZd3gMVBAVQkSs6HdNZo9Sdo0LNcQeMNP3CozBJb3JYC/QUYZTnKxP+f8oWRX4rHP5EurWxqAHTSwUCjlNKa1w=="],

    "pump": ["pump@3.0.2", "", { "dependencies": { "end-of-stream": "^1.1.0", "once": "^1.3.1" } }, "sha512-tUPXtzlGM8FE3P0ZL6DVs/3P58k9nk8/jZeQCurTJylQA8qFYzHFfhBJkuqyE0FifOsQ0uKWekiZ5g8wtr28cw=="],

    "punycode": ["punycode@2.3.1", "", {}, "sha512-vYt7UD1U9Wg6138shLtLOvdAu+8DsC/ilFtEVHcH+wydcSpNE20AfSOduf6MkRFahL5FY7X1oU7nKVZFtfq8Fg=="],

    "qs": ["qs@6.14.0", "", { "dependencies": { "side-channel": "^1.1.0" } }, "sha512-YWWTjgABSKcvs/nWBi9PycY/JiPJqOD4JA6o9Sej2AtvSGarXxKC3OQSk4pAarbdQlKAh5D4FCQkJNkW+GAn3w=="],

    "querystringify": ["querystringify@2.2.0", "", {}, "sha512-FIqgj2EUvTa7R50u0rGsyTftzjYmv/a3hO345bZNrqabNqjtgiDMgmo4mkUjd+nzU5oF3dClKqFIPUKybUyqoQ=="],

    "queue-microtask": ["queue-microtask@1.2.3", "", {}, "sha512-NuaNSa6flKT5JaSYQzJok04JzTL1CA6aGhv5rfLW3PgqA+M2ChpZQnAC8h8i4ZFkBS8X5RqkDBHA7r4hej3K9A=="],

    "quick-format-unescaped": ["quick-format-unescaped@4.0.4", "", {}, "sha512-tYC1Q1hgyRuHgloV/YXs2w15unPVh8qfu/qCTfhTYamaw7fyhumKa2yGpdSo87vY32rIclj+4fWYQXUMs9EHvg=="],

    "range-parser": ["range-parser@1.2.1", "", {}, "sha512-Hrgsx+orqoygnmhFbKaHE6c296J+HTAQXoxEF6gNupROmmGJRoyzfG3ccAveqCBrwr/2yxQ5BVd/GTl5agOwSg=="],

    "raw-body": ["raw-body@3.0.0", "", { "dependencies": { "bytes": "3.1.2", "http-errors": "2.0.0", "iconv-lite": "0.6.3", "unpipe": "1.0.0" } }, "sha512-RmkhL8CAyCRPXCE28MMH0z2PNWQBNk2Q09ZdxM9IOOXwxwZbN+qbWaatPkdkWIKL2ZVDImrN/pK5HTRz2PcS4g=="],

    "read": ["read@1.0.7", "", { "dependencies": { "mute-stream": "~0.0.4" } }, "sha512-rSOKNYUmaxy0om1BNjMN4ezNT6VKK+2xF4GBhc81mkH7L60i6dp8qPYrkndNLT3QPphoII3maL9PVC9XmhHwVQ=="],

    "readable-stream": ["readable-stream@3.6.2", "", { "dependencies": { "inherits": "^2.0.3", "string_decoder": "^1.1.1", "util-deprecate": "^1.0.1" } }, "sha512-9u/sniCrY3D5WdsERHzHE4G2YCXqoG5FTHUiCC4SIbr6XcLZBY05ya9EKjYek9O5xOAwjGq+1JdGBAS7Q9ScoA=="],

    "readable-web-to-node-stream": ["readable-web-to-node-stream@3.0.4", "", { "dependencies": { "readable-stream": "^4.7.0" } }, "sha512-9nX56alTf5bwXQ3ZDipHJhusu9NTQJ/CVPtb/XHAJCXihZeitfJvIRS4GqQ/mfIoOE3IelHMrpayVrosdHBuLw=="],

    "readdirp": ["readdirp@3.6.0", "", { "dependencies": { "picomatch": "^2.2.1" } }, "sha512-hOS089on8RduqdbhvQ5Z37A0ESjsqz6qnRcffsMU3495FuTdqSm+7bhJ29JvIOsBDEEnan5DPu9t3To9VRlMzA=="],

    "real-require": ["real-require@0.2.0", "", {}, "sha512-57frrGM/OCTLqLOAh0mhVA9VBMHd+9U7Zb2THMGdBUoZVOtGbJzjxsYGDJ3A9AYYCP4hn6y1TVbaOfzWtm5GFg=="],

    "reflect.getprototypeof": ["reflect.getprototypeof@1.0.10", "", { "dependencies": { "call-bind": "^1.0.8", "define-properties": "^1.2.1", "es-abstract": "^1.23.9", "es-errors": "^1.3.0", "es-object-atoms": "^1.0.0", "get-intrinsic": "^1.2.7", "get-proto": "^1.0.1", "which-builtin-type": "^1.2.1" } }, "sha512-00o4I+DVrefhv+nX0ulyi3biSHCPDe+yLv5o/p6d/UVlirijB8E16FtfwSAi4g3tcqrQ4lRAqQSoFEZJehYEcw=="],

    "regexp.prototype.flags": ["regexp.prototype.flags@1.5.4", "", { "dependencies": { "call-bind": "^1.0.8", "define-properties": "^1.2.1", "es-errors": "^1.3.0", "get-proto": "^1.0.1", "gopd": "^1.2.0", "set-function-name": "^2.0.2" } }, "sha512-dYqgNSZbDwkaJ2ceRd9ojCGjBq+mOm9LmtXnAnEGyHhN/5R7iDW2TRw3h+o/jCFxus3P2LfWIIiwowAjANm7IA=="],

    "regexpp": ["regexpp@3.2.0", "", {}, "sha512-pq2bWo9mVD43nbts2wGv17XLiNLya+GklZ8kaDLV2Z08gDCsGpnKn9BFMepvWuHCbyVvY7J5o5+BVvoQbmlJLg=="],

    "require-directory": ["require-directory@2.1.1", "", {}, "sha512-fGxEI7+wsG9xrvdjsrlmL22OMTTiHRwAMroiEeMgq8gzoLC/PQr7RsRDSTLUg/bZAZtF+TVIkHc6/4RIKrui+Q=="],

    "require-from-string": ["require-from-string@2.0.2", "", {}, "sha512-Xf0nWe6RseziFMu+Ap9biiUbmplq6S9/p+7w7YXP/JBHhrUDDUhwa+vANyubuqfZWTveU//DYVGsDG7RKL/vEw=="],

    "require-in-the-middle": ["require-in-the-middle@5.2.0", "", { "dependencies": { "debug": "^4.1.1", "module-details-from-path": "^1.0.3", "resolve": "^1.22.1" } }, "sha512-efCx3b+0Z69/LGJmm9Yvi4cqEdxnoGnxYxGxBghkkTTFeXRtTCmmhO0AnAfHz59k957uTSuy8WaHqOs8wbYUWg=="],

    "requires-port": ["requires-port@1.0.0", "", {}, "sha512-KigOCHcocU3XODJxsu8i/j8T9tzT4adHiecwORRQ0ZZFcp7ahwXuRU1m+yuO90C5ZUyGeGfocHDI14M3L3yDAQ=="],

    "resolve": ["resolve@1.22.10", "", { "dependencies": { "is-core-module": "^2.16.0", "path-parse": "^1.0.7", "supports-preserve-symlinks-flag": "^1.0.0" }, "bin": { "resolve": "bin/resolve" } }, "sha512-NPRy+/ncIMeDlTAsuqwKIiferiawhefFJtkNSW0qZJEqMEb+qBt/77B/jGeeek+F0uOeN05CDa6HXbbIgtVX4w=="],

    "resolve-from": ["resolve-from@4.0.0", "", {}, "sha512-pb/MYmXstAkysRFx8piNI1tGFNQIFA3vkE3Gq4EuA1dF6gHp/+vgZqsCGJapvy8N3Q+4o7FwvquPJcnZ7RYy4g=="],

    "resolve-pkg-maps": ["resolve-pkg-maps@1.0.0", "", {}, "sha512-seS2Tj26TBVOC2NIc2rOe2y2ZO7efxITtLZcGSOnHHNOQ7CkiUBfw0Iw2ck6xkIhPwLhKNLS8BO+hEpngQlqzw=="],

    "retry": ["retry@0.13.1", "", {}, "sha512-XQBQ3I8W1Cge0Seh+6gjj03LbmRFWuoszgK9ooCpwYIrhhoO80pfq4cUkU5DkknwfOfFteRwlZ56PYOGYyFWdg=="],

    "retry-axios": ["retry-axios@2.6.0", "", { "peerDependencies": { "axios": "*" } }, "sha512-pOLi+Gdll3JekwuFjXO3fTq+L9lzMQGcSq7M5gIjExcl3Gu1hd4XXuf5o3+LuSBsaULQH7DiNbsqPd1chVpQGQ=="],

    "reusify": ["reusify@1.1.0", "", {}, "sha512-g6QUff04oZpHs0eG5p83rFLhHeV00ug/Yf9nZM6fLeUrPguBTkTQOdpAWWspMh55TZfVQDPaN3NQJfbVRAxdIw=="],

    "rimraf": ["rimraf@2.7.1", "", { "dependencies": { "glob": "^7.1.3" }, "bin": { "rimraf": "./bin.js" } }, "sha512-uWjbaKIK3T1OSVptzX7Nl6PvQ3qAGtKEtVRjRuazjfL3Bx5eI409VZSqgND+4UNnmzLVdPj9FqFJNPqBZFve4w=="],

    "router": ["router@2.2.0", "", { "dependencies": { "debug": "^4.4.0", "depd": "^2.0.0", "is-promise": "^4.0.0", "parseurl": "^1.3.3", "path-to-regexp": "^8.0.0" } }, "sha512-nLTrUKm2UyiL7rlhapu/Zl45FwNgkZGaCpZbIHajDYgwlJCOzLSk+cIPAnsEqV955GjILJnKbdQC1nVPz+gAYQ=="],

    "run-parallel": ["run-parallel@1.2.0", "", { "dependencies": { "queue-microtask": "^1.2.2" } }, "sha512-5l4VyZR86LZ/lDxZTR6jqL8AFE2S0IFLMP26AbjsLVADxHdhB/c0GUsH+y39UfCi3dzz8OlQuPmnaJOMoDHQBA=="],

    "run-series": ["run-series@1.1.9", "", {}, "sha512-Arc4hUN896vjkqCYrUXquBFtRZdv1PfLbTYP71efP6butxyQ0kWpiNJyAgsxscmQg1cqvHY32/UCBzXedTpU2g=="],

    "rxjs": ["rxjs@7.8.2", "", { "dependencies": { "tslib": "^2.1.0" } }, "sha512-dhKf903U/PQZY6boNNtAGdWbG85WAbjT/1xYoZIC7FAY0yWapOBQVsVrDl58W86//e1VpMNBtRV4MaXfdMySFA=="],

    "safe-array-concat": ["safe-array-concat@1.1.3", "", { "dependencies": { "call-bind": "^1.0.8", "call-bound": "^1.0.2", "get-intrinsic": "^1.2.6", "has-symbols": "^1.1.0", "isarray": "^2.0.5" } }, "sha512-AURm5f0jYEOydBj7VQlVvDrjeFgthDdEF5H1dP+6mNpoXOMo1quQqJ4wvJDyRZ9+pO3kGWoOdmV08cSv2aJV6Q=="],

    "safe-buffer": ["safe-buffer@5.2.1", "", {}, "sha512-rp3So07KcdmmKbGvgaNxQSJr7bGVSVk5S9Eq1F+ppbRo70+YeaDxkw5Dd8NPN+GD6bjnYm2VuPuCXmpuYvmCXQ=="],

    "safe-push-apply": ["safe-push-apply@1.0.0", "", { "dependencies": { "es-errors": "^1.3.0", "isarray": "^2.0.5" } }, "sha512-iKE9w/Z7xCzUMIZqdBsp6pEQvwuEebH4vdpjcDWnyzaI6yl6O9FHvVpmGelvEHNsoY6wGblkxR6Zty/h00WiSA=="],

    "safe-regex-test": ["safe-regex-test@1.1.0", "", { "dependencies": { "call-bound": "^1.0.2", "es-errors": "^1.3.0", "is-regex": "^1.2.1" } }, "sha512-x/+Cz4YrimQxQccJf5mKEbIa1NzeCRNI5Ecl/ekmlYaampdNLPalVyIcCZNNH3MvmqBugV5TMYZXv0ljslUlaw=="],

    "safe-stable-stringify": ["safe-stable-stringify@2.5.0", "", {}, "sha512-b3rppTKm9T+PsVCBEOUR46GWI7fdOs00VKZ1+9c1EWDaDMvjQc6tUwuFyIprgGgTcWoVHSKrU8H31ZHA2e0RHA=="],

    "safer-buffer": ["safer-buffer@2.1.2", "", {}, "sha512-YZo3K82SD7Riyi0E1EQPojLz7kpepnSQI9IyPbHHg1XXXevb5dJI7tpyN2ADxGcQbHG7vcyRHk0cbwqcQriUtg=="],

    "sax": ["sax@1.4.1", "", {}, "sha512-+aWOz7yVScEGoKNd4PA10LZ8sk0A/z5+nXQG5giUO5rprX9jgYsTdov9qCchZiPIZezbZH+jRut8nPodFAX4Jg=="],

    "secure-json-parse": ["secure-json-parse@2.7.0", "", {}, "sha512-6aU+Rwsezw7VR8/nyvKTx8QpWH9FrcYiXXlqC4z5d5XQBDRqtbfsRjnwGyqbi3gddNtWHuEk9OANUotL26qKUw=="],

    "semver": ["semver@7.7.1", "", { "bin": { "semver": "bin/semver.js" } }, "sha512-hlq8tAfn0m/61p4BVRcPzIGr6LKiMwo4VM6dGi6pt4qcRkmNzTcWq6eCEjEh+qXjkMDvPlOFFSGwQjoEa6gyMA=="],

    "send": ["send@1.2.0", "", { "dependencies": { "debug": "^4.3.5", "encodeurl": "^2.0.0", "escape-html": "^1.0.3", "etag": "^1.8.1", "fresh": "^2.0.0", "http-errors": "^2.0.0", "mime-types": "^3.0.1", "ms": "^2.1.3", "on-finished": "^2.4.1", "range-parser": "^1.2.1", "statuses": "^2.0.1" } }, "sha512-uaW0WwXKpL9blXE2o0bRhoL2EGXIrZxQ2ZQ4mgcfoBxdFmQold+qWsD2jLrfZ0trjKL6vOw0j//eAwcALFjKSw=="],

    "serve-static": ["serve-static@2.2.0", "", { "dependencies": { "encodeurl": "^2.0.0", "escape-html": "^1.0.3", "parseurl": "^1.3.3", "send": "^1.2.0" } }, "sha512-61g9pCh0Vnh7IutZjtLGGpTA355+OPn2TyDv/6ivP2h/AdAVX9azsoxmg2/M6nZeQZNYBEwIcsne1mJd9oQItQ=="],

    "set-function-length": ["set-function-length@1.2.2", "", { "dependencies": { "define-data-property": "^1.1.4", "es-errors": "^1.3.0", "function-bind": "^1.1.2", "get-intrinsic": "^1.2.4", "gopd": "^1.0.1", "has-property-descriptors": "^1.0.2" } }, "sha512-pgRc4hJ4/sNjWCSS9AmnS40x3bNMDTknHgL5UaMBTMyJnU90EgWh1Rz+MC9eFu4BuN/UwZjKQuY/1v3rM7HMfg=="],

    "set-function-name": ["set-function-name@2.0.2", "", { "dependencies": { "define-data-property": "^1.1.4", "es-errors": "^1.3.0", "functions-have-names": "^1.2.3", "has-property-descriptors": "^1.0.2" } }, "sha512-7PGFlmtwsEADb0WYyvCMa1t+yke6daIG4Wirafur5kcf+MhUnPms1UeR0CKQdTZD81yESwMHbtn+TR+dMviakQ=="],

    "set-proto": ["set-proto@1.0.0", "", { "dependencies": { "dunder-proto": "^1.0.1", "es-errors": "^1.3.0", "es-object-atoms": "^1.0.0" } }, "sha512-RJRdvCo6IAnPdsvP/7m6bsQqNnn1FCBX5ZNtFL98MmFF/4xAIJTIg1YbHW5DC2W5SKZanrC6i4HsJqlajw/dZw=="],

    "setprototypeof": ["setprototypeof@1.2.0", "", {}, "sha512-E5LDX7Wrp85Kil5bhZv46j8jOeboKq5JMmYM3gVGdGH8xFpPWXUMsNrlODCrkoxMEeNi/XZIwuRvY4XNwYMJpw=="],

    "shebang-command": ["shebang-command@2.0.0", "", { "dependencies": { "shebang-regex": "^3.0.0" } }, "sha512-kHxr2zZpYtdmrN1qDjrrX/Z1rR1kG8Dx+gkpK1G4eXmvXswmcE1hTWBWYUzlraYw1/yZp6YuDY77YtvbN0dmDA=="],

    "shebang-regex": ["shebang-regex@3.0.0", "", {}, "sha512-7++dFhtcx3353uBaq8DDR4NuxBetBzC7ZQOhmTQInHEd6bSrXdiEyzCvG07Z44UYdLShWUyXt5M/yhz8ekcb1A=="],

    "shell-quote": ["shell-quote@1.8.2", "", {}, "sha512-AzqKpGKjrj7EM6rKVQEPpB288oCfnrEIuyoT9cyF4nmGa7V8Zk6f7RRqYisX8X9m+Q7bd632aZW4ky7EhbQztA=="],

    "shimmer": ["shimmer@1.2.1", "", {}, "sha512-sQTKC1Re/rM6XyFM6fIAGHRPVGvyXfgzIDvzoq608vM+jeyVD0Tu1E6Np0Kc2zAIFWIj963V2800iF/9LPieQw=="],

    "side-channel": ["side-channel@1.1.0", "", { "dependencies": { "es-errors": "^1.3.0", "object-inspect": "^1.13.3", "side-channel-list": "^1.0.0", "side-channel-map": "^1.0.1", "side-channel-weakmap": "^1.0.2" } }, "sha512-ZX99e6tRweoUXqR+VBrslhda51Nh5MTQwou5tnUDgbtyM0dBgmhEDtWGP/xbKn6hqfPRHujUNwz5fy/wbbhnpw=="],

    "side-channel-list": ["side-channel-list@1.0.0", "", { "dependencies": { "es-errors": "^1.3.0", "object-inspect": "^1.13.3" } }, "sha512-FCLHtRD/gnpCiCHEiJLOwdmFP+wzCmDEkc9y7NsYxeF4u7Btsn1ZuwgwJGxImImHicJArLP4R0yX4c2KCrMrTA=="],

    "side-channel-map": ["side-channel-map@1.0.1", "", { "dependencies": { "call-bound": "^1.0.2", "es-errors": "^1.3.0", "get-intrinsic": "^1.2.5", "object-inspect": "^1.13.3" } }, "sha512-VCjCNfgMsby3tTdo02nbjtM/ewra6jPHmpThenkTYh8pG9ucZ/1P8So4u4FGBek/BjpOVsDCMoLA/iuBKIFXRA=="],

    "side-channel-weakmap": ["side-channel-weakmap@1.0.2", "", { "dependencies": { "call-bound": "^1.0.2", "es-errors": "^1.3.0", "get-intrinsic": "^1.2.5", "object-inspect": "^1.13.3", "side-channel-map": "^1.0.1" } }, "sha512-WPS/HvHQTYnHisLo9McqBHOJk2FkHO/tlpvldyrnem4aeQp4hai3gythswg6p01oSoTl58rcpiFAjF2br2Ak2A=="],

    "sift": ["sift@16.0.1", "", {}, "sha512-Wv6BjQ5zbhW7VFefWusVP33T/EM0vYikCaQ2qR8yULbsilAT8/wQaXvuQ3ptGLpoKx+lihJE3y2UTgKDyyNHZQ=="],

    "signal-exit": ["signal-exit@3.0.7", "", {}, "sha512-wnD2ZE+l+SPC/uoS0vXeE9L1+0wuaMqKlfz9AMUo38JsyLSBWSFcHR1Rri62LZc12vLr1gb3jl7iwQhgwpAbGQ=="],

    "simple-swizzle": ["simple-swizzle@0.2.2", "", { "dependencies": { "is-arrayish": "^0.3.1" } }, "sha512-JA//kQgZtbuY83m+xT+tXJkmJncGMTFT+C+g2h2R9uxkYIrE2yy9sgmcLhCnw57/WSD+Eh3J97FPEDFnbXnDUg=="],

    "simple-wcswidth": ["simple-wcswidth@1.0.1", "", {}, "sha512-xMO/8eNREtaROt7tJvWJqHBDTMFN4eiQ5I4JRMuilwfnFcV5W9u7RUkueNkdw0jPqGMX36iCywelS5yilTuOxg=="],

    "slash": ["slash@3.0.0", "", {}, "sha512-g9Q1haeby36OSStwb4ntCGGGaKsaVSjQ68fBxoQcutl5fS1vuY18H3wSt3jFyFtrkx+Kz0V1G85A4MyAdDMi2Q=="],

    "slice-ansi": ["slice-ansi@4.0.0", "", { "dependencies": { "ansi-styles": "^4.0.0", "astral-regex": "^2.0.0", "is-fullwidth-code-point": "^3.0.0" } }, "sha512-qMCMfhY040cVHT43K9BFygqYbUPFZKHOg7K73mtTWJRb8pyP3fzf4Ixd5SzdEJQ6MRUg/WBnOLxghZtKKurENQ=="],

    "smart-buffer": ["smart-buffer@4.2.0", "", {}, "sha512-94hK0Hh8rPqQl2xXc3HsaBoOXKV20MToPkcXvwbISWLEs+64sBq5kFgn2kJDHb1Pry9yrP0dxrCI9RRci7RXKg=="],

    "socks": ["socks@2.8.4", "", { "dependencies": { "ip-address": "^9.0.5", "smart-buffer": "^4.2.0" } }, "sha512-D3YaD0aRxR3mEcqnidIs7ReYJFVzWdd6fXJYUM8ixcQcJRGTka/b3saV0KflYhyVJXKhb947GndU35SxYNResQ=="],

    "socks-proxy-agent": ["socks-proxy-agent@8.0.5", "", { "dependencies": { "agent-base": "^7.1.2", "debug": "^4.3.4", "socks": "^2.8.3" } }, "sha512-HehCEsotFqbPW9sJ8WVYB6UbmIMv7kUUORIF2Nncq4VQvBfNBLibW9YZR5dlYCSUhwcD628pRllm7n+E+YTzJw=="],

    "sonic-boom": ["sonic-boom@4.2.0", "", { "dependencies": { "atomic-sleep": "^1.0.0" } }, "sha512-INb7TM37/mAcsGmc9hyyI6+QR3rR1zVRu36B0NeGXKnOOLiZOfER5SA+N7X7k3yUYRzLWafduTDvJAfDswwEww=="],

    "source-map": ["source-map@0.6.1", "", {}, "sha512-UjgapumWlbMhkBgzT7Ykc5YXUT46F0iKu8SGXq0bcwP5dz/h0Plj6enJqjz1Zbq2l5WaqYnrVbwWOWMyF3F47g=="],

    "source-map-support": ["source-map-support@0.5.21", "", { "dependencies": { "buffer-from": "^1.0.0", "source-map": "^0.6.0" } }, "sha512-uBHU3L3czsIyYXKX88fdrGovxdSCoTGDRZ6SYXtSRxLZUzHg5P/66Ht6uoUlHu9EZod+inXhKo3qQgwXUT/y1w=="],

    "sparse-bitfield": ["sparse-bitfield@3.0.3", "", { "dependencies": { "memory-pager": "^1.0.2" } }, "sha512-kvzhi7vqKTfkh0PZU+2D2PIllw2ymqJKujUcyPMd9Y75Nv4nPbGJZXNhxsgdQab2BmlDct1YnfQCguEvHr7VsQ=="],

    "split2": ["split2@4.2.0", "", {}, "sha512-UcjcJOWknrNkF6PLX83qcHM6KHgVKNkV62Y8a5uYDVv9ydGQVwAHMKqHdJje1VTWpljG0WYpCDhrCdAOYH4TWg=="],

    "sprintf-js": ["sprintf-js@1.1.2", "", {}, "sha512-VE0SOVEHCk7Qc8ulkWw3ntAzXuqf7S2lvwQaDLRnUeIEaKNQJzV6BwmLKhOqT61aGhfUMrXeaBk+oDGCzvhcug=="],

    "stack-trace": ["stack-trace@0.0.10", "", {}, "sha512-KGzahc7puUKkzyMt+IqAep+TVNbKP+k2Lmwhub39m1AsTSkaDutx56aDCo+HLDzf/D26BIHTJWNiTG1KAJiQCg=="],

    "statuses": ["statuses@2.0.1", "", {}, "sha512-RwNA9Z/7PrK06rYLIzFMlaF+l73iwpzsqRIFgbMLbTcLD6cOao82TaWefPXQvB2fOC4AjuYSEndS7N/mTCbkdQ=="],

    "streamsearch": ["streamsearch@1.1.0", "", {}, "sha512-Mcc5wHehp9aXz1ax6bZUyY5afg9u2rv5cqQI3mRrYkGC8rW2hM02jWuwjtL++LS5qinSyhj2QfLyNsuc+VsExg=="],

    "string-width": ["string-width@4.2.3", "", { "dependencies": { "emoji-regex": "^8.0.0", "is-fullwidth-code-point": "^3.0.0", "strip-ansi": "^6.0.1" } }, "sha512-wKyQRQpjJ0sIp62ErSZdGsjMJWsap5oRNihHhu6G7JVO/9jIB6UyevL+tXuOqrng8j/cxKTWyWUwvSTriiZz/g=="],

    "string.prototype.trim": ["string.prototype.trim@1.2.10", "", { "dependencies": { "call-bind": "^1.0.8", "call-bound": "^1.0.2", "define-data-property": "^1.1.4", "define-properties": "^1.2.1", "es-abstract": "^1.23.5", "es-object-atoms": "^1.0.0", "has-property-descriptors": "^1.0.2" } }, "sha512-Rs66F0P/1kedk5lyYyH9uBzuiI/kNRmwJAR9quK6VOtIpZ2G+hMZd+HQbbv25MgCA6gEffoMZYxlTod4WcdrKA=="],

    "string.prototype.trimend": ["string.prototype.trimend@1.0.9", "", { "dependencies": { "call-bind": "^1.0.8", "call-bound": "^1.0.2", "define-properties": "^1.2.1", "es-object-atoms": "^1.0.0" } }, "sha512-G7Ok5C6E/j4SGfyLCloXTrngQIQU3PWtXGst3yM7Bea9FRURf1S42ZHlZZtsNque2FN2PoUhfZXYLNWwEr4dLQ=="],

    "string.prototype.trimstart": ["string.prototype.trimstart@1.0.8", "", { "dependencies": { "call-bind": "^1.0.7", "define-properties": "^1.2.1", "es-object-atoms": "^1.0.0" } }, "sha512-UXSH262CSZY1tfu3G3Secr6uGLCFVPMhIqHjlgCUtCCcgihYc/xKs9djMTMUOb2j1mVSeU8EU6NWc/iQKU6Gfg=="],

    "string_decoder": ["string_decoder@1.3.0", "", { "dependencies": { "safe-buffer": "~5.2.0" } }, "sha512-hkRX8U1WjJFd8LsDJ2yQ/wWWxaopEsABU1XfkM8A+j0+85JAGppt16cr1Whg6KIbb4okU6Mql6BOj+uup/wKeA=="],

    "strip-ansi": ["strip-ansi@6.0.1", "", { "dependencies": { "ansi-regex": "^5.0.1" } }, "sha512-Y38VPSHcqkFrCpFnQ9vuSXmquuv5oXOKpGeT6aGrr3o3Gc9AlVa6JBfUSOCnbxGGZF+/0ooI7KrPuUSztUdU5A=="],

    "strip-bom": ["strip-bom@3.0.0", "", {}, "sha512-vavAMRXOgBVNF6nyEEmL3DBK19iRpDcoIwW+swQ+CbGiu7lju6t+JklA1MHweoWtadgt4ISVUsXLyDq34ddcwA=="],

    "strip-final-newline": ["strip-final-newline@2.0.0", "", {}, "sha512-BrpvfNAE3dcvq7ll3xVumzjKjZQ5tI1sEUIKr3Uoks0XUl45St3FlatVqef9prk4jRDzhW6WZg+3bk93y6pLjA=="],

    "strip-json-comments": ["strip-json-comments@3.1.1", "", {}, "sha512-6fPc+R4ihwqP6N/aIv2f1gMH8lOVtWQHoqC4yK6oSDVVocumAsfCqjkXnqiYMhmMwS/mEHLp7Vehlt3ql6lEig=="],

    "strnum": ["strnum@1.1.2", "", {}, "sha512-vrN+B7DBIoTTZjnPNewwhx6cBA/H+IS7rfW68n7XxC1y7uoiGQBxaKzqucGUgavX15dJgiGztLJ8vxuEzwqBdA=="],

    "strtok3": ["strtok3@6.3.0", "", { "dependencies": { "@tokenizer/token": "^0.3.0", "peek-readable": "^4.1.0" } }, "sha512-fZtbhtvI9I48xDSywd/somNqgUHl2L2cstmXCCif0itOf96jeW18MBSyrLuNicYQVkvpOxkZtkzujiTJ9LW5Jw=="],

    "supports-color": ["supports-color@8.1.1", "", { "dependencies": { "has-flag": "^4.0.0" } }, "sha512-MpUEN2OodtUzxvKQl72cUF7RQ5EiHsGvSsVG0ia9c5RbWGL2CI4C7EpPS8UTBIplnlzZiNuV56w+FuNxy3ty2Q=="],

    "supports-preserve-symlinks-flag": ["supports-preserve-symlinks-flag@1.0.0", "", {}, "sha512-ot0WnXS9fgdkgIcePe6RHNk1WA8+muPa6cSjeR3V8K27q9BB1rTE3R1p7Hv0z1ZyAc8s6Vvv8DIyWf681MAt0w=="],

    "systeminformation": ["systeminformation@5.25.11", "", { "os": "!aix", "bin": { "systeminformation": "lib/cli.js" } }, "sha512-jI01fn/t47rrLTQB0FTlMCC+5dYx8o0RRF+R4BPiUNsvg5OdY0s9DKMFmJGrx5SwMZQ4cag0Gl6v8oycso9b/g=="],

    "table": ["table@6.9.0", "", { "dependencies": { "ajv": "^8.0.1", "lodash.truncate": "^4.4.2", "slice-ansi": "^4.0.0", "string-width": "^4.2.3", "strip-ansi": "^6.0.1" } }, "sha512-9kY+CygyYM6j02t5YFHbNz2FN5QmYGv9zAjVp4lCDjlCw7amdckXlEt/bjMhUIfj4ThGRE4gCUH5+yGnNuPo5A=="],

    "text-hex": ["text-hex@1.0.0", "", {}, "sha512-uuVGNWzgJ4yhRaNSiubPY7OjISw4sw4E5Uv0wbjp+OzcbmVU/rsT8ujgcXJhn9ypzsgr5vlzpPqP+MBBKcGvbg=="],

    "text-table": ["text-table@0.2.0", "", {}, "sha512-N+8UisAXDGk8PFXP4HAzVR9nbfmVJ3zYLAWiTIoqC5v5isinhr+r5uaO8+7r3BMfuNIufIsA7RdpVgacC2cSpw=="],

    "thread-stream": ["thread-stream@3.1.0", "", { "dependencies": { "real-require": "^0.2.0" } }, "sha512-OqyPZ9u96VohAyMfJykzmivOrY2wfMSf3C5TtFJVgN+Hm6aj+voFhlK+kZEIv2FBh1X6Xp3DlnCOfEQ3B2J86A=="],

    "to-regex-range": ["to-regex-range@5.0.1", "", { "dependencies": { "is-number": "^7.0.0" } }, "sha512-65P7iz6X5yEr1cwcgvQxbbIw7Uk3gOy5dIdtZ4rDveLqhrdJP+Li/Hx6tyK0NEb+2GCyneCMJiGqrADCSNk8sQ=="],

    "toidentifier": ["toidentifier@1.0.1", "", {}, "sha512-o5sSPKEkg/DIQNmH43V0/uerLrpzVedkUh8tGNvaeXpfpuwjKenlSox/2O/BTlZUtEe+JG7s5YhEz608PlAHRA=="],

    "token-types": ["token-types@4.2.1", "", { "dependencies": { "@tokenizer/token": "^0.3.0", "ieee754": "^1.2.1" } }, "sha512-6udB24Q737UD/SDsKAHI9FCRP7Bqc9D/MQUV02ORQg5iskjtLJlZJNdN4kKtcdtwCeWIwIHDGaUsTsCCAa8sFQ=="],

    "tough-cookie": ["tough-cookie@4.1.4", "", { "dependencies": { "psl": "^1.1.33", "punycode": "^2.1.1", "universalify": "^0.2.0", "url-parse": "^1.5.3" } }, "sha512-Loo5UUvLD9ScZ6jh8beX1T6sO1w2/MpCRpEP7V280GKMVUQ0Jzar2U3UJPsrdbziLEMMhu3Ujnq//rhiFuIeag=="],

    "tr46": ["tr46@0.0.3", "", {}, "sha512-N3WMsuqV66lT30CrXNbEjx4GEwlow3v6rr4mCcv6prnfwhS01rkgyFdjPNBYd9br7LpXV1+Emh01fHnq2Gdgrw=="],

    "tree-kill": ["tree-kill@1.2.2", "", { "bin": { "tree-kill": "cli.js" } }, "sha512-L0Orpi8qGpRG//Nd+H90vFB+3iHnue1zSSGmNOOCh1GLJ7rUKVwV2HvijphGQS2UmhUZewS9VgvxYIdgr+fG1A=="],

    "triple-beam": ["triple-beam@1.4.1", "", {}, "sha512-aZbgViZrg1QNcG+LULa7nhZpJTZSLm/mXnHXnbAbjmN5aSa0y7V+wvv6+4WaBtpISJzThKy+PIPxc1Nq1EJ9mg=="],

    "ts-api-utils": ["ts-api-utils@2.1.0", "", { "peerDependencies": { "typescript": ">=4.8.4" } }, "sha512-CUgTZL1irw8u29bzrOD/nH85jqyc74D6SshFgujOIA7osm2Rz7dYH77agkx7H4FBNxDq7Cjf+IjaX/8zwFW+ZQ=="],

    "ts-node": ["ts-node@10.9.2", "", { "dependencies": { "@cspotcode/source-map-support": "^0.8.0", "@tsconfig/node10": "^1.0.7", "@tsconfig/node12": "^1.0.7", "@tsconfig/node14": "^1.0.0", "@tsconfig/node16": "^1.0.2", "acorn": "^8.4.1", "acorn-walk": "^8.1.1", "arg": "^4.1.0", "create-require": "^1.1.0", "diff": "^4.0.1", "make-error": "^1.1.1", "v8-compile-cache-lib": "^3.0.1", "yn": "3.1.1" }, "peerDependencies": { "@swc/core": ">=1.2.50", "@swc/wasm": ">=1.2.50", "@types/node": "*", "typescript": ">=2.7" }, "optionalPeers": ["@swc/core", "@swc/wasm"], "bin": { "ts-node": "dist/bin.js", "ts-script": "dist/bin-script-deprecated.js", "ts-node-cwd": "dist/bin-cwd.js", "ts-node-esm": "dist/bin-esm.js", "ts-node-script": "dist/bin-script.js", "ts-node-transpile-only": "dist/bin-transpile.js" } }, "sha512-f0FFpIdcHgn8zcPSbf1dRevwt047YMnaiJM3u2w2RewrB+fob/zePZcrOyQoLMMO7aBIddLcQIEK5dYjkLnGrQ=="],

    "ts-node-dev": ["ts-node-dev@2.0.0", "", { "dependencies": { "chokidar": "^3.5.1", "dynamic-dedupe": "^0.3.0", "minimist": "^1.2.6", "mkdirp": "^1.0.4", "resolve": "^1.0.0", "rimraf": "^2.6.1", "source-map-support": "^0.5.12", "tree-kill": "^1.2.2", "ts-node": "^10.4.0", "tsconfig": "^7.0.0" }, "peerDependencies": { "node-notifier": "*", "typescript": "*" }, "optionalPeers": ["node-notifier"], "bin": { "ts-node-dev": "lib/bin.js", "tsnd": "lib/bin.js" } }, "sha512-ywMrhCfH6M75yftYvrvNarLEY+SUXtUvU8/0Z6llrHQVBx12GiFk5sStF8UdfE/yfzk9IAq7O5EEbTQsxlBI8w=="],

    "tsconfig": ["tsconfig@7.0.0", "", { "dependencies": { "@types/strip-bom": "^3.0.0", "@types/strip-json-comments": "0.0.30", "strip-bom": "^3.0.0", "strip-json-comments": "^2.0.0" } }, "sha512-vZXmzPrL+EmC4T/4rVlT2jNVMWCi/O4DIiSj3UHg1OE5kCKbk4mfrXc6dZksLgRM/TZlKnousKH9bbTazUWRRw=="],

    "tsconfig-paths": ["tsconfig-paths@3.15.0", "", { "dependencies": { "@types/json5": "^0.0.29", "json5": "^1.0.2", "minimist": "^1.2.6", "strip-bom": "^3.0.0" } }, "sha512-2Ac2RgzDe/cn48GvOe3M+o82pEFewD3UPbyoUHHdKasHwJKjds4fLXWf/Ux5kATBKN20oaFGu+jbElp1pos0mg=="],

    "tslib": ["tslib@2.8.1", "", {}, "sha512-oJFu94HQb+KVduSUQL7wnpmqnfmLsOA/nAh6b6EH0wCEoK0/mPeXU6c3wKDV83MkOuHPRHtSXKKU99IBazS/2w=="],

    "tsutils": ["tsutils@3.21.0", "", { "dependencies": { "tslib": "^1.8.1" }, "peerDependencies": { "typescript": ">=2.8.0 || >= 3.2.0-dev || >= 3.3.0-dev || >= 3.4.0-dev || >= 3.5.0-dev || >= 3.6.0-dev || >= 3.6.0-beta || >= 3.7.0-dev || >= 3.7.0-beta" } }, "sha512-mHKK3iUXL+3UF6xL5k0PEhKRUBKPBCv/+RkEOpjRWxxx27KKRBmmA60A9pgOUvMi8GKhRMPEmjBRPzs2W7O1OA=="],

    "tsx": ["tsx@4.19.3", "", { "dependencies": { "esbuild": "~0.25.0", "get-tsconfig": "^4.7.5" }, "optionalDependencies": { "fsevents": "~2.3.3" }, "bin": { "tsx": "dist/cli.mjs" } }, "sha512-4H8vUNGNjQ4V2EOoGw005+c+dGuPSnhpPBPHBtsZdGZBk/iJb4kguGlPWaZTZ3q5nMtFOEsY0nRDlh9PJyd6SQ=="],

    "tv4": ["tv4@1.3.0", "", {}, "sha512-afizzfpJgvPr+eDkREK4MxJ/+r8nEEHcmitwgnPUqpaP+FpwQyadnxNoSACbgc/b1LsZYtODGoPiFxQrgJgjvw=="],

    "tx2": ["tx2@1.0.5", "", { "dependencies": { "json-stringify-safe": "^5.0.1" } }, "sha512-sJ24w0y03Md/bxzK4FU8J8JveYYUbSs2FViLJ2D/8bytSiyPRbuE3DyL/9UKYXTZlV3yXq0L8GLlhobTnekCVg=="],

    "type-check": ["type-check@0.4.0", "", { "dependencies": { "prelude-ls": "^1.2.1" } }, "sha512-XleUoc9uwGXqjWwXaUTZAmzMcFZ5858QA2vvx1Ur5xIcixXIP+8LnFDgRplU30us6teqdlskFfu+ae4K79Ooew=="],

    "type-fest": ["type-fest@0.20.2", "", {}, "sha512-Ne+eE4r0/iWnpAxD852z3A+N0Bt5RN//NjJwRd2VFHEmrywxf5vsZlh4R6lixl6B+wz/8d+maTSAkN1FIkI3LQ=="],

    "type-is": ["type-is@2.0.1", "", { "dependencies": { "content-type": "^1.0.5", "media-typer": "^1.1.0", "mime-types": "^3.0.0" } }, "sha512-OZs6gsjF4vMp32qrCbiVSkrFmXtG/AZhY3t0iAMrMBiAZyV9oALtXO8hsrHbMXF9x6L3grlFuwW2oAz7cav+Gw=="],

    "typed-array-buffer": ["typed-array-buffer@1.0.3", "", { "dependencies": { "call-bound": "^1.0.3", "es-errors": "^1.3.0", "is-typed-array": "^1.1.14" } }, "sha512-nAYYwfY3qnzX30IkA6AQZjVbtK6duGontcQm1WSG1MD94YLqK0515GNApXkoxKOWMusVssAHWLh9SeaoefYFGw=="],

    "typed-array-byte-length": ["typed-array-byte-length@1.0.3", "", { "dependencies": { "call-bind": "^1.0.8", "for-each": "^0.3.3", "gopd": "^1.2.0", "has-proto": "^1.2.0", "is-typed-array": "^1.1.14" } }, "sha512-BaXgOuIxz8n8pIq3e7Atg/7s+DpiYrxn4vdot3w9KbnBhcRQq6o3xemQdIfynqSeXeDrF32x+WvfzmOjPiY9lg=="],

    "typed-array-byte-offset": ["typed-array-byte-offset@1.0.4", "", { "dependencies": { "available-typed-arrays": "^1.0.7", "call-bind": "^1.0.8", "for-each": "^0.3.3", "gopd": "^1.2.0", "has-proto": "^1.2.0", "is-typed-array": "^1.1.15", "reflect.getprototypeof": "^1.0.9" } }, "sha512-bTlAFB/FBYMcuX81gbL4OcpH5PmlFHqlCCpAl8AlEzMz5k53oNDvN8p1PNOWLEmI2x4orp3raOFB51tv9X+MFQ=="],

    "typed-array-length": ["typed-array-length@1.0.7", "", { "dependencies": { "call-bind": "^1.0.7", "for-each": "^0.3.3", "gopd": "^1.0.1", "is-typed-array": "^1.1.13", "possible-typed-array-names": "^1.0.0", "reflect.getprototypeof": "^1.0.6" } }, "sha512-3KS2b+kL7fsuk/eJZ7EQdnEmQoaho/r6KUef7hxvltNA5DR8NAUM+8wJMbJyZ4G9/7i3v5zPBIMN5aybAh2/Jg=="],

    "typedarray": ["typedarray@0.0.6", "", {}, "sha512-/aCDEGatGvZ2BIk+HmLf4ifCJFwvKFNb9/JeZPMulfgFracn9QFcAf5GO8B/mweUjSoblS5In0cWhqpfs/5PQA=="],

    "typescript": ["typescript@5.8.3", "", { "bin": { "tsc": "bin/tsc", "tsserver": "bin/tsserver" } }, "sha512-p1diW6TqL9L07nNxvRMM7hMMw4c5XOo/1ibL4aAIGmSAt9slTE1Xgw5KWuof2uTOvCg9BY7ZRi+GaF+7sfgPeQ=="],

    "typescript-eslint": ["typescript-eslint@8.31.0", "", { "dependencies": { "@typescript-eslint/eslint-plugin": "8.31.0", "@typescript-eslint/parser": "8.31.0", "@typescript-eslint/utils": "8.31.0" }, "peerDependencies": { "eslint": "^8.57.0 || ^9.0.0", "typescript": ">=4.8.4 <5.9.0" } }, "sha512-u+93F0sB0An8WEAPtwxVhFby573E8ckdjwUUQUj9QA4v8JAvgtoDdIyYR3XFwFHq2W1KJ1AurwJCO+w+Y1ixyQ=="],

    "tz-lookup": ["tz-lookup@6.1.25", "", {}, "sha512-fFewT9o1uDzsW1QnUU1ValqaihFnwiUiiHr1S79/fxOzKXYYvX+EHeRnpvQJ9B3Qg67wPXT6QF2Esc4pFOrvLg=="],

    "unbox-primitive": ["unbox-primitive@1.1.0", "", { "dependencies": { "call-bound": "^1.0.3", "has-bigints": "^1.0.2", "has-symbols": "^1.1.0", "which-boxed-primitive": "^1.1.1" } }, "sha512-nWJ91DjeOkej/TA8pXQ3myruKpKEYgqvpw9lz4OPHj/NWFNluYrjbz9j01CJ8yKQd2g4jFoOkINCTW2I5LEEyw=="],

    "undici-types": ["undici-types@5.26.5", "", {}, "sha512-JlCMO+ehdEIKqlFxk6IfVoAUVmgz7cU7zD/h9XZ0qzeosSHmUJVOzSQvvYSYWXkFXC+IfLKSIffhv0sVZup6pA=="],

    "universalify": ["universalify@0.2.0", "", {}, "sha512-CJ1QgKmNg3CwvAv/kOFmtnEN05f0D/cn9QntgNOQlQF9dgvVTHj3t+8JPdjqawCHk7V/KA+fbUqzZ9XWhcqPUg=="],

    "unpipe": ["unpipe@1.0.0", "", {}, "sha512-pjy2bYhSsufwWlKwPc+l3cN7+wuJlK6uz0YdJEOlQDbl6jo/YlPi4mb8agUkVC8BF7V8NuzeyPNqRksA3hztKQ=="],

    "uri-js": ["uri-js@4.4.1", "", { "dependencies": { "punycode": "^2.1.0" } }, "sha512-7rKUyy33Q1yc98pQ1DAmLtwX109F7TIfWlW1Ydo8Wl1ii1SeHieeh0HHfPeL2fMXK6z0s8ecKs9frCuLJvndBg=="],

    "url-parse": ["url-parse@1.5.10", "", { "dependencies": { "querystringify": "^2.1.1", "requires-port": "^1.0.0" } }, "sha512-WypcfiRhfeUP9vvF0j6rw0J3hrWrw6iZv3+22h6iRMJ/8z1Tj6XfLP4DsUix5MhMPnXpiHDoKyoZ/bdCkwBCiQ=="],

    "util-deprecate": ["util-deprecate@1.0.2", "", {}, "sha512-EPD5q1uXyFxJpCrLnCc1nHnq3gOa6DZBocAIiI2TaSCA7VCJ1UJDMagCzIkXNsUYfD1daK//LTEQ8xiIbrHtcw=="],

    "utils-merge": ["utils-merge@1.0.1", "", {}, "sha512-pMZTvIkT1d+TFGvDOqodOclx0QWkkgi6Tdoa8gC8ffGAAqz9pzPTZWAybbsHHoED/ztMtkv/VoYTYyShUn81hA=="],

    "uuid": ["uuid@11.1.0", "", { "bin": { "uuid": "dist/esm/bin/uuid" } }, "sha512-0/A9rDy9P7cJ+8w1c9WD9V//9Wj15Ce2MPz8Ri6032usz+NfePxx5AcN3bN+r6ZL6jEo066/yNYB3tn4pQEx+A=="],

    "v8-compile-cache": ["v8-compile-cache@2.4.0", "", {}, "sha512-ocyWc3bAHBB/guyqJQVI5o4BZkPhznPYUG2ea80Gond/BgNWpap8TOmLSeeQG7bnh2KMISxskdADG59j7zruhw=="],

    "v8-compile-cache-lib": ["v8-compile-cache-lib@3.0.1", "", {}, "sha512-wa7YjyUGfNZngI/vtK0UHAN+lgDCxBPCylVXGp0zu59Fz5aiGtNXaq3DhIov063MorB+VfufLh3JlF2KdTK3xg=="],

    "vary": ["vary@1.1.2", "", {}, "sha512-BNGbWLfd0eUPabhkXUVm0j8uuvREyTh5ovRa/dyow/BqAbZJyC+5fU+IzQOzmAKzYqYRAISoRhdQr3eIZ/PXqg=="],

    "vizion": ["vizion@2.2.1", "", { "dependencies": { "async": "^2.6.3", "git-node-fs": "^1.0.0", "ini": "^1.3.5", "js-git": "^0.7.8" } }, "sha512-sfAcO2yeSU0CSPFI/DmZp3FsFE9T+8913nv1xWBOyzODv13fwkn6Vl7HqxGpkr9F608M+8SuFId3s+BlZqfXww=="],

    "web-streams-polyfill": ["web-streams-polyfill@4.0.0-beta.3", "", {}, "sha512-QW95TCTaHmsYfHDybGMwO5IJIM93I/6vTRk+daHTWFPhwh+C8Cg7j7XyKrwrj8Ib6vYXe0ocYNrmzY4xAAN6ug=="],

    "webidl-conversions": ["webidl-conversions@3.0.1", "", {}, "sha512-2JAn3z8AR6rjK8Sm8orRC0h/bcl/DqL7tRPdGZ4I1CjdF+EaMLmYxBHyXuKL849eucPFhvBoxMsflfOb8kxaeQ=="],

    "whatwg-url": ["whatwg-url@5.0.0", "", { "dependencies": { "tr46": "~0.0.3", "webidl-conversions": "^3.0.0" } }, "sha512-saE57nupxk6v3HY35+jzBwYa0rKSy0XR8JSxZPwgLr7ys0IBzhGviA1/TUGJLmSVqs8pb9AnvICXEuOHLprYTw=="],

    "which": ["which@2.0.2", "", { "dependencies": { "isexe": "^2.0.0" }, "bin": { "node-which": "./bin/node-which" } }, "sha512-BLI3Tl1TW3Pvl70l3yq3Y64i+awpwXqsGBYWkkqMtnbXgrMD+yj7rhW0kuEDxzJaYXGjEW5ogapKNMEKNMjibA=="],

    "which-boxed-primitive": ["which-boxed-primitive@1.1.1", "", { "dependencies": { "is-bigint": "^1.1.0", "is-boolean-object": "^1.2.1", "is-number-object": "^1.1.1", "is-string": "^1.1.1", "is-symbol": "^1.1.1" } }, "sha512-TbX3mj8n0odCBFVlY8AxkqcHASw3L60jIuF8jFP78az3C2YhmGvqbHBpAjTRH2/xqYunrJ9g1jSyjCjpoWzIAA=="],

    "which-builtin-type": ["which-builtin-type@1.2.1", "", { "dependencies": { "call-bound": "^1.0.2", "function.prototype.name": "^1.1.6", "has-tostringtag": "^1.0.2", "is-async-function": "^2.0.0", "is-date-object": "^1.1.0", "is-finalizationregistry": "^1.1.0", "is-generator-function": "^1.0.10", "is-regex": "^1.2.1", "is-weakref": "^1.0.2", "isarray": "^2.0.5", "which-boxed-primitive": "^1.1.0", "which-collection": "^1.0.2", "which-typed-array": "^1.1.16" } }, "sha512-6iBczoX+kDQ7a3+YJBnh3T+KZRxM/iYNPXicqk66/Qfm1b93iu+yOImkg0zHbj5LNOcNv1TEADiZ0xa34B4q6Q=="],

    "which-collection": ["which-collection@1.0.2", "", { "dependencies": { "is-map": "^2.0.3", "is-set": "^2.0.3", "is-weakmap": "^2.0.2", "is-weakset": "^2.0.3" } }, "sha512-K4jVyjnBdgvc86Y6BkaLZEN933SwYOuBFkdmBu9ZfkcAbdVbpITnDmjvZ/aQjRXQrv5EPkTnD1s39GiiqbngCw=="],

    "which-typed-array": ["which-typed-array@1.1.19", "", { "dependencies": { "available-typed-arrays": "^1.0.7", "call-bind": "^1.0.8", "call-bound": "^1.0.4", "for-each": "^0.3.5", "get-proto": "^1.0.1", "gopd": "^1.2.0", "has-tostringtag": "^1.0.2" } }, "sha512-rEvr90Bck4WZt9HHFC4DJMsjvu7x+r6bImz0/BrbWb7A2djJ8hnZMrWnHo9F8ssv0OMErasDhftrfROTyqSDrw=="],

    "winston": ["winston@3.17.0", "", { "dependencies": { "@colors/colors": "^1.6.0", "@dabh/diagnostics": "^2.0.2", "async": "^3.2.3", "is-stream": "^2.0.0", "logform": "^2.7.0", "one-time": "^1.0.0", "readable-stream": "^3.4.0", "safe-stable-stringify": "^2.3.1", "stack-trace": "0.0.x", "triple-beam": "^1.3.0", "winston-transport": "^4.9.0" } }, "sha512-DLiFIXYC5fMPxaRg832S6F5mJYvePtmO5G9v9IgUFPhXm9/GkXarH/TUrBAVzhTCzAj9anE/+GjrgXp/54nOgw=="],

    "winston-transport": ["winston-transport@4.9.0", "", { "dependencies": { "logform": "^2.7.0", "readable-stream": "^3.6.2", "triple-beam": "^1.3.0" } }, "sha512-8drMJ4rkgaPo1Me4zD/3WLfI/zPdA9o2IipKODunnGDcuqbHwjsbB79ylv04LCGGzU0xQ6vTznOMpQGaLhhm6A=="],

    "word-wrap": ["word-wrap@1.2.5", "", {}, "sha512-BN22B5eaMMI9UMtjrGd5g5eCYPpCPDUy0FJXbYsaT5zYxjFOckS53SQDE3pWkVoWpHXVb3BrYcEN4Twa55B5cA=="],

    "wrap-ansi": ["wrap-ansi@7.0.0", "", { "dependencies": { "ansi-styles": "^4.0.0", "string-width": "^4.1.0", "strip-ansi": "^6.0.0" } }, "sha512-YVGIj2kamLSTxw6NsZjoBxfSwsn0ycdesmc4p+Q21c5zPuZ1pl+NfxVdxPtdHvmNVOQ6XSYG4AUtyt/Fi7D16Q=="],

    "wrappy": ["wrappy@1.0.2", "", {}, "sha512-l4Sp/DRseor9wL6EvV2+TuQn63dMkPjZ/sp9XkghTEbV9KlPS1xUsZ3u7/IQO4wxtcFB4bgpQPRcR3QCvezPcQ=="],

    "ws": ["ws@8.18.1", "", { "peerDependencies": { "bufferutil": "^4.0.1", "utf-8-validate": ">=5.0.2" }, "optionalPeers": ["bufferutil", "utf-8-validate"] }, "sha512-RKW2aJZMXeMxVpnZ6bck+RswznaxmzdULiBr6KY7XkTnW8uvt0iT9H5DkHUChXrc+uurzwa0rVI16n/Xzjdz1w=="],

    "xtend": ["xtend@4.0.2", "", {}, "sha512-LKYU1iAXJXUgAXn9URjiu+MWhyUXHsvfp7mcuYm9dSUKK0/CjtrUwFAxD82/mCWbtLsGjFIad0wIsod4zrTAEQ=="],

    "y18n": ["y18n@5.0.8", "", {}, "sha512-0pfFzegeDWJHJIAmTLRP2DwHjdF5s7jo9tuztdQxAhINCdvS+3nGINqPd00AphqJR/0LhANUS6/+7SCb98YOfA=="],

    "yallist": ["yallist@4.0.0", "", {}, "sha512-3wdGidZyq5PB084XLES5TpOSRA3wjXAlIWMhum2kRcv/41Sn2emQ0dycQW4uZXLejwKvg6EsvbdlVL+FYEct7A=="],

    "yaml": ["yaml@2.7.1", "", { "bin": { "yaml": "bin.mjs" } }, "sha512-10ULxpnOCQXxJvBgxsn9ptjq6uviG/htZKk9veJGhlqn3w/DxQ631zFF+nlQXLwmImeS5amR2dl2U8sg6U9jsQ=="],

    "yargs": ["yargs@17.7.2", "", { "dependencies": { "cliui": "^8.0.1", "escalade": "^3.1.1", "get-caller-file": "^2.0.5", "require-directory": "^2.1.1", "string-width": "^4.2.3", "y18n": "^5.0.5", "yargs-parser": "^21.1.1" } }, "sha512-7dSzzRQ++CKnNI/krKnYRV7JKKPUXMEh61soaHKg9mrWEhzFWhFnxPxGl+69cD1Ou63C13NUPCnmIcrvqCuM6w=="],

    "yargs-parser": ["yargs-parser@21.1.1", "", {}, "sha512-tVpsJW7DdjecAiFpbIB1e3qxIQsE6NoPc5/eTdrbbIC4h0LVsWhnoa3g+m2HclBIujHzsxZ4VJVA+GUuc2/LBw=="],

    "yn": ["yn@3.1.1", "", {}, "sha512-Ux4ygGWsu2c7isFWe8Yu1YluJmqVhxqK2cLXNQA5AcC3QfbGNpM7fu0Y8b/z16pXLnFxZYvWhd3fhBY9DLmC6Q=="],

    "yocto-queue": ["yocto-queue@0.1.0", "", {}, "sha512-rVksvsnNCdJ/ohGc6xgPwyN8eheCxsiLM8mxuE/t/mOVqJewPuO1miLpTHQiRgTKCLexL4MeAFVagts7HmNZ2Q=="],

    "zod": ["zod@3.24.3", "", {}, "sha512-HhY1oqzWCQWuUqvBFnsyrtZRhyPeR7SUGv+C4+MsisMuVfSPx8HpwWqH8tRahSlt6M3PiFAcoeFhZAqIXTxoSg=="],

    "zod-to-json-schema": ["zod-to-json-schema@3.24.5", "", { "peerDependencies": { "zod": "^3.24.1" } }, "sha512-/AuWwMP+YqiPbsJx5D6TfgRTc4kTLjsh5SOcd4bLsfUg2RcEXrFMJl1DGgdHy2aCfsIA/cr/1JM0xcB2GZji8g=="],

    "@anthropic-ai/sdk/@types/node": ["@types/node@18.19.86", "", { "dependencies": { "undici-types": "~5.26.4" } }, "sha512-fifKayi175wLyKyc5qUfyENhQ1dCNI1UNjp653d8kuYcPQN5JhX3dGuP/XmvPTg/xRBn1VTLpbmi+H/Mr7tLfQ=="],

    "@augmentos/cloud/dotenv": ["dotenv@10.0.0", "", {}, "sha512-rlBi9d8jpv9Sf1klPjNfFAuWDjKLwTIJJ/VxtoTwIR6hnZxcEOQCZg2oIL3MWBYw5GpUDKOEnND7LXTbIpQ03Q=="],

    "@augmentos/cloud/eslint": ["eslint@7.32.0", "", { "dependencies": { "@babel/code-frame": "7.12.11", "@eslint/eslintrc": "^0.4.3", "@humanwhocodes/config-array": "^0.5.0", "ajv": "^6.10.0", "chalk": "^4.0.0", "cross-spawn": "^7.0.2", "debug": "^4.0.1", "doctrine": "^3.0.0", "enquirer": "^2.3.5", "escape-string-regexp": "^4.0.0", "eslint-scope": "^5.1.1", "eslint-utils": "^2.1.0", "eslint-visitor-keys": "^2.0.0", "espree": "^7.3.1", "esquery": "^1.4.0", "esutils": "^2.0.2", "fast-deep-equal": "^3.1.3", "file-entry-cache": "^6.0.1", "functional-red-black-tree": "^1.0.1", "glob-parent": "^5.1.2", "globals": "^13.6.0", "ignore": "^4.0.6", "import-fresh": "^3.0.0", "imurmurhash": "^0.1.4", "is-glob": "^4.0.0", "js-yaml": "^3.13.1", "json-stable-stringify-without-jsonify": "^1.0.1", "levn": "^0.4.1", "lodash.merge": "^4.6.2", "minimatch": "^3.0.4", "natural-compare": "^1.4.0", "optionator": "^0.9.1", "progress": "^2.0.0", "regexpp": "^3.1.0", "semver": "^7.2.1", "strip-ansi": "^6.0.0", "strip-json-comments": "^3.1.0", "table": "^6.0.9", "text-table": "^0.2.0", "v8-compile-cache": "^2.0.3" }, "bin": { "eslint": "bin/eslint.js" } }, "sha512-VHZ8gX+EDfz+97jGcgyGCyRia/dPOd6Xh9yPv8Bl1+SoaIwD+a/vlrOmGRUyOYu7MwUhc7CxqeaDZU13S4+EpA=="],

    "@augmentos/cloud/express": ["express@4.21.2", "", { "dependencies": { "accepts": "~1.3.8", "array-flatten": "1.1.1", "body-parser": "1.20.3", "content-disposition": "0.5.4", "content-type": "~1.0.4", "cookie": "0.7.1", "cookie-signature": "1.0.6", "debug": "2.6.9", "depd": "2.0.0", "encodeurl": "~2.0.0", "escape-html": "~1.0.3", "etag": "~1.8.1", "finalhandler": "1.3.1", "fresh": "0.5.2", "http-errors": "2.0.0", "merge-descriptors": "1.0.3", "methods": "~1.1.2", "on-finished": "2.4.1", "parseurl": "~1.3.3", "path-to-regexp": "0.1.12", "proxy-addr": "~2.0.7", "qs": "6.13.0", "range-parser": "~1.2.1", "safe-buffer": "5.2.1", "send": "0.19.0", "serve-static": "1.16.2", "setprototypeof": "1.2.0", "statuses": "2.0.1", "type-is": "~1.6.18", "utils-merge": "1.0.1", "vary": "~1.1.2" } }, "sha512-28HqgMZAmih1Czt9ny7qr6ek2qddF4FclbMzwhCREB6OFfH+rXAnuNCwo1/wFvrtbgsQDb4kSbX9de9lFbrXnA=="],

    "@augmentos/cloud/typescript": ["typescript@4.9.5", "", { "bin": { "tsc": "bin/tsc", "tsserver": "bin/tsserver" } }, "sha512-1FXk9E2Hm+QzZQ7z+McJiHL4NW1F2EzMu9Nq9i3zAaGqibafqYwCVU6WyWAuyQRRzOlxou8xZSyXLEN8oKj24g=="],

    "@augmentos/sdk/express": ["express@4.21.2", "", { "dependencies": { "accepts": "~1.3.8", "array-flatten": "1.1.1", "body-parser": "1.20.3", "content-disposition": "0.5.4", "content-type": "~1.0.4", "cookie": "0.7.1", "cookie-signature": "1.0.6", "debug": "2.6.9", "depd": "2.0.0", "encodeurl": "~2.0.0", "escape-html": "~1.0.3", "etag": "~1.8.1", "finalhandler": "1.3.1", "fresh": "0.5.2", "http-errors": "2.0.0", "merge-descriptors": "1.0.3", "methods": "~1.1.2", "on-finished": "2.4.1", "parseurl": "~1.3.3", "path-to-regexp": "0.1.12", "proxy-addr": "~2.0.7", "qs": "6.13.0", "range-parser": "~1.2.1", "safe-buffer": "5.2.1", "send": "0.19.0", "serve-static": "1.16.2", "setprototypeof": "1.2.0", "statuses": "2.0.1", "type-is": "~1.6.18", "utils-merge": "1.0.1", "vary": "~1.1.2" } }, "sha512-28HqgMZAmih1Czt9ny7qr6ek2qddF4FclbMzwhCREB6OFfH+rXAnuNCwo1/wFvrtbgsQDb4kSbX9de9lFbrXnA=="],

    "@augmentos/sdk/jsonwebtoken": ["jsonwebtoken@8.5.1", "", { "dependencies": { "jws": "^3.2.2", "lodash.includes": "^4.3.0", "lodash.isboolean": "^3.0.3", "lodash.isinteger": "^4.0.4", "lodash.isnumber": "^3.0.3", "lodash.isplainobject": "^4.0.6", "lodash.isstring": "^4.0.1", "lodash.once": "^4.0.0", "ms": "^2.1.1", "semver": "^5.6.0" } }, "sha512-XjwVfRS6jTMsqYs0EsuJ4LGxXV14zQybNd4L2r0UvbVnSF9Af8x7p5MzbJ90Ioz/9TI41/hTCvznF/loiSzn8w=="],

    "@aws-crypto/sha256-browser/@smithy/util-utf8": ["@smithy/util-utf8@2.3.0", "", { "dependencies": { "@smithy/util-buffer-from": "^2.2.0", "tslib": "^2.6.2" } }, "sha512-R8Rdn8Hy72KKcebgLiv8jQcQkXoLMOGGv5uI1/k0l+snqkOzQ1R0ChUBCxWMlBsFMekWjq0wRudIweFs7sKT5A=="],

    "@aws-crypto/util/@smithy/util-utf8": ["@smithy/util-utf8@2.3.0", "", { "dependencies": { "@smithy/util-buffer-from": "^2.2.0", "tslib": "^2.6.2" } }, "sha512-R8Rdn8Hy72KKcebgLiv8jQcQkXoLMOGGv5uI1/k0l+snqkOzQ1R0ChUBCxWMlBsFMekWjq0wRudIweFs7sKT5A=="],

    "@aws-sdk/core/fast-xml-parser": ["fast-xml-parser@4.4.1", "", { "dependencies": { "strnum": "^1.0.5" }, "bin": { "fxparser": "src/cli/cli.js" } }, "sha512-xkjOecfnKGkSsOwtZ5Pz7Us/T6mrbPQrq0nh+aCO5V9nk5NLWmasAHumTKjiPJPWANe+kAZ84Jc8ooJkzZ88Sw=="],

    "@babel/highlight/chalk": ["chalk@2.4.2", "", { "dependencies": { "ansi-styles": "^3.2.1", "escape-string-regexp": "^1.0.5", "supports-color": "^5.3.0" } }, "sha512-Mti+f9lpJNcwF4tWV8/OrTTtF1gZi+f8FqlyAdouralcFWFQWF2+NgCHShjkCb+IFBLq9buZwE1xckQU4peSuQ=="],

    "@browserbasehq/sdk/@types/node": ["@types/node@18.19.86", "", { "dependencies": { "undici-types": "~5.26.4" } }, "sha512-fifKayi175wLyKyc5qUfyENhQ1dCNI1UNjp653d8kuYcPQN5JhX3dGuP/XmvPTg/xRBn1VTLpbmi+H/Mr7tLfQ=="],

    "@browserbasehq/stagehand/@anthropic-ai/sdk": ["@anthropic-ai/sdk@0.27.3", "", { "dependencies": { "@types/node": "^18.11.18", "@types/node-fetch": "^2.6.4", "abort-controller": "^3.0.0", "agentkeepalive": "^4.2.1", "form-data-encoder": "1.7.2", "formdata-node": "^4.3.2", "node-fetch": "^2.6.7" } }, "sha512-IjLt0gd3L4jlOfilxVXTifn42FnVffMgDC04RJK1KDZpmkBWLv0XC92MVVmkxrFZNS/7l3xWgP/I3nqtX1sQHw=="],

    "@eslint-community/eslint-utils/eslint-visitor-keys": ["eslint-visitor-keys@3.4.3", "", {}, "sha512-wpc+LXeiyiisxPlEkUzU6svyS1frIO3Mgxj1fdy7Pm8Ygzguax2N3Fa/D/ag1WqbOprdI+uY6wMUl8/a2G+iag=="],

    "@eslint/eslintrc/globals": ["globals@14.0.0", "", {}, "sha512-oahGvuMGQlPw/ivIYBjVSrWAfWLBeku5tpPE2fOPLi+WHffIWbuh2tCjhyQhTBPMf5E9jDEH4FOmTYgYwbKwtQ=="],

    "@humanfs/node/@humanwhocodes/retry": ["@humanwhocodes/retry@0.3.1", "", {}, "sha512-JBxkERygn7Bv/GbN5Rv8Ul6LVknS+5Bp6RgDC/O8gEBU/yeH5Ui5C/OlWrTb6qct7LjjfT6Re2NxB0ln0yYybA=="],

    "@ibm-cloud/watsonx-ai/@types/node": ["@types/node@18.19.86", "", { "dependencies": { "undici-types": "~5.26.4" } }, "sha512-fifKayi175wLyKyc5qUfyENhQ1dCNI1UNjp653d8kuYcPQN5JhX3dGuP/XmvPTg/xRBn1VTLpbmi+H/Mr7tLfQ=="],

    "@langchain/community/uuid": ["uuid@10.0.0", "", { "bin": { "uuid": "dist/bin/uuid" } }, "sha512-8XkAphELsDnEGrDxUOHB3RGvXz6TeuYSGEZBOjtTtPm2lwhGBjLgOzLHB63IUWfBpNucQjND6d3AOudO+H3RWQ=="],

    "@langchain/core/uuid": ["uuid@10.0.0", "", { "bin": { "uuid": "dist/bin/uuid" } }, "sha512-8XkAphELsDnEGrDxUOHB3RGvXz6TeuYSGEZBOjtTtPm2lwhGBjLgOzLHB63IUWfBpNucQjND6d3AOudO+H3RWQ=="],

    "@langchain/google-common/uuid": ["uuid@10.0.0", "", { "bin": { "uuid": "dist/bin/uuid" } }, "sha512-8XkAphELsDnEGrDxUOHB3RGvXz6TeuYSGEZBOjtTtPm2lwhGBjLgOzLHB63IUWfBpNucQjND6d3AOudO+H3RWQ=="],

    "@opentelemetry/core/@opentelemetry/semantic-conventions": ["@opentelemetry/semantic-conventions@1.28.0", "", {}, "sha512-lp4qAiMTD4sNWW4DbKLBkfiMZ4jbAboJIGOQr5DvciMRI494OapieI9qiODpOt0XBr1LjIDy1xAGAnVs5supTA=="],

    "@opentelemetry/instrumentation/require-in-the-middle": ["require-in-the-middle@7.5.2", "", { "dependencies": { "debug": "^4.3.5", "module-details-from-path": "^1.0.3", "resolve": "^1.22.8" } }, "sha512-gAZ+kLqBdHarXB64XpAe2VCjB7rIRv+mU8tfRWziHRJ5umKsIHN2tLLv6EtMw7WCdP19S0ERVMldNvxYCHnhSQ=="],

    "@opentelemetry/instrumentation-http/@opentelemetry/semantic-conventions": ["@opentelemetry/semantic-conventions@1.28.0", "", {}, "sha512-lp4qAiMTD4sNWW4DbKLBkfiMZ4jbAboJIGOQr5DvciMRI494OapieI9qiODpOt0XBr1LjIDy1xAGAnVs5supTA=="],

    "@opentelemetry/resources/@opentelemetry/semantic-conventions": ["@opentelemetry/semantic-conventions@1.28.0", "", {}, "sha512-lp4qAiMTD4sNWW4DbKLBkfiMZ4jbAboJIGOQr5DvciMRI494OapieI9qiODpOt0XBr1LjIDy1xAGAnVs5supTA=="],

    "@opentelemetry/sdk-trace-base/@opentelemetry/semantic-conventions": ["@opentelemetry/semantic-conventions@1.28.0", "", {}, "sha512-lp4qAiMTD4sNWW4DbKLBkfiMZ4jbAboJIGOQr5DvciMRI494OapieI9qiODpOt0XBr1LjIDy1xAGAnVs5supTA=="],

    "@pm2/agent/chalk": ["chalk@3.0.0", "", { "dependencies": { "ansi-styles": "^4.1.0", "supports-color": "^7.1.0" } }, "sha512-4D3B6Wf41KOYRFdszmDqMCGq5VV/uMAB273JILmO+3jAlh8X4qDtdtgCR3fxtbLEMzSx22QdhnDcJvu2u1fVwg=="],

    "@pm2/agent/dayjs": ["dayjs@1.8.36", "", {}, "sha512-3VmRXEtw7RZKAf+4Tv1Ym9AGeo8r8+CjDi26x+7SYQil1UqtqdaokhzoEJohqlzt0m5kacJSDhJQkG/LWhpRBw=="],

    "@pm2/agent/debug": ["debug@4.3.7", "", { "dependencies": { "ms": "^2.1.3" } }, "sha512-Er2nc/H7RrMXZBFCEim6TCmMk02Z8vLC2Rbi1KEBggpo0fS6l0S1nnapwmIi3yW/+GOJap1Krg4w0Hg80oCqgQ=="],

    "@pm2/agent/semver": ["semver@7.5.4", "", { "dependencies": { "lru-cache": "^6.0.0" }, "bin": { "semver": "bin/semver.js" } }, "sha512-1bCSESV6Pv+i21Hvpxp3Dx+pSD8lIPt8uVjRrxAUt/nbswYc+tK6Y2btiULjd4+fnq15PX+nqQDC7Oft7WkwcA=="],

    "@pm2/agent/ws": ["ws@7.5.10", "", { "peerDependencies": { "bufferutil": "^4.0.1", "utf-8-validate": "^5.0.2" }, "optionalPeers": ["bufferutil", "utf-8-validate"] }, "sha512-+dbF1tHwZpXcbOJdVOkzLDxZP1ailvSxM6ZweXTegylPny803bFhA+vqBYw4s31NSAk4S2Qz+AKXK9a4wkdjcQ=="],

    "@pm2/io/async": ["async@2.6.4", "", { "dependencies": { "lodash": "^4.17.14" } }, "sha512-mzo5dfJYwAn29PeiJ0zvwTo04zj8HDJj0Mn8TD7sno7q12prdbnasKJHhkm2c1LgrhlJ0teaea8860oxi51mGA=="],

    "@pm2/io/debug": ["debug@4.3.7", "", { "dependencies": { "ms": "^2.1.3" } }, "sha512-Er2nc/H7RrMXZBFCEim6TCmMk02Z8vLC2Rbi1KEBggpo0fS6l0S1nnapwmIi3yW/+GOJap1Krg4w0Hg80oCqgQ=="],

    "@pm2/io/eventemitter2": ["eventemitter2@6.4.9", "", {}, "sha512-JEPTiaOt9f04oa6NOkc4aH+nVp5I3wEjpHbIPqfgCdD5v5bUzy7xQqwcVO2aDQgOWhI28da57HksMrzK9HlRxg=="],

    "@pm2/io/semver": ["semver@7.5.4", "", { "dependencies": { "lru-cache": "^6.0.0" }, "bin": { "semver": "bin/semver.js" } }, "sha512-1bCSESV6Pv+i21Hvpxp3Dx+pSD8lIPt8uVjRrxAUt/nbswYc+tK6Y2btiULjd4+fnq15PX+nqQDC7Oft7WkwcA=="],

    "@pm2/io/tslib": ["tslib@1.9.3", "", {}, "sha512-4krF8scpejhaOgqzBEcGM7yDIEfi0/8+8zDRZhNZZ2kjmHJ4hv3zCbQWxoJGz1iw5U0Jl0nma13xzHXcncMavQ=="],

    "@pm2/js-api/async": ["async@2.6.4", "", { "dependencies": { "lodash": "^4.17.14" } }, "sha512-mzo5dfJYwAn29PeiJ0zvwTo04zj8HDJj0Mn8TD7sno7q12prdbnasKJHhkm2c1LgrhlJ0teaea8860oxi51mGA=="],

    "@pm2/js-api/debug": ["debug@4.3.7", "", { "dependencies": { "ms": "^2.1.3" } }, "sha512-Er2nc/H7RrMXZBFCEim6TCmMk02Z8vLC2Rbi1KEBggpo0fS6l0S1nnapwmIi3yW/+GOJap1Krg4w0Hg80oCqgQ=="],

    "@pm2/js-api/eventemitter2": ["eventemitter2@6.4.9", "", {}, "sha512-JEPTiaOt9f04oa6NOkc4aH+nVp5I3wEjpHbIPqfgCdD5v5bUzy7xQqwcVO2aDQgOWhI28da57HksMrzK9HlRxg=="],

    "@pm2/js-api/ws": ["ws@7.5.10", "", { "peerDependencies": { "bufferutil": "^4.0.1", "utf-8-validate": "^5.0.2" }, "optionalPeers": ["bufferutil", "utf-8-validate"] }, "sha512-+dbF1tHwZpXcbOJdVOkzLDxZP1ailvSxM6ZweXTegylPny803bFhA+vqBYw4s31NSAk4S2Qz+AKXK9a4wkdjcQ=="],

    "@sentry-internal/tracing/@sentry/core": ["@sentry/core@7.120.3", "", { "dependencies": { "@sentry/types": "7.120.3", "@sentry/utils": "7.120.3" } }, "sha512-vyy11fCGpkGK3qI5DSXOjgIboBZTriw0YDx/0KyX5CjIjDDNgp5AGgpgFkfZyiYiaU2Ww3iFuKo4wHmBusz1uA=="],

    "@smithy/middleware-retry/uuid": ["uuid@9.0.1", "", { "bin": { "uuid": "dist/bin/uuid" } }, "sha512-b+1eJOlsR9K8HJpow9Ok3fiWOWSIcIzXodvv0rQjVoOVNpWMpxf1wZNpt4y9h10odCNrqnYp1OBzRktckBe3sA=="],

    "@types/bcrypt/@types/node": ["@types/node@18.19.86", "", { "dependencies": { "undici-types": "~5.26.4" } }, "sha512-fifKayi175wLyKyc5qUfyENhQ1dCNI1UNjp653d8kuYcPQN5JhX3dGuP/XmvPTg/xRBn1VTLpbmi+H/Mr7tLfQ=="],

    "@types/body-parser/@types/node": ["@types/node@18.19.86", "", { "dependencies": { "undici-types": "~5.26.4" } }, "sha512-fifKayi175wLyKyc5qUfyENhQ1dCNI1UNjp653d8kuYcPQN5JhX3dGuP/XmvPTg/xRBn1VTLpbmi+H/Mr7tLfQ=="],

    "@types/connect/@types/node": ["@types/node@18.19.86", "", { "dependencies": { "undici-types": "~5.26.4" } }, "sha512-fifKayi175wLyKyc5qUfyENhQ1dCNI1UNjp653d8kuYcPQN5JhX3dGuP/XmvPTg/xRBn1VTLpbmi+H/Mr7tLfQ=="],

    "@types/cors/@types/node": ["@types/node@18.19.86", "", { "dependencies": { "undici-types": "~5.26.4" } }, "sha512-fifKayi175wLyKyc5qUfyENhQ1dCNI1UNjp653d8kuYcPQN5JhX3dGuP/XmvPTg/xRBn1VTLpbmi+H/Mr7tLfQ=="],

    "@types/express-serve-static-core/@types/node": ["@types/node@18.19.86", "", { "dependencies": { "undici-types": "~5.26.4" } }, "sha512-fifKayi175wLyKyc5qUfyENhQ1dCNI1UNjp653d8kuYcPQN5JhX3dGuP/XmvPTg/xRBn1VTLpbmi+H/Mr7tLfQ=="],

    "@types/jsonwebtoken/@types/node": ["@types/node@18.19.86", "", { "dependencies": { "undici-types": "~5.26.4" } }, "sha512-fifKayi175wLyKyc5qUfyENhQ1dCNI1UNjp653d8kuYcPQN5JhX3dGuP/XmvPTg/xRBn1VTLpbmi+H/Mr7tLfQ=="],

    "@types/mysql/@types/node": ["@types/node@18.19.86", "", { "dependencies": { "undici-types": "~5.26.4" } }, "sha512-fifKayi175wLyKyc5qUfyENhQ1dCNI1UNjp653d8kuYcPQN5JhX3dGuP/XmvPTg/xRBn1VTLpbmi+H/Mr7tLfQ=="],

    "@types/node-fetch/@types/node": ["@types/node@18.19.86", "", { "dependencies": { "undici-types": "~5.26.4" } }, "sha512-fifKayi175wLyKyc5qUfyENhQ1dCNI1UNjp653d8kuYcPQN5JhX3dGuP/XmvPTg/xRBn1VTLpbmi+H/Mr7tLfQ=="],

    "@types/pg/@types/node": ["@types/node@18.19.86", "", { "dependencies": { "undici-types": "~5.26.4" } }, "sha512-fifKayi175wLyKyc5qUfyENhQ1dCNI1UNjp653d8kuYcPQN5JhX3dGuP/XmvPTg/xRBn1VTLpbmi+H/Mr7tLfQ=="],

    "@types/send/@types/node": ["@types/node@18.19.86", "", { "dependencies": { "undici-types": "~5.26.4" } }, "sha512-fifKayi175wLyKyc5qUfyENhQ1dCNI1UNjp653d8kuYcPQN5JhX3dGuP/XmvPTg/xRBn1VTLpbmi+H/Mr7tLfQ=="],

    "@types/serve-static/@types/node": ["@types/node@18.19.86", "", { "dependencies": { "undici-types": "~5.26.4" } }, "sha512-fifKayi175wLyKyc5qUfyENhQ1dCNI1UNjp653d8kuYcPQN5JhX3dGuP/XmvPTg/xRBn1VTLpbmi+H/Mr7tLfQ=="],

    "@types/stream-buffers/@types/node": ["@types/node@18.19.86", "", { "dependencies": { "undici-types": "~5.26.4" } }, "sha512-fifKayi175wLyKyc5qUfyENhQ1dCNI1UNjp653d8kuYcPQN5JhX3dGuP/XmvPTg/xRBn1VTLpbmi+H/Mr7tLfQ=="],

    "@types/tedious/@types/node": ["@types/node@18.19.86", "", { "dependencies": { "undici-types": "~5.26.4" } }, "sha512-fifKayi175wLyKyc5qUfyENhQ1dCNI1UNjp653d8kuYcPQN5JhX3dGuP/XmvPTg/xRBn1VTLpbmi+H/Mr7tLfQ=="],

    "@types/ws/@types/node": ["@types/node@18.19.86", "", { "dependencies": { "undici-types": "~5.26.4" } }, "sha512-fifKayi175wLyKyc5qUfyENhQ1dCNI1UNjp653d8kuYcPQN5JhX3dGuP/XmvPTg/xRBn1VTLpbmi+H/Mr7tLfQ=="],

    "@typescript-eslint/eslint-plugin/@typescript-eslint/utils": ["@typescript-eslint/utils@5.62.0", "", { "dependencies": { "@eslint-community/eslint-utils": "^4.2.0", "@types/json-schema": "^7.0.9", "@types/semver": "^7.3.12", "@typescript-eslint/scope-manager": "5.62.0", "@typescript-eslint/types": "5.62.0", "@typescript-eslint/typescript-estree": "5.62.0", "eslint-scope": "^5.1.1", "semver": "^7.3.7" }, "peerDependencies": { "eslint": "^6.0.0 || ^7.0.0 || ^8.0.0" } }, "sha512-n8oxjeb5aIbPFEtmQxQYOLI0i9n5ySBEY/ZEHHZqKQSFnxio1rv6dthascc9dLuwrL0RC5mPCxB7vnAVGAYWAQ=="],

    "@typescript-eslint/scope-manager/@typescript-eslint/visitor-keys": ["@typescript-eslint/visitor-keys@5.62.0", "", { "dependencies": { "@typescript-eslint/types": "5.62.0", "eslint-visitor-keys": "^3.3.0" } }, "sha512-07ny+LHRzQXepkGg6w0mFY41fVUNBrL2Roj/++7V1txKugfjm/Ci/qSND03r2RhlJhJYMcTn9AhhSSqQp0Ysyw=="],

    "@typescript-eslint/type-utils/@typescript-eslint/utils": ["@typescript-eslint/utils@5.62.0", "", { "dependencies": { "@eslint-community/eslint-utils": "^4.2.0", "@types/json-schema": "^7.0.9", "@types/semver": "^7.3.12", "@typescript-eslint/scope-manager": "5.62.0", "@typescript-eslint/types": "5.62.0", "@typescript-eslint/typescript-estree": "5.62.0", "eslint-scope": "^5.1.1", "semver": "^7.3.7" }, "peerDependencies": { "eslint": "^6.0.0 || ^7.0.0 || ^8.0.0" } }, "sha512-n8oxjeb5aIbPFEtmQxQYOLI0i9n5ySBEY/ZEHHZqKQSFnxio1rv6dthascc9dLuwrL0RC5mPCxB7vnAVGAYWAQ=="],

    "@typescript-eslint/typescript-estree/@typescript-eslint/visitor-keys": ["@typescript-eslint/visitor-keys@5.62.0", "", { "dependencies": { "@typescript-eslint/types": "5.62.0", "eslint-visitor-keys": "^3.3.0" } }, "sha512-07ny+LHRzQXepkGg6w0mFY41fVUNBrL2Roj/++7V1txKugfjm/Ci/qSND03r2RhlJhJYMcTn9AhhSSqQp0Ysyw=="],

    "@typescript-eslint/utils/@typescript-eslint/scope-manager": ["@typescript-eslint/scope-manager@8.31.0", "", { "dependencies": { "@typescript-eslint/types": "8.31.0", "@typescript-eslint/visitor-keys": "8.31.0" } }, "sha512-knO8UyF78Nt8O/B64i7TlGXod69ko7z6vJD9uhSlm0qkAbGeRUSudcm0+K/4CrRjrpiHfBCjMWlc08Vav1xwcw=="],

    "@typescript-eslint/utils/@typescript-eslint/types": ["@typescript-eslint/types@8.31.0", "", {}, "sha512-Ch8oSjVyYyJxPQk8pMiP2FFGYatqXQfQIaMp+TpuuLlDachRWpUAeEu1u9B/v/8LToehUIWyiKcA/w5hUFRKuQ=="],

    "@typescript-eslint/utils/@typescript-eslint/typescript-estree": ["@typescript-eslint/typescript-estree@8.31.0", "", { "dependencies": { "@typescript-eslint/types": "8.31.0", "@typescript-eslint/visitor-keys": "8.31.0", "debug": "^4.3.4", "fast-glob": "^3.3.2", "is-glob": "^4.0.3", "minimatch": "^9.0.4", "semver": "^7.6.0", "ts-api-utils": "^2.0.1" }, "peerDependencies": { "typescript": ">=4.8.4 <5.9.0" } }, "sha512-xLmgn4Yl46xi6aDSZ9KkyfhhtnYI15/CvHbpOy/eR5NWhK/BK8wc709KKwhAR0m4ZKRP7h07bm4BWUYOCuRpQQ=="],

    "@typescript-eslint/visitor-keys/@typescript-eslint/types": ["@typescript-eslint/types@8.31.0", "", {}, "sha512-Ch8oSjVyYyJxPQk8pMiP2FFGYatqXQfQIaMp+TpuuLlDachRWpUAeEu1u9B/v/8LToehUIWyiKcA/w5hUFRKuQ=="],

    "anymatch/picomatch": ["picomatch@2.3.1", "", {}, "sha512-JU3teHTNjmE2VCGFzuY8EXzCDVwEqB2a8fsIvwaStHhAWJEeVd1o1QD80CU6+ZdEXXSLbSsuLwJjkCBWqRQUVA=="],

    "body-parser/iconv-lite": ["iconv-lite@0.6.3", "", { "dependencies": { "safer-buffer": ">= 2.1.2 < 3.0.0" } }, "sha512-4fCk79wshMdzMp2rH06qWrJE4iolqLhCUH+OiuIgU++RB0+94NlDL81atO7GX55uUKueo0txHNtvEyI6D7WdMw=="],

    "bun-types/@types/node": ["@types/node@18.19.86", "", { "dependencies": { "undici-types": "~5.26.4" } }, "sha512-fifKayi175wLyKyc5qUfyENhQ1dCNI1UNjp653d8kuYcPQN5JhX3dGuP/XmvPTg/xRBn1VTLpbmi+H/Mr7tLfQ=="],

    "chokidar/glob-parent": ["glob-parent@5.1.2", "", { "dependencies": { "is-glob": "^4.0.1" } }, "sha512-AOIgSQCepiJYwP3ARnGx+5VnTu2HBYdzbGP45eLw1vr3zB3vZLeyed1sC9hnbcOc9/SrMyM5RPQrkGz4aS9Zow=="],

    "cli-tableau/chalk": ["chalk@3.0.0", "", { "dependencies": { "ansi-styles": "^4.1.0", "supports-color": "^7.1.0" } }, "sha512-4D3B6Wf41KOYRFdszmDqMCGq5VV/uMAB273JILmO+3jAlh8X4qDtdtgCR3fxtbLEMzSx22QdhnDcJvu2u1fVwg=="],

    "color/color-convert": ["color-convert@1.9.3", "", { "dependencies": { "color-name": "1.1.3" } }, "sha512-QfAUtd+vFdAtFQcC8CCyYt1fYWxSqAiK2cSD6zDB8N3cpsEBAvRxp9zOGg6G/SHHJYAT88/az/IuDGALsNVbGg=="],

    "concat-stream/readable-stream": ["readable-stream@2.3.8", "", { "dependencies": { "core-util-is": "~1.0.0", "inherits": "~2.0.3", "isarray": "~1.0.0", "process-nextick-args": "~2.0.0", "safe-buffer": "~5.1.1", "string_decoder": "~1.1.1", "util-deprecate": "~1.0.1" } }, "sha512-8p0AUk4XODgIewSi0l8Epjs+EVnWiK7NoDIEGU0HhE7+ZyY8D1IMY7odu5lRrFXGg71L15KG8QrPmum45RTtdA=="],

    "concurrently/chalk": ["chalk@4.1.2", "", { "dependencies": { "ansi-styles": "^4.1.0", "supports-color": "^7.1.0" } }, "sha512-oKnbhFyRIXpUuez8iBMmyEa4nbj4IOQyuhc/wy9kY7/WVPcwIO9VA668Pu8RkO7+0G76SLROeyw9CpQ061i4mA=="],

    "eslint/chalk": ["chalk@4.1.2", "", { "dependencies": { "ansi-styles": "^4.1.0", "supports-color": "^7.1.0" } }, "sha512-oKnbhFyRIXpUuez8iBMmyEa4nbj4IOQyuhc/wy9kY7/WVPcwIO9VA668Pu8RkO7+0G76SLROeyw9CpQ061i4mA=="],

    "eslint-import-resolver-node/debug": ["debug@3.2.7", "", { "dependencies": { "ms": "^2.1.1" } }, "sha512-CFjzYYAi4ThfiQvizrFQevTTXHtnCqWfe7x1AhgEscTz6ZbLbfoLRLPugTQyBth6f8ZERVUSyWHFD/7Wu4t1XQ=="],

    "eslint-module-utils/debug": ["debug@3.2.7", "", { "dependencies": { "ms": "^2.1.1" } }, "sha512-CFjzYYAi4ThfiQvizrFQevTTXHtnCqWfe7x1AhgEscTz6ZbLbfoLRLPugTQyBth6f8ZERVUSyWHFD/7Wu4t1XQ=="],

    "eslint-plugin-import/debug": ["debug@3.2.7", "", { "dependencies": { "ms": "^2.1.1" } }, "sha512-CFjzYYAi4ThfiQvizrFQevTTXHtnCqWfe7x1AhgEscTz6ZbLbfoLRLPugTQyBth6f8ZERVUSyWHFD/7Wu4t1XQ=="],

    "eslint-plugin-import/doctrine": ["doctrine@2.1.0", "", { "dependencies": { "esutils": "^2.0.2" } }, "sha512-35mSku4ZXK0vfCuHEDAwt55dg2jNajHZ1odvF+8SSr82EsZY4QmXfuWso8oEd8zRhVObSN18aM0CjSdoBX7zIw=="],

    "eslint-plugin-import/semver": ["semver@6.3.1", "", { "bin": { "semver": "bin/semver.js" } }, "sha512-BR7VvDCVHO+q2xBEWskxS6DJE1qRnb7DxzUrogb71CWoSficBxYsiAGd+Kl0mmq/MprG9yArRkyrQxTO6XjMzA=="],

    "eslint-utils/eslint-visitor-keys": ["eslint-visitor-keys@1.3.0", "", {}, "sha512-6J72N8UNa462wa/KFODt/PJ3IU60SDpC3QXC1Hjc1BXXpfL2C9R5+AU7jhe0F6GREqVMh4Juu+NY7xn+6dipUQ=="],

    "express/cookie-signature": ["cookie-signature@1.2.2", "", {}, "sha512-D76uU73ulSXrD1UXF4KE2TMxVVwhsnCgfAyTg9k8P6KGZjlXKrOLe4dJQKI3Bxi5wjesZoFXJWElNWBjPZMbhg=="],

    "fast-glob/glob-parent": ["glob-parent@5.1.2", "", { "dependencies": { "is-glob": "^4.0.1" } }, "sha512-AOIgSQCepiJYwP3ARnGx+5VnTu2HBYdzbGP45eLw1vr3zB3vZLeyed1sC9hnbcOc9/SrMyM5RPQrkGz4aS9Zow=="],

    "form-data/mime-types": ["mime-types@2.1.35", "", { "dependencies": { "mime-db": "1.52.0" } }, "sha512-ZDY+bPm5zTTF+YpCrAU9nK0UgICYPT0QtT1NZWFv4s++TNkcgVaT0g6+4R2uI4MjQjzysHB1zxuWL50hzaeXiw=="],

    "google-auth-library/jws": ["jws@4.0.0", "", { "dependencies": { "jwa": "^2.0.0", "safe-buffer": "^5.0.1" } }, "sha512-KDncfTmOZoOMTFG4mBlG0qUIOlc03fmzH+ru6RgYVZhPkyiy/92Owlt/8UEN+a4TXR1FQetfIpJE8ApdvdVxTg=="],

    "gtoken/jws": ["jws@4.0.0", "", { "dependencies": { "jwa": "^2.0.0", "safe-buffer": "^5.0.1" } }, "sha512-KDncfTmOZoOMTFG4mBlG0qUIOlc03fmzH+ru6RgYVZhPkyiy/92Owlt/8UEN+a4TXR1FQetfIpJE8ApdvdVxTg=="],

    "http-proxy-agent/agent-base": ["agent-base@7.1.3", "", {}, "sha512-jRR5wdylq8CkOe6hei19GGZnxM6rBGwFl3Bg0YItGDimvjGtAvdZk4Pu6Cl4u4Igsws4a1fd1Vq3ezrhn4KmFw=="],

    "ibm-cloud-sdk-core/@types/node": ["@types/node@18.19.86", "", { "dependencies": { "undici-types": "~5.26.4" } }, "sha512-fifKayi175wLyKyc5qUfyENhQ1dCNI1UNjp653d8kuYcPQN5JhX3dGuP/XmvPTg/xRBn1VTLpbmi+H/Mr7tLfQ=="],

    "ibm-cloud-sdk-core/form-data": ["form-data@4.0.0", "", { "dependencies": { "asynckit": "^0.4.0", "combined-stream": "^1.0.8", "mime-types": "^2.1.12" } }, "sha512-ETEklSGi5t0QMZuiXoA/Q6vcnxcLQP5vdugSpuAyi6SVGi2clPPp+xgEhuMaHC+zGgn31Kd235W35f7Hykkaww=="],

    "ibm-cloud-sdk-core/mime-types": ["mime-types@2.1.35", "", { "dependencies": { "mime-db": "1.52.0" } }, "sha512-ZDY+bPm5zTTF+YpCrAU9nK0UgICYPT0QtT1NZWFv4s++TNkcgVaT0g6+4R2uI4MjQjzysHB1zxuWL50hzaeXiw=="],

    "ip-address/sprintf-js": ["sprintf-js@1.1.3", "", {}, "sha512-Oo+0REFV59/rz3gfJNKQiBlwfHaSESl1pcGyABQsnnIfWOFt6JNj5gCog2U6MLZ//IGYD+nA8nI+mTShREReaA=="],

    "langchain/uuid": ["uuid@10.0.0", "", { "bin": { "uuid": "dist/bin/uuid" } }, "sha512-8XkAphELsDnEGrDxUOHB3RGvXz6TeuYSGEZBOjtTtPm2lwhGBjLgOzLHB63IUWfBpNucQjND6d3AOudO+H3RWQ=="],

    "langsmith/chalk": ["chalk@4.1.2", "", { "dependencies": { "ansi-styles": "^4.1.0", "supports-color": "^7.1.0" } }, "sha512-oKnbhFyRIXpUuez8iBMmyEa4nbj4IOQyuhc/wy9kY7/WVPcwIO9VA668Pu8RkO7+0G76SLROeyw9CpQ061i4mA=="],

    "langsmith/uuid": ["uuid@10.0.0", "", { "bin": { "uuid": "dist/bin/uuid" } }, "sha512-8XkAphELsDnEGrDxUOHB3RGvXz6TeuYSGEZBOjtTtPm2lwhGBjLgOzLHB63IUWfBpNucQjND6d3AOudO+H3RWQ=="],

    "micromatch/picomatch": ["picomatch@2.3.1", "", {}, "sha512-JU3teHTNjmE2VCGFzuY8EXzCDVwEqB2a8fsIvwaStHhAWJEeVd1o1QD80CU6+ZdEXXSLbSsuLwJjkCBWqRQUVA=="],

    "microsoft-cognitiveservices-speech-sdk/https-proxy-agent": ["https-proxy-agent@4.0.0", "", { "dependencies": { "agent-base": "5", "debug": "4" } }, "sha512-zoDhWrkR3of1l9QAL8/scJZyLu8j/gBkcwcaQOZh7Gyh/+uJQzGVETdgT30akuwkpL8HTRfssqI3BZuV18teDg=="],

    "microsoft-cognitiveservices-speech-sdk/uuid": ["uuid@9.0.1", "", { "bin": { "uuid": "dist/bin/uuid" } }, "sha512-b+1eJOlsR9K8HJpow9Ok3fiWOWSIcIzXodvv0rQjVoOVNpWMpxf1wZNpt4y9h10odCNrqnYp1OBzRktckBe3sA=="],

    "microsoft-cognitiveservices-speech-sdk/ws": ["ws@7.5.10", "", { "peerDependencies": { "bufferutil": "^4.0.1", "utf-8-validate": "^5.0.2" }, "optionalPeers": ["bufferutil", "utf-8-validate"] }, "sha512-+dbF1tHwZpXcbOJdVOkzLDxZP1ailvSxM6ZweXTegylPny803bFhA+vqBYw4s31NSAk4S2Qz+AKXK9a4wkdjcQ=="],

    "mongodb-connection-string-url/whatwg-url": ["whatwg-url@14.2.0", "", { "dependencies": { "tr46": "^5.1.0", "webidl-conversions": "^7.0.0" } }, "sha512-De72GdQZzNTUBBChsXueQUnPKDkg/5A5zp7pFDuQAj5UFoENpiACU0wlCvzpAGnTkj++ihpKwKyYewn/XNUbKw=="],

    "mongoose/bson": ["bson@4.7.2", "", { "dependencies": { "buffer": "^5.6.0" } }, "sha512-Ry9wCtIZ5kGqkJoi6aD8KjxFZEx78guTQDnpXWiNthsxzrxAK/i8E6pCHAIZTbaEFWcOCvbecMukfK7XUvyLpQ=="],

    "mongoose/mongodb": ["mongodb@4.17.2", "", { "dependencies": { "bson": "^4.7.2", "mongodb-connection-string-url": "^2.6.0", "socks": "^2.7.1" }, "optionalDependencies": { "@aws-sdk/credential-providers": "^3.186.0", "@mongodb-js/saslprep": "^1.1.0" } }, "sha512-mLV7SEiov2LHleRJPMPrK2PMyhXFZt2UQLC4VD4pnth3jMjYKHhtqfwwkkvS/NXuo/Fp3vbhaNcXrIDaLRb9Tg=="],

    "multer/mkdirp": ["mkdirp@0.5.6", "", { "dependencies": { "minimist": "^1.2.6" }, "bin": { "mkdirp": "bin/cmd.js" } }, "sha512-FP+p8RB8OWpF3YZBCrP5gtADmtXApB5AMLn+vdyA+PyxCjrCs00mjyUozssO33cwDeT3wNGdLxJ5M//YqtHAJw=="],

    "multer/type-is": ["type-is@1.6.18", "", { "dependencies": { "media-typer": "0.3.0", "mime-types": "~2.1.24" } }, "sha512-TkRKr9sUTxEH8MdfuCSP7VizJyzRNMjj2J2do2Jr3Kym598JVdEksuzPQCnlFPW4ky9Q+iA+ma9BGm06XQBy8g=="],

    "needle/debug": ["debug@3.2.7", "", { "dependencies": { "ms": "^2.1.1" } }, "sha512-CFjzYYAi4ThfiQvizrFQevTTXHtnCqWfe7x1AhgEscTz6ZbLbfoLRLPugTQyBth6f8ZERVUSyWHFD/7Wu4t1XQ=="],

    "nssocket/eventemitter2": ["eventemitter2@0.4.14", "", {}, "sha512-K7J4xq5xAD5jHsGM5ReWXRTFa3JRGofHiMcVgQ8PRwgWxzjHpMWCIzsmyf60+mh8KLsqYPcjUMa0AC4hd6lPyQ=="],

    "openai/@types/node": ["@types/node@18.19.86", "", { "dependencies": { "undici-types": "~5.26.4" } }, "sha512-fifKayi175wLyKyc5qUfyENhQ1dCNI1UNjp653d8kuYcPQN5JhX3dGuP/XmvPTg/xRBn1VTLpbmi+H/Mr7tLfQ=="],

    "pac-proxy-agent/agent-base": ["agent-base@7.1.3", "", {}, "sha512-jRR5wdylq8CkOe6hei19GGZnxM6rBGwFl3Bg0YItGDimvjGtAvdZk4Pu6Cl4u4Igsws4a1fd1Vq3ezrhn4KmFw=="],

    "pac-proxy-agent/https-proxy-agent": ["https-proxy-agent@7.0.6", "", { "dependencies": { "agent-base": "^7.1.2", "debug": "4" } }, "sha512-vK9P5/iUfdl95AI+JVyUuIcVtd4ofvtrOr3HNtM2yxC9bnMbEdp3x01OhQNnjb8IJYi38VlTE3mBXwcfvywuSw=="],

    "playwright/fsevents": ["fsevents@2.3.2", "", { "os": "darwin" }, "sha512-xiqMQR4xAeHTuB9uWm+fFRcIOgKBMiOBP+eXiyT7jsgVCq1bkVygt00oASowB7EdtpOHaaPgKt812P9ab+DDKA=="],

    "pm2/chalk": ["chalk@3.0.0", "", { "dependencies": { "ansi-styles": "^4.1.0", "supports-color": "^7.1.0" } }, "sha512-4D3B6Wf41KOYRFdszmDqMCGq5VV/uMAB273JILmO+3jAlh8X4qDtdtgCR3fxtbLEMzSx22QdhnDcJvu2u1fVwg=="],

    "pm2-sysmonit/pidusage": ["pidusage@2.0.21", "", { "dependencies": { "safe-buffer": "^5.2.1" } }, "sha512-cv3xAQos+pugVX+BfXpHsbyz/dLzX+lr44zNMsYiGxUw+kV5sgQCIcLd1z+0vq+KyC7dJ+/ts2PsfgWfSC3WXA=="],

    "pretty-quick/find-up": ["find-up@4.1.0", "", { "dependencies": { "locate-path": "^5.0.0", "path-exists": "^4.0.0" } }, "sha512-PpOwAdQ/YlXQ2vj8a3h8IipDuYRi3wceVQQGYWxNINccq40Anw7BlsEXCMbt1Zt+OLA6Fq9suIpIWD0OsnISlw=="],

    "proxy-agent/agent-base": ["agent-base@7.1.3", "", {}, "sha512-jRR5wdylq8CkOe6hei19GGZnxM6rBGwFl3Bg0YItGDimvjGtAvdZk4Pu6Cl4u4Igsws4a1fd1Vq3ezrhn4KmFw=="],

    "proxy-agent/https-proxy-agent": ["https-proxy-agent@7.0.6", "", { "dependencies": { "agent-base": "^7.1.2", "debug": "4" } }, "sha512-vK9P5/iUfdl95AI+JVyUuIcVtd4ofvtrOr3HNtM2yxC9bnMbEdp3x01OhQNnjb8IJYi38VlTE3mBXwcfvywuSw=="],

    "proxy-agent/lru-cache": ["lru-cache@7.18.3", "", {}, "sha512-jumlc0BIUrS3qJGgIkWZsyfAM7NCWiBcCDhnd+3NNM5KbBmLTgHVfWBcg6W+rLUsIpzpERPsvwUP7CckAQSOoA=="],

    "raw-body/iconv-lite": ["iconv-lite@0.6.3", "", { "dependencies": { "safer-buffer": ">= 2.1.2 < 3.0.0" } }, "sha512-4fCk79wshMdzMp2rH06qWrJE4iolqLhCUH+OiuIgU++RB0+94NlDL81atO7GX55uUKueo0txHNtvEyI6D7WdMw=="],

    "readable-web-to-node-stream/readable-stream": ["readable-stream@4.7.0", "", { "dependencies": { "abort-controller": "^3.0.0", "buffer": "^6.0.3", "events": "^3.3.0", "process": "^0.11.10", "string_decoder": "^1.3.0" } }, "sha512-oIGGmcpTLwPga8Bn6/Z75SVaH1z5dUut2ibSyAMVhmUggWpmDn2dapB0n7f8nwaSiRtepAsfJyfXIO5DCVAODg=="],

    "readdirp/picomatch": ["picomatch@2.3.1", "", {}, "sha512-JU3teHTNjmE2VCGFzuY8EXzCDVwEqB2a8fsIvwaStHhAWJEeVd1o1QD80CU6+ZdEXXSLbSsuLwJjkCBWqRQUVA=="],

    "router/path-to-regexp": ["path-to-regexp@8.2.0", "", {}, "sha512-TdrF7fW9Rphjq4RjrW0Kp2AW0Ahwu9sRGTkS6bvDi0SCwZlEZYmcfDbEsTz8RVk0EHIS/Vd1bv3JhG+1xZuAyQ=="],

    "safe-array-concat/isarray": ["isarray@2.0.5", "", {}, "sha512-xHjhDr3cNBK0BzdUJSPXZntQUx/mwMS5Rw4A7lPJ90XGAO6ISP/ePDNuo0vhqOZU+UD5JoodwCAAoZQd3FeAKw=="],

    "safe-push-apply/isarray": ["isarray@2.0.5", "", {}, "sha512-xHjhDr3cNBK0BzdUJSPXZntQUx/mwMS5Rw4A7lPJ90XGAO6ISP/ePDNuo0vhqOZU+UD5JoodwCAAoZQd3FeAKw=="],

    "slice-ansi/ansi-styles": ["ansi-styles@4.3.0", "", { "dependencies": { "color-convert": "^2.0.1" } }, "sha512-zbB9rCJAT1rbjiVDb2hqKFHNYLxgtk8NURxZ3IZwD3F6NtxbXZQCnnSi1Lkx+IDohdPlFp222wVALIheZJQSEg=="],

    "socks-proxy-agent/agent-base": ["agent-base@7.1.3", "", {}, "sha512-jRR5wdylq8CkOe6hei19GGZnxM6rBGwFl3Bg0YItGDimvjGtAvdZk4Pu6Cl4u4Igsws4a1fd1Vq3ezrhn4KmFw=="],

    "table/ajv": ["ajv@8.17.1", "", { "dependencies": { "fast-deep-equal": "^3.1.3", "fast-uri": "^3.0.1", "json-schema-traverse": "^1.0.0", "require-from-string": "^2.0.2" } }, "sha512-B/gBuNg5SiMTrPkC+A2+cW0RszwxYmn6VYxB/inlBStS5nx6xHIt/ehKRhIMhqusl7a8LjQoZnjCs5vhwxOQ1g=="],

    "tsconfig/strip-json-comments": ["strip-json-comments@2.0.1", "", {}, "sha512-4gB8na07fecVVkOI6Rs4e7T6NOTki5EmL7TUduTs6bu3EdnSycntVJ4re8kgZA+wx9IueI2Y11bfbgwtzuE0KQ=="],

    "tsutils/tslib": ["tslib@1.9.3", "", {}, "sha512-4krF8scpejhaOgqzBEcGM7yDIEfi0/8+8zDRZhNZZ2kjmHJ4hv3zCbQWxoJGz1iw5U0Jl0nma13xzHXcncMavQ=="],

    "typescript-eslint/@typescript-eslint/eslint-plugin": ["@typescript-eslint/eslint-plugin@8.31.0", "", { "dependencies": { "@eslint-community/regexpp": "^4.10.0", "@typescript-eslint/scope-manager": "8.31.0", "@typescript-eslint/type-utils": "8.31.0", "@typescript-eslint/utils": "8.31.0", "@typescript-eslint/visitor-keys": "8.31.0", "graphemer": "^1.4.0", "ignore": "^5.3.1", "natural-compare": "^1.4.0", "ts-api-utils": "^2.0.1" }, "peerDependencies": { "@typescript-eslint/parser": "^8.0.0 || ^8.0.0-alpha.0", "eslint": "^8.57.0 || ^9.0.0", "typescript": ">=4.8.4 <5.9.0" } }, "sha512-evaQJZ/J/S4wisevDvC1KFZkPzRetH8kYZbkgcTRyql3mcKsf+ZFDV1BVWUGTCAW5pQHoqn5gK5b8kn7ou9aFQ=="],

    "typescript-eslint/@typescript-eslint/parser": ["@typescript-eslint/parser@8.31.0", "", { "dependencies": { "@typescript-eslint/scope-manager": "8.31.0", "@typescript-eslint/types": "8.31.0", "@typescript-eslint/typescript-estree": "8.31.0", "@typescript-eslint/visitor-keys": "8.31.0", "debug": "^4.3.4" }, "peerDependencies": { "eslint": "^8.57.0 || ^9.0.0", "typescript": ">=4.8.4 <5.9.0" } }, "sha512-67kYYShjBR0jNI5vsf/c3WG4u+zDnCTHTPqVMQguffaWWFs7artgwKmfwdifl+r6XyM5LYLas/dInj2T0SgJyw=="],

    "vizion/async": ["async@2.6.4", "", { "dependencies": { "lodash": "^4.17.14" } }, "sha512-mzo5dfJYwAn29PeiJ0zvwTo04zj8HDJj0Mn8TD7sno7q12prdbnasKJHhkm2c1LgrhlJ0teaea8860oxi51mGA=="],

    "which-builtin-type/isarray": ["isarray@2.0.5", "", {}, "sha512-xHjhDr3cNBK0BzdUJSPXZntQUx/mwMS5Rw4A7lPJ90XGAO6ISP/ePDNuo0vhqOZU+UD5JoodwCAAoZQd3FeAKw=="],

    "wrap-ansi/ansi-styles": ["ansi-styles@4.3.0", "", { "dependencies": { "color-convert": "^2.0.1" } }, "sha512-zbB9rCJAT1rbjiVDb2hqKFHNYLxgtk8NURxZ3IZwD3F6NtxbXZQCnnSi1Lkx+IDohdPlFp222wVALIheZJQSEg=="],

    "@augmentos/cloud/eslint/@eslint/eslintrc": ["@eslint/eslintrc@0.4.3", "", { "dependencies": { "ajv": "^6.12.4", "debug": "^4.1.1", "espree": "^7.3.0", "globals": "^13.9.0", "ignore": "^4.0.6", "import-fresh": "^3.2.1", "js-yaml": "^3.13.1", "minimatch": "^3.0.4", "strip-json-comments": "^3.1.1" } }, "sha512-J6KFFz5QCYUJq3pf0mjEcCJVERbzv71PUIDczuh9JkwGEzced6CO5ADLHB1rbf/+oPBtoPfMYNOpGDzCANlbXw=="],

    "@augmentos/cloud/eslint/chalk": ["chalk@4.1.2", "", { "dependencies": { "ansi-styles": "^4.1.0", "supports-color": "^7.1.0" } }, "sha512-oKnbhFyRIXpUuez8iBMmyEa4nbj4IOQyuhc/wy9kY7/WVPcwIO9VA668Pu8RkO7+0G76SLROeyw9CpQ061i4mA=="],

    "@augmentos/cloud/eslint/eslint-scope": ["eslint-scope@5.1.1", "", { "dependencies": { "esrecurse": "^4.3.0", "estraverse": "^4.1.1" } }, "sha512-2NxwbF/hZ0KpepYN0cNbo+FN6XoK7GaHlQhgx/hIZl6Va0bF45RQOOwhLIy8lQDbuCiadSLCBnH2CFYquit5bw=="],

    "@augmentos/cloud/eslint/eslint-visitor-keys": ["eslint-visitor-keys@2.1.0", "", {}, "sha512-0rSmRBzXgDzIsD6mGdJgevzgezI534Cer5L/vyMX0kHzT/jiB43jRhd9YUlMGYLQy2zprNmoT8qasCGtY+QaKw=="],

    "@augmentos/cloud/eslint/espree": ["espree@7.3.1", "", { "dependencies": { "acorn": "^7.4.0", "acorn-jsx": "^5.3.1", "eslint-visitor-keys": "^1.3.0" } }, "sha512-v3JCNCE64umkFpmkFGqzVKsOT0tN1Zr+ueqLZfpV1Ob8e+CEgPWa+OxCoGH3tnhimMKIaBm4m/vaRpJ/krRz2g=="],

    "@augmentos/cloud/eslint/file-entry-cache": ["file-entry-cache@6.0.1", "", { "dependencies": { "flat-cache": "^3.0.4" } }, "sha512-7Gps/XWymbLk2QLYK4NzpMOrYjMhdIxXuIvy2QBsLE6ljuodKvdkWs/cpyJJ3CVIVpH0Oi1Hvg1ovbMzLdFBBg=="],

    "@augmentos/cloud/eslint/glob-parent": ["glob-parent@5.1.2", "", { "dependencies": { "is-glob": "^4.0.1" } }, "sha512-AOIgSQCepiJYwP3ARnGx+5VnTu2HBYdzbGP45eLw1vr3zB3vZLeyed1sC9hnbcOc9/SrMyM5RPQrkGz4aS9Zow=="],

    "@augmentos/cloud/eslint/globals": ["globals@13.24.0", "", { "dependencies": { "type-fest": "^0.20.2" } }, "sha512-AhO5QUcj8llrbG09iWhPU2B204J1xnPeL8kQmVorSsy+Sjj1sk8gIyh6cUocGmH4L0UuhAJy+hJMRA4mgA4mFQ=="],

    "@augmentos/cloud/eslint/ignore": ["ignore@4.0.6", "", {}, "sha512-cyFDKrqc/YdcWFniJhzI42+AzS+gNwmUzOSFcRCQYwySuBBBy/KjuxWLZ/FHEH6Moq1NizMOBWyTcv8O4OZIMg=="],

    "@augmentos/cloud/eslint/js-yaml": ["js-yaml@3.14.1", "", { "dependencies": { "argparse": "^1.0.7", "esprima": "^4.0.0" }, "bin": { "js-yaml": "bin/js-yaml.js" } }, "sha512-okMH7OXXJ7YrN9Ok3/SXrnu4iX9yOk+25nqX4imS2npuvTYDmo/QEZoqwZkYaIDk3jVvBOTOIEgEhaLOynBS9g=="],

    "@augmentos/cloud/express/accepts": ["accepts@1.3.8", "", { "dependencies": { "mime-types": "~2.1.34", "negotiator": "0.6.3" } }, "sha512-PYAthTa2m2VKxuvSD3DPC/Gy+U+sOA1LAuT8mkmRuvw+NACSaeXEQ+NHcVF7rONl6qcaxV3Uuemwawk+7+SJLw=="],

    "@augmentos/cloud/express/body-parser": ["body-parser@1.20.3", "", { "dependencies": { "bytes": "3.1.2", "content-type": "~1.0.5", "debug": "2.6.9", "depd": "2.0.0", "destroy": "1.2.0", "http-errors": "2.0.0", "iconv-lite": "0.4.24", "on-finished": "2.4.1", "qs": "6.13.0", "raw-body": "2.5.2", "type-is": "~1.6.18", "unpipe": "1.0.0" } }, "sha512-7rAxByjUMqQ3/bHJy7D6OGXvx/MMc4IqBn/X0fcM1QUcAItpZrBEYhWGem+tzXH90c+G01ypMcYJBO9Y30203g=="],

    "@augmentos/cloud/express/content-disposition": ["content-disposition@0.5.4", "", { "dependencies": { "safe-buffer": "5.2.1" } }, "sha512-FveZTNuGw04cxlAiWbzi6zTAL/lhehaWbTtgluJh4/E95DqMwTmha3KZN1aAWA8cFIhHzMZUvLevkw5Rqk+tSQ=="],

    "@augmentos/cloud/express/cookie": ["cookie@0.7.1", "", {}, "sha512-6DnInpx7SJ2AK3+CTUE/ZM0vWTUboZCegxhC2xiIydHR9jNuTAASBrfEpHhiGOZw/nX51bHt6YQl8jsGo4y/0w=="],

    "@augmentos/cloud/express/debug": ["debug@2.6.9", "", { "dependencies": { "ms": "2.0.0" } }, "sha512-bC7ElrdJaJnPbAP+1EotYvqZsb3ecl5wi6Bfi6BJTUcNowp6cvspg0jXznRTKDjm/E7AdgFBVeAPVMNcKGsHMA=="],

    "@augmentos/cloud/express/finalhandler": ["finalhandler@1.3.1", "", { "dependencies": { "debug": "2.6.9", "encodeurl": "~2.0.0", "escape-html": "~1.0.3", "on-finished": "2.4.1", "parseurl": "~1.3.3", "statuses": "2.0.1", "unpipe": "~1.0.0" } }, "sha512-6BN9trH7bp3qvnrRyzsBz+g3lZxTNZTbVO2EV1CS0WIcDbawYVdYvGflME/9QP0h0pYlCDBCTjYa9nZzMDpyxQ=="],

    "@augmentos/cloud/express/fresh": ["fresh@0.5.2", "", {}, "sha512-zJ2mQYM18rEFOudeV4GShTGIQ7RbzA7ozbU9I/XBpm7kqgMywgmylMwXHxZJmkVoYkna9d2pVXVXPdYTP9ej8Q=="],

    "@augmentos/cloud/express/merge-descriptors": ["merge-descriptors@1.0.3", "", {}, "sha512-gaNvAS7TZ897/rVaZ0nMtAyxNyi/pdbjbAwUpFQpN70GqnVfOiXpeUUMKRBmzXaSQ8DdTX4/0ms62r2K+hE6mQ=="],

    "@augmentos/cloud/express/qs": ["qs@6.13.0", "", { "dependencies": { "side-channel": "^1.0.6" } }, "sha512-+38qI9SOr8tfZ4QmJNplMUxqjbe7LKvvZgWdExBOmd+egZTtjLB67Gu0HRX3u/XOq7UU2Nx6nsjvS16Z9uwfpg=="],

    "@augmentos/cloud/express/send": ["send@0.19.0", "", { "dependencies": { "debug": "2.6.9", "depd": "2.0.0", "destroy": "1.2.0", "encodeurl": "~1.0.2", "escape-html": "~1.0.3", "etag": "~1.8.1", "fresh": "0.5.2", "http-errors": "2.0.0", "mime": "1.6.0", "ms": "2.1.3", "on-finished": "2.4.1", "range-parser": "~1.2.1", "statuses": "2.0.1" } }, "sha512-dW41u5VfLXu8SJh5bwRmyYUbAoSB3c9uQh6L8h/KtsFREPWpbX1lrljJo186Jc4nmci/sGUZ9a0a0J2zgfq2hw=="],

    "@augmentos/cloud/express/serve-static": ["serve-static@1.16.2", "", { "dependencies": { "encodeurl": "~2.0.0", "escape-html": "~1.0.3", "parseurl": "~1.3.3", "send": "0.19.0" } }, "sha512-VqpjJZKadQB/PEbEwvFdO43Ax5dFBZ2UECszz8bQ7pi7wt//PWe1P6MN7eCnjsatYtBT6EuiClbjSWP2WrIoTw=="],

    "@augmentos/cloud/express/type-is": ["type-is@1.6.18", "", { "dependencies": { "media-typer": "0.3.0", "mime-types": "~2.1.24" } }, "sha512-TkRKr9sUTxEH8MdfuCSP7VizJyzRNMjj2J2do2Jr3Kym598JVdEksuzPQCnlFPW4ky9Q+iA+ma9BGm06XQBy8g=="],

    "@augmentos/sdk/express/accepts": ["accepts@1.3.8", "", { "dependencies": { "mime-types": "~2.1.34", "negotiator": "0.6.3" } }, "sha512-PYAthTa2m2VKxuvSD3DPC/Gy+U+sOA1LAuT8mkmRuvw+NACSaeXEQ+NHcVF7rONl6qcaxV3Uuemwawk+7+SJLw=="],

    "@augmentos/sdk/express/body-parser": ["body-parser@1.20.3", "", { "dependencies": { "bytes": "3.1.2", "content-type": "~1.0.5", "debug": "2.6.9", "depd": "2.0.0", "destroy": "1.2.0", "http-errors": "2.0.0", "iconv-lite": "0.4.24", "on-finished": "2.4.1", "qs": "6.13.0", "raw-body": "2.5.2", "type-is": "~1.6.18", "unpipe": "1.0.0" } }, "sha512-7rAxByjUMqQ3/bHJy7D6OGXvx/MMc4IqBn/X0fcM1QUcAItpZrBEYhWGem+tzXH90c+G01ypMcYJBO9Y30203g=="],

    "@augmentos/sdk/express/content-disposition": ["content-disposition@0.5.4", "", { "dependencies": { "safe-buffer": "5.2.1" } }, "sha512-FveZTNuGw04cxlAiWbzi6zTAL/lhehaWbTtgluJh4/E95DqMwTmha3KZN1aAWA8cFIhHzMZUvLevkw5Rqk+tSQ=="],

    "@augmentos/sdk/express/cookie": ["cookie@0.7.1", "", {}, "sha512-6DnInpx7SJ2AK3+CTUE/ZM0vWTUboZCegxhC2xiIydHR9jNuTAASBrfEpHhiGOZw/nX51bHt6YQl8jsGo4y/0w=="],

    "@augmentos/sdk/express/debug": ["debug@2.6.9", "", { "dependencies": { "ms": "2.0.0" } }, "sha512-bC7ElrdJaJnPbAP+1EotYvqZsb3ecl5wi6Bfi6BJTUcNowp6cvspg0jXznRTKDjm/E7AdgFBVeAPVMNcKGsHMA=="],

    "@augmentos/sdk/express/finalhandler": ["finalhandler@1.3.1", "", { "dependencies": { "debug": "2.6.9", "encodeurl": "~2.0.0", "escape-html": "~1.0.3", "on-finished": "2.4.1", "parseurl": "~1.3.3", "statuses": "2.0.1", "unpipe": "~1.0.0" } }, "sha512-6BN9trH7bp3qvnrRyzsBz+g3lZxTNZTbVO2EV1CS0WIcDbawYVdYvGflME/9QP0h0pYlCDBCTjYa9nZzMDpyxQ=="],

    "@augmentos/sdk/express/fresh": ["fresh@0.5.2", "", {}, "sha512-zJ2mQYM18rEFOudeV4GShTGIQ7RbzA7ozbU9I/XBpm7kqgMywgmylMwXHxZJmkVoYkna9d2pVXVXPdYTP9ej8Q=="],

    "@augmentos/sdk/express/merge-descriptors": ["merge-descriptors@1.0.3", "", {}, "sha512-gaNvAS7TZ897/rVaZ0nMtAyxNyi/pdbjbAwUpFQpN70GqnVfOiXpeUUMKRBmzXaSQ8DdTX4/0ms62r2K+hE6mQ=="],

    "@augmentos/sdk/express/qs": ["qs@6.13.0", "", { "dependencies": { "side-channel": "^1.0.6" } }, "sha512-+38qI9SOr8tfZ4QmJNplMUxqjbe7LKvvZgWdExBOmd+egZTtjLB67Gu0HRX3u/XOq7UU2Nx6nsjvS16Z9uwfpg=="],

    "@augmentos/sdk/express/send": ["send@0.19.0", "", { "dependencies": { "debug": "2.6.9", "depd": "2.0.0", "destroy": "1.2.0", "encodeurl": "~1.0.2", "escape-html": "~1.0.3", "etag": "~1.8.1", "fresh": "0.5.2", "http-errors": "2.0.0", "mime": "1.6.0", "ms": "2.1.3", "on-finished": "2.4.1", "range-parser": "~1.2.1", "statuses": "2.0.1" } }, "sha512-dW41u5VfLXu8SJh5bwRmyYUbAoSB3c9uQh6L8h/KtsFREPWpbX1lrljJo186Jc4nmci/sGUZ9a0a0J2zgfq2hw=="],

    "@augmentos/sdk/express/serve-static": ["serve-static@1.16.2", "", { "dependencies": { "encodeurl": "~2.0.0", "escape-html": "~1.0.3", "parseurl": "~1.3.3", "send": "0.19.0" } }, "sha512-VqpjJZKadQB/PEbEwvFdO43Ax5dFBZ2UECszz8bQ7pi7wt//PWe1P6MN7eCnjsatYtBT6EuiClbjSWP2WrIoTw=="],

    "@augmentos/sdk/express/type-is": ["type-is@1.6.18", "", { "dependencies": { "media-typer": "0.3.0", "mime-types": "~2.1.24" } }, "sha512-TkRKr9sUTxEH8MdfuCSP7VizJyzRNMjj2J2do2Jr3Kym598JVdEksuzPQCnlFPW4ky9Q+iA+ma9BGm06XQBy8g=="],

    "@augmentos/sdk/jsonwebtoken/semver": ["semver@5.7.2", "", { "bin": { "semver": "bin/semver" } }, "sha512-cBznnQ9KjJqU67B52RMC65CMarK2600WFnbkcaiwWq3xy/5haFJlshgnpjovMVJ+Hff49d8GEn0b87C5pDQ10g=="],

    "@aws-crypto/sha256-browser/@smithy/util-utf8/@smithy/util-buffer-from": ["@smithy/util-buffer-from@2.2.0", "", { "dependencies": { "@smithy/is-array-buffer": "^2.2.0", "tslib": "^2.6.2" } }, "sha512-IJdWBbTcMQ6DA0gdNhh/BwrLkDR+ADW5Kr1aZmd4k3DIF6ezMV4R2NIAmT08wQJ3yUK82thHWmC/TnK/wpMMIA=="],

    "@aws-crypto/util/@smithy/util-utf8/@smithy/util-buffer-from": ["@smithy/util-buffer-from@2.2.0", "", { "dependencies": { "@smithy/is-array-buffer": "^2.2.0", "tslib": "^2.6.2" } }, "sha512-IJdWBbTcMQ6DA0gdNhh/BwrLkDR+ADW5Kr1aZmd4k3DIF6ezMV4R2NIAmT08wQJ3yUK82thHWmC/TnK/wpMMIA=="],

    "@babel/highlight/chalk/ansi-styles": ["ansi-styles@3.2.1", "", { "dependencies": { "color-convert": "^1.9.0" } }, "sha512-VT0ZI6kZRdTh8YyJw3SMbYm/u+NqfsAxEpWO0Pf9sq8/e94WxxOpPKx9FR1FlyCtOVDNOQ+8ntlqFxiRc+r5qA=="],

    "@babel/highlight/chalk/escape-string-regexp": ["escape-string-regexp@1.0.5", "", {}, "sha512-vbRorB5FUQWvla16U8R/qgaFIya2qGzwDrNmCZuYKrbdSUMG6I1ZCGQRefkRVhuOkIGVne7BQ35DSfo1qvJqFg=="],

    "@babel/highlight/chalk/supports-color": ["supports-color@5.5.0", "", { "dependencies": { "has-flag": "^3.0.0" } }, "sha512-QjVjwdXIt408MIiAqCX4oUKsgU2EqAGzs2Ppkm4aQYbjm+ZEWEcW4SfFNTr4uMNZma0ey4f5lgLrkB0aX0QMow=="],

    "@browserbasehq/stagehand/@anthropic-ai/sdk/@types/node": ["@types/node@18.19.86", "", { "dependencies": { "undici-types": "~5.26.4" } }, "sha512-fifKayi175wLyKyc5qUfyENhQ1dCNI1UNjp653d8kuYcPQN5JhX3dGuP/XmvPTg/xRBn1VTLpbmi+H/Mr7tLfQ=="],

    "@pm2/agent/chalk/ansi-styles": ["ansi-styles@4.3.0", "", { "dependencies": { "color-convert": "^2.0.1" } }, "sha512-zbB9rCJAT1rbjiVDb2hqKFHNYLxgtk8NURxZ3IZwD3F6NtxbXZQCnnSi1Lkx+IDohdPlFp222wVALIheZJQSEg=="],

    "@pm2/agent/chalk/supports-color": ["supports-color@7.2.0", "", { "dependencies": { "has-flag": "^4.0.0" } }, "sha512-qpCAvRl9stuOHveKsn7HncJRvv501qIacKzQlO/+Lwxc9+0q2wLyv4Dfvt80/DPn2pqOBsJdDiogXGR9+OvwRw=="],

    "@typescript-eslint/eslint-plugin/@typescript-eslint/utils/eslint-scope": ["eslint-scope@5.1.1", "", { "dependencies": { "esrecurse": "^4.3.0", "estraverse": "^4.1.1" } }, "sha512-2NxwbF/hZ0KpepYN0cNbo+FN6XoK7GaHlQhgx/hIZl6Va0bF45RQOOwhLIy8lQDbuCiadSLCBnH2CFYquit5bw=="],

    "@typescript-eslint/scope-manager/@typescript-eslint/visitor-keys/eslint-visitor-keys": ["eslint-visitor-keys@3.4.3", "", {}, "sha512-wpc+LXeiyiisxPlEkUzU6svyS1frIO3Mgxj1fdy7Pm8Ygzguax2N3Fa/D/ag1WqbOprdI+uY6wMUl8/a2G+iag=="],

    "@typescript-eslint/type-utils/@typescript-eslint/utils/eslint-scope": ["eslint-scope@5.1.1", "", { "dependencies": { "esrecurse": "^4.3.0", "estraverse": "^4.1.1" } }, "sha512-2NxwbF/hZ0KpepYN0cNbo+FN6XoK7GaHlQhgx/hIZl6Va0bF45RQOOwhLIy8lQDbuCiadSLCBnH2CFYquit5bw=="],

    "@typescript-eslint/typescript-estree/@typescript-eslint/visitor-keys/eslint-visitor-keys": ["eslint-visitor-keys@3.4.3", "", {}, "sha512-wpc+LXeiyiisxPlEkUzU6svyS1frIO3Mgxj1fdy7Pm8Ygzguax2N3Fa/D/ag1WqbOprdI+uY6wMUl8/a2G+iag=="],

    "@typescript-eslint/utils/@typescript-eslint/typescript-estree/minimatch": ["minimatch@9.0.5", "", { "dependencies": { "brace-expansion": "^2.0.1" } }, "sha512-G6T0ZX48xgozx7587koeX9Ys2NYy6Gmv//P89sEte9V9whIapMNF4idKxnW2QtCcLiTWlb/wfCabAtAFWhhBow=="],

    "cli-tableau/chalk/ansi-styles": ["ansi-styles@4.3.0", "", { "dependencies": { "color-convert": "^2.0.1" } }, "sha512-zbB9rCJAT1rbjiVDb2hqKFHNYLxgtk8NURxZ3IZwD3F6NtxbXZQCnnSi1Lkx+IDohdPlFp222wVALIheZJQSEg=="],

    "cli-tableau/chalk/supports-color": ["supports-color@7.2.0", "", { "dependencies": { "has-flag": "^4.0.0" } }, "sha512-qpCAvRl9stuOHveKsn7HncJRvv501qIacKzQlO/+Lwxc9+0q2wLyv4Dfvt80/DPn2pqOBsJdDiogXGR9+OvwRw=="],

    "color/color-convert/color-name": ["color-name@1.1.3", "", {}, "sha512-72fSenhMw2HZMTVHeCA9KCmpEIbzWiQsjN+BHcBbS9vr1mtt+vJjPdksIBNUmKAW8TFUDPJK5SUU3QhE9NEXDw=="],

    "concat-stream/readable-stream/safe-buffer": ["safe-buffer@5.1.2", "", {}, "sha512-Gd2UZBJDkXlY7GbJxfsE8/nvKkUEU1G38c1siN6QP6a9PT9MmHB8GnpscSmMJSoF8LOIrt8ud/wPtojys4G6+g=="],

    "concat-stream/readable-stream/string_decoder": ["string_decoder@1.1.1", "", { "dependencies": { "safe-buffer": "~5.1.0" } }, "sha512-n/ShnvDi6FHbbVfviro+WojiFzv+s8MPMHBczVePfUpDJLwoLT0ht1l4YwBCbi8pJAveEEdnkHyPyTP/mzRfwg=="],

    "concurrently/chalk/ansi-styles": ["ansi-styles@4.3.0", "", { "dependencies": { "color-convert": "^2.0.1" } }, "sha512-zbB9rCJAT1rbjiVDb2hqKFHNYLxgtk8NURxZ3IZwD3F6NtxbXZQCnnSi1Lkx+IDohdPlFp222wVALIheZJQSEg=="],

    "concurrently/chalk/supports-color": ["supports-color@7.2.0", "", { "dependencies": { "has-flag": "^4.0.0" } }, "sha512-qpCAvRl9stuOHveKsn7HncJRvv501qIacKzQlO/+Lwxc9+0q2wLyv4Dfvt80/DPn2pqOBsJdDiogXGR9+OvwRw=="],

    "eslint/chalk/ansi-styles": ["ansi-styles@4.3.0", "", { "dependencies": { "color-convert": "^2.0.1" } }, "sha512-zbB9rCJAT1rbjiVDb2hqKFHNYLxgtk8NURxZ3IZwD3F6NtxbXZQCnnSi1Lkx+IDohdPlFp222wVALIheZJQSEg=="],

    "eslint/chalk/supports-color": ["supports-color@7.2.0", "", { "dependencies": { "has-flag": "^4.0.0" } }, "sha512-qpCAvRl9stuOHveKsn7HncJRvv501qIacKzQlO/+Lwxc9+0q2wLyv4Dfvt80/DPn2pqOBsJdDiogXGR9+OvwRw=="],

    "form-data/mime-types/mime-db": ["mime-db@1.52.0", "", {}, "sha512-sPU4uV7dYlvtWJxwwxHD0PuihVNiE7TyAbQ5SWxDCB9mUYvOgroQOwYQQOKPJ8CIbE+1ETVlOoK1UC2nU3gYvg=="],

    "google-auth-library/jws/jwa": ["jwa@2.0.0", "", { "dependencies": { "buffer-equal-constant-time": "1.0.1", "ecdsa-sig-formatter": "1.0.11", "safe-buffer": "^5.0.1" } }, "sha512-jrZ2Qx916EA+fq9cEAeCROWPTfCwi1IVHqT2tapuqLEVVDKFDENFw1oL+MwrTvH6msKxsd1YTDVw6uKEcsrLEA=="],

    "gtoken/jws/jwa": ["jwa@2.0.0", "", { "dependencies": { "buffer-equal-constant-time": "1.0.1", "ecdsa-sig-formatter": "1.0.11", "safe-buffer": "^5.0.1" } }, "sha512-jrZ2Qx916EA+fq9cEAeCROWPTfCwi1IVHqT2tapuqLEVVDKFDENFw1oL+MwrTvH6msKxsd1YTDVw6uKEcsrLEA=="],

    "ibm-cloud-sdk-core/mime-types/mime-db": ["mime-db@1.52.0", "", {}, "sha512-sPU4uV7dYlvtWJxwwxHD0PuihVNiE7TyAbQ5SWxDCB9mUYvOgroQOwYQQOKPJ8CIbE+1ETVlOoK1UC2nU3gYvg=="],

    "langsmith/chalk/ansi-styles": ["ansi-styles@4.3.0", "", { "dependencies": { "color-convert": "^2.0.1" } }, "sha512-zbB9rCJAT1rbjiVDb2hqKFHNYLxgtk8NURxZ3IZwD3F6NtxbXZQCnnSi1Lkx+IDohdPlFp222wVALIheZJQSEg=="],

    "langsmith/chalk/supports-color": ["supports-color@7.2.0", "", { "dependencies": { "has-flag": "^4.0.0" } }, "sha512-qpCAvRl9stuOHveKsn7HncJRvv501qIacKzQlO/+Lwxc9+0q2wLyv4Dfvt80/DPn2pqOBsJdDiogXGR9+OvwRw=="],

    "microsoft-cognitiveservices-speech-sdk/https-proxy-agent/agent-base": ["agent-base@5.1.1", "", {}, "sha512-TMeqbNl2fMW0nMjTEPOwe3J/PRFP4vqeoNuQMG0HlMrtm5QxKqdvAkZ1pRBQ/ulIyDD5Yq0nJ7YbdD8ey0TO3g=="],

    "mongodb-connection-string-url/whatwg-url/tr46": ["tr46@5.1.1", "", { "dependencies": { "punycode": "^2.3.1" } }, "sha512-hdF5ZgjTqgAntKkklYw0R03MG2x/bSzTtkxmIRw/sTNV8YXsCJ1tfLAX23lhxhHJlEf3CRCOCGGWw3vI3GaSPw=="],

    "mongodb-connection-string-url/whatwg-url/webidl-conversions": ["webidl-conversions@7.0.0", "", {}, "sha512-VwddBukDzu71offAQR975unBIGqfKZpM+8ZX6ySk8nYhVoo5CYaZyzt3YBvYtRtO+aoGlqxPg/B87NGVZ/fu6g=="],

    "mongoose/mongodb/mongodb-connection-string-url": ["mongodb-connection-string-url@2.6.0", "", { "dependencies": { "@types/whatwg-url": "^8.2.1", "whatwg-url": "^11.0.0" } }, "sha512-WvTZlI9ab0QYtTYnuMLgobULWhokRjtC7db9LtcVfJ+Hsnyr5eo6ZtNAt3Ly24XZScGMelOcGtm7lSn0332tPQ=="],

    "multer/type-is/media-typer": ["media-typer@0.3.0", "", {}, "sha512-dq+qelQ9akHpcOl/gUVRTxVIOkAJ1wR3QAvb4RsVjS8oVoFjDGTc679wJYmUmknUF5HwMLOgb5O+a3KxfWapPQ=="],

    "multer/type-is/mime-types": ["mime-types@2.1.35", "", { "dependencies": { "mime-db": "1.52.0" } }, "sha512-ZDY+bPm5zTTF+YpCrAU9nK0UgICYPT0QtT1NZWFv4s++TNkcgVaT0g6+4R2uI4MjQjzysHB1zxuWL50hzaeXiw=="],

    "pm2/chalk/ansi-styles": ["ansi-styles@4.3.0", "", { "dependencies": { "color-convert": "^2.0.1" } }, "sha512-zbB9rCJAT1rbjiVDb2hqKFHNYLxgtk8NURxZ3IZwD3F6NtxbXZQCnnSi1Lkx+IDohdPlFp222wVALIheZJQSEg=="],

    "pm2/chalk/supports-color": ["supports-color@7.2.0", "", { "dependencies": { "has-flag": "^4.0.0" } }, "sha512-qpCAvRl9stuOHveKsn7HncJRvv501qIacKzQlO/+Lwxc9+0q2wLyv4Dfvt80/DPn2pqOBsJdDiogXGR9+OvwRw=="],

    "pretty-quick/find-up/locate-path": ["locate-path@5.0.0", "", { "dependencies": { "p-locate": "^4.1.0" } }, "sha512-t7hw9pI+WvuwNJXwk5zVHpyhIqzg2qTlklJOf0mVxGSbe3Fp2VieZcduNYjaLDoy6p9uGpQEGWG87WpMKlNq8g=="],

    "readable-web-to-node-stream/readable-stream/buffer": ["buffer@6.0.3", "", { "dependencies": { "base64-js": "^1.3.1", "ieee754": "^1.2.1" } }, "sha512-FTiCpNxtwiZZHEZbcbTIcZjERVICn9yq/pDFkTl95/AxzD1naBctN7YO68riM/gLSDY7sdrMby8hofADYuuqOA=="],

    "table/ajv/json-schema-traverse": ["json-schema-traverse@1.0.0", "", {}, "sha512-NM8/P9n3XjXhIZn1lLhkFaACTOURQXjWhV4BA/RnOv8xvgqtqpAX9IO4mRQxSx1Rlo4tqzeqb0sOlruaOy3dug=="],

    "typescript-eslint/@typescript-eslint/eslint-plugin/@typescript-eslint/scope-manager": ["@typescript-eslint/scope-manager@8.31.0", "", { "dependencies": { "@typescript-eslint/types": "8.31.0", "@typescript-eslint/visitor-keys": "8.31.0" } }, "sha512-knO8UyF78Nt8O/B64i7TlGXod69ko7z6vJD9uhSlm0qkAbGeRUSudcm0+K/4CrRjrpiHfBCjMWlc08Vav1xwcw=="],

    "typescript-eslint/@typescript-eslint/eslint-plugin/@typescript-eslint/type-utils": ["@typescript-eslint/type-utils@8.31.0", "", { "dependencies": { "@typescript-eslint/typescript-estree": "8.31.0", "@typescript-eslint/utils": "8.31.0", "debug": "^4.3.4", "ts-api-utils": "^2.0.1" }, "peerDependencies": { "eslint": "^8.57.0 || ^9.0.0", "typescript": ">=4.8.4 <5.9.0" } }, "sha512-DJ1N1GdjI7IS7uRlzJuEDCgDQix3ZVYVtgeWEyhyn4iaoitpMBX6Ndd488mXSx0xah/cONAkEaYyylDyAeHMHg=="],

    "typescript-eslint/@typescript-eslint/parser/@typescript-eslint/scope-manager": ["@typescript-eslint/scope-manager@8.31.0", "", { "dependencies": { "@typescript-eslint/types": "8.31.0", "@typescript-eslint/visitor-keys": "8.31.0" } }, "sha512-knO8UyF78Nt8O/B64i7TlGXod69ko7z6vJD9uhSlm0qkAbGeRUSudcm0+K/4CrRjrpiHfBCjMWlc08Vav1xwcw=="],

    "typescript-eslint/@typescript-eslint/parser/@typescript-eslint/types": ["@typescript-eslint/types@8.31.0", "", {}, "sha512-Ch8oSjVyYyJxPQk8pMiP2FFGYatqXQfQIaMp+TpuuLlDachRWpUAeEu1u9B/v/8LToehUIWyiKcA/w5hUFRKuQ=="],

    "typescript-eslint/@typescript-eslint/parser/@typescript-eslint/typescript-estree": ["@typescript-eslint/typescript-estree@8.31.0", "", { "dependencies": { "@typescript-eslint/types": "8.31.0", "@typescript-eslint/visitor-keys": "8.31.0", "debug": "^4.3.4", "fast-glob": "^3.3.2", "is-glob": "^4.0.3", "minimatch": "^9.0.4", "semver": "^7.6.0", "ts-api-utils": "^2.0.1" }, "peerDependencies": { "typescript": ">=4.8.4 <5.9.0" } }, "sha512-xLmgn4Yl46xi6aDSZ9KkyfhhtnYI15/CvHbpOy/eR5NWhK/BK8wc709KKwhAR0m4ZKRP7h07bm4BWUYOCuRpQQ=="],

    "@augmentos/cloud/eslint/chalk/ansi-styles": ["ansi-styles@4.3.0", "", { "dependencies": { "color-convert": "^2.0.1" } }, "sha512-zbB9rCJAT1rbjiVDb2hqKFHNYLxgtk8NURxZ3IZwD3F6NtxbXZQCnnSi1Lkx+IDohdPlFp222wVALIheZJQSEg=="],

    "@augmentos/cloud/eslint/chalk/supports-color": ["supports-color@7.2.0", "", { "dependencies": { "has-flag": "^4.0.0" } }, "sha512-qpCAvRl9stuOHveKsn7HncJRvv501qIacKzQlO/+Lwxc9+0q2wLyv4Dfvt80/DPn2pqOBsJdDiogXGR9+OvwRw=="],

    "@augmentos/cloud/eslint/eslint-scope/estraverse": ["estraverse@4.3.0", "", {}, "sha512-39nnKffWz8xN1BU/2c79n9nB9HDzo0niYUqx6xyqUnyoAnQyyWpOTdZEeiCch8BBu515t4wp9ZmgVfVhn9EBpw=="],

    "@augmentos/cloud/eslint/espree/acorn": ["acorn@7.4.1", "", { "bin": { "acorn": "bin/acorn" } }, "sha512-nQyp0o1/mNdbTO1PO6kHkwSrmgZ0MT/jCCpNiwbUjGoRN4dlBhqJtoQuCnEOKzgTVwg0ZWiCoQy6SxMebQVh8A=="],

    "@augmentos/cloud/eslint/espree/eslint-visitor-keys": ["eslint-visitor-keys@1.3.0", "", {}, "sha512-6J72N8UNa462wa/KFODt/PJ3IU60SDpC3QXC1Hjc1BXXpfL2C9R5+AU7jhe0F6GREqVMh4Juu+NY7xn+6dipUQ=="],

    "@augmentos/cloud/eslint/file-entry-cache/flat-cache": ["flat-cache@3.2.0", "", { "dependencies": { "flatted": "^3.2.9", "keyv": "^4.5.3", "rimraf": "^3.0.2" } }, "sha512-CYcENa+FtcUKLmhhqyctpclsq7QF38pKjZHsGNiSQF5r4FtoKDWabFDl3hzaEQMvT1LHEysw5twgLvpYYb4vbw=="],

    "@augmentos/cloud/eslint/js-yaml/argparse": ["argparse@1.0.10", "", { "dependencies": { "sprintf-js": "~1.0.2" } }, "sha512-o5Roy6tNG4SL/FOkCAN6RzjiakZS25RLYFrcMttJqbdd8BWrnA+fGz57iN5Pb06pvBGvl5gQ0B48dJlslXvoTg=="],

    "@augmentos/cloud/express/accepts/mime-types": ["mime-types@2.1.35", "", { "dependencies": { "mime-db": "1.52.0" } }, "sha512-ZDY+bPm5zTTF+YpCrAU9nK0UgICYPT0QtT1NZWFv4s++TNkcgVaT0g6+4R2uI4MjQjzysHB1zxuWL50hzaeXiw=="],

    "@augmentos/cloud/express/accepts/negotiator": ["negotiator@0.6.3", "", {}, "sha512-+EUsqGPLsM+j/zdChZjsnX51g4XrHFOIXwfnCVPGlQk/k5giakcKsuxCObBRu6DSm9opw/O6slWbJdghQM4bBg=="],

    "@augmentos/cloud/express/body-parser/raw-body": ["raw-body@2.5.2", "", { "dependencies": { "bytes": "3.1.2", "http-errors": "2.0.0", "iconv-lite": "0.4.24", "unpipe": "1.0.0" } }, "sha512-8zGqypfENjCIqGhgXToC8aB2r7YrBX+AQAfIPs/Mlk+BtPTztOvTS01NRW/3Eh60J+a48lt8qsCzirQ6loCVfA=="],

    "@augmentos/cloud/express/debug/ms": ["ms@2.0.0", "", {}, "sha512-Tpp60P6IUJDTuOq/5Z8cdskzJujfwqfOTkrwIwj7IRISpnkJnT6SyJ4PCPnGMoFjC9ddhal5KVIYtAt97ix05A=="],

    "@augmentos/cloud/express/send/encodeurl": ["encodeurl@1.0.2", "", {}, "sha512-TPJXq8JqFaVYm2CWmPvnP2Iyo4ZSM7/QKcSmuMLDObfpH5fi7RUGmd/rTDf+rut/saiDiQEeVTNgAmJEdAOx0w=="],

    "@augmentos/cloud/express/type-is/media-typer": ["media-typer@0.3.0", "", {}, "sha512-dq+qelQ9akHpcOl/gUVRTxVIOkAJ1wR3QAvb4RsVjS8oVoFjDGTc679wJYmUmknUF5HwMLOgb5O+a3KxfWapPQ=="],

    "@augmentos/cloud/express/type-is/mime-types": ["mime-types@2.1.35", "", { "dependencies": { "mime-db": "1.52.0" } }, "sha512-ZDY+bPm5zTTF+YpCrAU9nK0UgICYPT0QtT1NZWFv4s++TNkcgVaT0g6+4R2uI4MjQjzysHB1zxuWL50hzaeXiw=="],

    "@augmentos/sdk/express/accepts/mime-types": ["mime-types@2.1.35", "", { "dependencies": { "mime-db": "1.52.0" } }, "sha512-ZDY+bPm5zTTF+YpCrAU9nK0UgICYPT0QtT1NZWFv4s++TNkcgVaT0g6+4R2uI4MjQjzysHB1zxuWL50hzaeXiw=="],

    "@augmentos/sdk/express/accepts/negotiator": ["negotiator@0.6.3", "", {}, "sha512-+EUsqGPLsM+j/zdChZjsnX51g4XrHFOIXwfnCVPGlQk/k5giakcKsuxCObBRu6DSm9opw/O6slWbJdghQM4bBg=="],

    "@augmentos/sdk/express/body-parser/raw-body": ["raw-body@2.5.2", "", { "dependencies": { "bytes": "3.1.2", "http-errors": "2.0.0", "iconv-lite": "0.4.24", "unpipe": "1.0.0" } }, "sha512-8zGqypfENjCIqGhgXToC8aB2r7YrBX+AQAfIPs/Mlk+BtPTztOvTS01NRW/3Eh60J+a48lt8qsCzirQ6loCVfA=="],

    "@augmentos/sdk/express/debug/ms": ["ms@2.0.0", "", {}, "sha512-Tpp60P6IUJDTuOq/5Z8cdskzJujfwqfOTkrwIwj7IRISpnkJnT6SyJ4PCPnGMoFjC9ddhal5KVIYtAt97ix05A=="],

    "@augmentos/sdk/express/send/encodeurl": ["encodeurl@1.0.2", "", {}, "sha512-TPJXq8JqFaVYm2CWmPvnP2Iyo4ZSM7/QKcSmuMLDObfpH5fi7RUGmd/rTDf+rut/saiDiQEeVTNgAmJEdAOx0w=="],

    "@augmentos/sdk/express/type-is/media-typer": ["media-typer@0.3.0", "", {}, "sha512-dq+qelQ9akHpcOl/gUVRTxVIOkAJ1wR3QAvb4RsVjS8oVoFjDGTc679wJYmUmknUF5HwMLOgb5O+a3KxfWapPQ=="],

    "@augmentos/sdk/express/type-is/mime-types": ["mime-types@2.1.35", "", { "dependencies": { "mime-db": "1.52.0" } }, "sha512-ZDY+bPm5zTTF+YpCrAU9nK0UgICYPT0QtT1NZWFv4s++TNkcgVaT0g6+4R2uI4MjQjzysHB1zxuWL50hzaeXiw=="],

    "@aws-crypto/sha256-browser/@smithy/util-utf8/@smithy/util-buffer-from/@smithy/is-array-buffer": ["@smithy/is-array-buffer@2.2.0", "", { "dependencies": { "tslib": "^2.6.2" } }, "sha512-GGP3O9QFD24uGeAXYUjwSTXARoqpZykHadOmA8G5vfJPK0/DC67qa//0qvqrJzL1xc8WQWX7/yc7fwudjPHPhA=="],

    "@aws-crypto/util/@smithy/util-utf8/@smithy/util-buffer-from/@smithy/is-array-buffer": ["@smithy/is-array-buffer@2.2.0", "", { "dependencies": { "tslib": "^2.6.2" } }, "sha512-GGP3O9QFD24uGeAXYUjwSTXARoqpZykHadOmA8G5vfJPK0/DC67qa//0qvqrJzL1xc8WQWX7/yc7fwudjPHPhA=="],

    "@babel/highlight/chalk/ansi-styles/color-convert": ["color-convert@1.9.3", "", { "dependencies": { "color-name": "1.1.3" } }, "sha512-QfAUtd+vFdAtFQcC8CCyYt1fYWxSqAiK2cSD6zDB8N3cpsEBAvRxp9zOGg6G/SHHJYAT88/az/IuDGALsNVbGg=="],

    "@babel/highlight/chalk/supports-color/has-flag": ["has-flag@3.0.0", "", {}, "sha512-sKJf1+ceQBr4SMkvQnBDNDtf4TXpVhVGateu0t918bl30FnbE2m4vNLX+VWe/dpjlb+HugGYzW7uQXH98HPEYw=="],

    "@typescript-eslint/eslint-plugin/@typescript-eslint/utils/eslint-scope/estraverse": ["estraverse@4.3.0", "", {}, "sha512-39nnKffWz8xN1BU/2c79n9nB9HDzo0niYUqx6xyqUnyoAnQyyWpOTdZEeiCch8BBu515t4wp9ZmgVfVhn9EBpw=="],

    "@typescript-eslint/type-utils/@typescript-eslint/utils/eslint-scope/estraverse": ["estraverse@4.3.0", "", {}, "sha512-39nnKffWz8xN1BU/2c79n9nB9HDzo0niYUqx6xyqUnyoAnQyyWpOTdZEeiCch8BBu515t4wp9ZmgVfVhn9EBpw=="],

    "@typescript-eslint/utils/@typescript-eslint/typescript-estree/minimatch/brace-expansion": ["brace-expansion@2.0.1", "", { "dependencies": { "balanced-match": "^1.0.0" } }, "sha512-XnAIvQ8eM+kC6aULx6wuQiwVsnzsi9d3WxzV3FpWTGA19F621kwdbsAcFKXgKUHZWsy+mY6iL1sHTxWEFCytDA=="],

    "mongoose/mongodb/mongodb-connection-string-url/@types/whatwg-url": ["@types/whatwg-url@8.2.2", "", { "dependencies": { "@types/node": "*", "@types/webidl-conversions": "*" } }, "sha512-FtQu10RWgn3D9U4aazdwIE2yzphmTJREDqNdODHrbrZmmMqI0vMheC/6NE/J1Yveaj8H+ela+YwWTjq5PGmuhA=="],

    "mongoose/mongodb/mongodb-connection-string-url/whatwg-url": ["whatwg-url@11.0.0", "", { "dependencies": { "tr46": "^3.0.0", "webidl-conversions": "^7.0.0" } }, "sha512-RKT8HExMpoYx4igMiVMY83lN6UeITKJlBQ+vR/8ZJ8OCdSiN3RwCq+9gH0+Xzj0+5IrM6i4j/6LuvzbZIQgEcQ=="],

    "multer/type-is/mime-types/mime-db": ["mime-db@1.52.0", "", {}, "sha512-sPU4uV7dYlvtWJxwwxHD0PuihVNiE7TyAbQ5SWxDCB9mUYvOgroQOwYQQOKPJ8CIbE+1ETVlOoK1UC2nU3gYvg=="],

    "pretty-quick/find-up/locate-path/p-locate": ["p-locate@4.1.0", "", { "dependencies": { "p-limit": "^2.2.0" } }, "sha512-R79ZZ/0wAxKGu3oYMlz8jy/kbhsNrS7SKZ7PxEHBgJ5+F2mtFW2fK2cOtBh1cHYkQsbzFV7I+EoRKe6Yt0oK7A=="],

    "typescript-eslint/@typescript-eslint/eslint-plugin/@typescript-eslint/scope-manager/@typescript-eslint/types": ["@typescript-eslint/types@8.31.0", "", {}, "sha512-Ch8oSjVyYyJxPQk8pMiP2FFGYatqXQfQIaMp+TpuuLlDachRWpUAeEu1u9B/v/8LToehUIWyiKcA/w5hUFRKuQ=="],

    "typescript-eslint/@typescript-eslint/eslint-plugin/@typescript-eslint/type-utils/@typescript-eslint/typescript-estree": ["@typescript-eslint/typescript-estree@8.31.0", "", { "dependencies": { "@typescript-eslint/types": "8.31.0", "@typescript-eslint/visitor-keys": "8.31.0", "debug": "^4.3.4", "fast-glob": "^3.3.2", "is-glob": "^4.0.3", "minimatch": "^9.0.4", "semver": "^7.6.0", "ts-api-utils": "^2.0.1" }, "peerDependencies": { "typescript": ">=4.8.4 <5.9.0" } }, "sha512-xLmgn4Yl46xi6aDSZ9KkyfhhtnYI15/CvHbpOy/eR5NWhK/BK8wc709KKwhAR0m4ZKRP7h07bm4BWUYOCuRpQQ=="],

    "typescript-eslint/@typescript-eslint/parser/@typescript-eslint/typescript-estree/minimatch": ["minimatch@9.0.5", "", { "dependencies": { "brace-expansion": "^2.0.1" } }, "sha512-G6T0ZX48xgozx7587koeX9Ys2NYy6Gmv//P89sEte9V9whIapMNF4idKxnW2QtCcLiTWlb/wfCabAtAFWhhBow=="],

    "@augmentos/cloud/eslint/file-entry-cache/flat-cache/rimraf": ["rimraf@3.0.2", "", { "dependencies": { "glob": "^7.1.3" }, "bin": { "rimraf": "bin.js" } }, "sha512-JZkJMZkAGFFPP2YqXZXPbMlMBgsxzE8ILs4lMIX/2o0L9UBw9O/Y3o6wFw/i9YLapcUJWwqbi3kdxIPdC62TIA=="],

    "@augmentos/cloud/eslint/js-yaml/argparse/sprintf-js": ["sprintf-js@1.0.3", "", {}, "sha512-D9cPgkvLlV3t3IzL0D0YLvGA9Ahk4PcvVwUbN0dSGr1aP0Nrt4AEnTUbuGvquEC0mA64Gqt1fzirlRs5ibXx8g=="],

    "@augmentos/cloud/express/accepts/mime-types/mime-db": ["mime-db@1.52.0", "", {}, "sha512-sPU4uV7dYlvtWJxwwxHD0PuihVNiE7TyAbQ5SWxDCB9mUYvOgroQOwYQQOKPJ8CIbE+1ETVlOoK1UC2nU3gYvg=="],

    "@augmentos/cloud/express/type-is/mime-types/mime-db": ["mime-db@1.52.0", "", {}, "sha512-sPU4uV7dYlvtWJxwwxHD0PuihVNiE7TyAbQ5SWxDCB9mUYvOgroQOwYQQOKPJ8CIbE+1ETVlOoK1UC2nU3gYvg=="],

    "@augmentos/sdk/express/accepts/mime-types/mime-db": ["mime-db@1.52.0", "", {}, "sha512-sPU4uV7dYlvtWJxwwxHD0PuihVNiE7TyAbQ5SWxDCB9mUYvOgroQOwYQQOKPJ8CIbE+1ETVlOoK1UC2nU3gYvg=="],

    "@augmentos/sdk/express/type-is/mime-types/mime-db": ["mime-db@1.52.0", "", {}, "sha512-sPU4uV7dYlvtWJxwwxHD0PuihVNiE7TyAbQ5SWxDCB9mUYvOgroQOwYQQOKPJ8CIbE+1ETVlOoK1UC2nU3gYvg=="],

    "@babel/highlight/chalk/ansi-styles/color-convert/color-name": ["color-name@1.1.3", "", {}, "sha512-72fSenhMw2HZMTVHeCA9KCmpEIbzWiQsjN+BHcBbS9vr1mtt+vJjPdksIBNUmKAW8TFUDPJK5SUU3QhE9NEXDw=="],

    "mongoose/mongodb/mongodb-connection-string-url/@types/whatwg-url/@types/node": ["@types/node@18.19.86", "", { "dependencies": { "undici-types": "~5.26.4" } }, "sha512-fifKayi175wLyKyc5qUfyENhQ1dCNI1UNjp653d8kuYcPQN5JhX3dGuP/XmvPTg/xRBn1VTLpbmi+H/Mr7tLfQ=="],

    "mongoose/mongodb/mongodb-connection-string-url/whatwg-url/tr46": ["tr46@3.0.0", "", { "dependencies": { "punycode": "^2.1.1" } }, "sha512-l7FvfAHlcmulp8kr+flpQZmVwtu7nfRV7NZujtN0OqES8EL4O4e0qqzL0DC5gAvx/ZC/9lk6rhcUwYvkBnBnYA=="],

    "mongoose/mongodb/mongodb-connection-string-url/whatwg-url/webidl-conversions": ["webidl-conversions@7.0.0", "", {}, "sha512-VwddBukDzu71offAQR975unBIGqfKZpM+8ZX6ySk8nYhVoo5CYaZyzt3YBvYtRtO+aoGlqxPg/B87NGVZ/fu6g=="],

    "pretty-quick/find-up/locate-path/p-locate/p-limit": ["p-limit@2.3.0", "", { "dependencies": { "p-try": "^2.0.0" } }, "sha512-//88mFWSJx8lxCzwdAABTJL2MyWB12+eIY7MDL2SqLmAkeKU9qxRvWuSyTjm3FUmpBEMuFfckAIqEaVGUDxb6w=="],

    "typescript-eslint/@typescript-eslint/eslint-plugin/@typescript-eslint/type-utils/@typescript-eslint/typescript-estree/@typescript-eslint/types": ["@typescript-eslint/types@8.31.0", "", {}, "sha512-Ch8oSjVyYyJxPQk8pMiP2FFGYatqXQfQIaMp+TpuuLlDachRWpUAeEu1u9B/v/8LToehUIWyiKcA/w5hUFRKuQ=="],

    "typescript-eslint/@typescript-eslint/eslint-plugin/@typescript-eslint/type-utils/@typescript-eslint/typescript-estree/minimatch": ["minimatch@9.0.5", "", { "dependencies": { "brace-expansion": "^2.0.1" } }, "sha512-G6T0ZX48xgozx7587koeX9Ys2NYy6Gmv//P89sEte9V9whIapMNF4idKxnW2QtCcLiTWlb/wfCabAtAFWhhBow=="],

    "typescript-eslint/@typescript-eslint/parser/@typescript-eslint/typescript-estree/minimatch/brace-expansion": ["brace-expansion@2.0.1", "", { "dependencies": { "balanced-match": "^1.0.0" } }, "sha512-XnAIvQ8eM+kC6aULx6wuQiwVsnzsi9d3WxzV3FpWTGA19F621kwdbsAcFKXgKUHZWsy+mY6iL1sHTxWEFCytDA=="],

    "typescript-eslint/@typescript-eslint/eslint-plugin/@typescript-eslint/type-utils/@typescript-eslint/typescript-estree/minimatch/brace-expansion": ["brace-expansion@2.0.1", "", { "dependencies": { "balanced-match": "^1.0.0" } }, "sha512-XnAIvQ8eM+kC6aULx6wuQiwVsnzsi9d3WxzV3FpWTGA19F621kwdbsAcFKXgKUHZWsy+mY6iL1sHTxWEFCytDA=="],
  }
}<|MERGE_RESOLUTION|>--- conflicted
+++ resolved
@@ -100,11 +100,7 @@
     },
     "packages/sdk": {
       "name": "@augmentos/sdk",
-<<<<<<< HEAD
       "version": "1.1.9",
-=======
-      "version": "1.1.8",
->>>>>>> b917e631
       "dependencies": {
         "axios": "^1.8.1",
         "cookie-parser": "^1.4.7",
