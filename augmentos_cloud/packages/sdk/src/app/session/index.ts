/**
 * 🎯 App Session Module
 *
 * Manages an active Third Party App session with MentraOS Cloud.
 * Handles real-time communication, event subscriptions, and display management.
 */
import { WebSocket } from 'ws';
import { EventManager, EventData, StreamDataTypes } from './events';
import { LayoutManager } from './layouts';
import { SettingsManager } from './settings';
import { CameraModule, PhotoRequestOptions, RtmpStreamOptions } from './modules/camera';
import { ResourceTracker } from '../../utils/resource-tracker';
import {
  // Message types
  AppToCloudMessage,
  CloudToAppMessage,
  AppConnectionInit,
  AppSubscriptionUpdate,
  PhotoRequest,
  AudioPlayRequest,
  AudioPlayResponse,
  AudioStopRequest,
  AppToCloudMessageType,
  CloudToAppMessageType,

  // Event data types
  StreamType,
  ExtendedStreamType,
  ButtonPress,
  HeadPosition,
  PhoneNotification,
  TranscriptionData,
  TranslationData,

  // Type guards
  isAppConnectionAck,
  isAppConnectionError,
  isDataStream,
  isAppStopped,
  isSettingsUpdate,
  isDashboardModeChanged,
  isDashboardAlwaysOnChanged,
  isAudioPlayResponse,

  // Other types
  AppSettings,
  AppSetting,
  AppConfig,
  validateAppConfig,
  AudioChunk,
  isAudioChunk,
  createTranscriptionStream,
  createTranslationStream,
  GlassesToCloudMessage,
  PhotoResponse,
  VpsCoordinates,
  PhotoTaken,
  Capabilities,
  PhotoData
} from '../../types';
import { DashboardAPI } from '../../types/dashboard';
import { MentraosSettingsUpdate } from '../../types/messages/cloud-to-app';
import { Logger } from 'pino';
import { AppServer } from '../server';
import axios from 'axios';
import EventEmitter from 'events';


// Import the cloud-to-app specific type guards
import { isPhotoResponse, isRtmpStreamStatus } from '../../types/messages/cloud-to-app';

/**
 * ⚙️ Configuration options for App Session
 *
 * @example
 * ```typescript
 * const config: AppSessionConfig = {
 *   packageName: 'org.example.myapp',
 *   apiKey: 'your_api_key',
 *   // Auto-reconnection is enabled by default
 *   // autoReconnect: true
 * };
 * ```
 */
export interface AppSessionConfig {
  /** 📦 Unique identifier for your App (e.g., 'org.company.appname') */
  packageName: string;
  /** 🔑 API key for authentication with MentraOS Cloud */
  apiKey: string;
  /** 🔌 WebSocket server URL (default: 'ws://localhost:7002/app-ws') */
  mentraOSWebsocketUrl?: string;
  /** 🔄 Automatically attempt to reconnect on disconnect (default: true) */
  autoReconnect?: boolean;
  /** 🔁 Maximum number of reconnection attempts (default: 3) */
  maxReconnectAttempts?: number;
  /** ⏱️ Base delay between reconnection attempts in ms (default: 1000) */
  reconnectDelay?: number;

  userId: string; // user ID for tracking sessions (email of the user).
  appServer: AppServer; // Optional App server instance for advanced features
}

// List of event types that should never be subscribed to as streams
const APP_TO_APP_EVENT_TYPES = [
  'app_message_received',
  'app_user_joined',
  'app_user_left',
  'app_room_updated',
  'app_direct_message_response'
];

/**
 * 🚀 App Session Implementation
 *
 * Manages a live connection between your App and MentraOS Cloud.
 * Provides interfaces for:
 * - 🎮 Event handling (transcription, head position, etc.)
 * - 📱 Display management in AR view
 * - 🔌 Connection lifecycle
 * - 🔄 Automatic reconnection
 *
 * @example
 * ```typescript
 * const session = new AppSession({
 *   packageName: 'org.example.myapp',
 *   apiKey: 'your_api_key'
 * });
 *
 * // Handle events
 * session.onTranscription((data) => {
 *   session.layouts.showTextWall(data.text);
 * });
 *
 * // Connect to cloud
 * await session.connect('session_123');
 * ```
 */
export class AppSession {
  /** WebSocket connection to MentraOS Cloud */
  private ws: WebSocket | null = null;
  /** Current session identifier */
  private sessionId: string | null = null;
  /** Number of reconnection attempts made */
  private reconnectAttempts = 0;
  /** Active event subscriptions */
  private subscriptions = new Set<ExtendedStreamType>();
  /** Resource tracker for automatic cleanup */
  private resources = new ResourceTracker();
  /** Internal settings storage - use public settings API instead */
  private settingsData: AppSettings = [];
  /** App configuration loaded from app_config.json */
  private appConfig: AppConfig | null = null;
  /** Whether to update subscriptions when settings change */
  private shouldUpdateSubscriptionsOnSettingsChange = false;
  /** Custom subscription handler for settings-based subscriptions */
  private subscriptionSettingsHandler?: (settings: AppSettings) => ExtendedStreamType[];
  /** Settings that should trigger subscription updates when changed */
  private subscriptionUpdateTriggers: string[] = [];
<<<<<<< HEAD
  /** Map to store pending photo request promises */
  private pendingPhotoRequests = new Map<string, {
    resolve: (value: PhotoData) => void;
    reject: (reason?: any) => void;
  }>();
  /** Map to store pending audio play request promises */
  private pendingAudioRequests = new Map<string, {
    resolve: (value: { success: boolean; error?: string; duration?: number }) => void;
    reject: (reason?: any) => void;
  }>();
=======
>>>>>>> 11196bcd
  /** Pending user discovery requests waiting for responses */
  private pendingUserDiscoveryRequests = new Map<string, {
    resolve: (userList: any) => void,
    reject: (reason: any) => void
  }>();
  /** Pending direct message requests waiting for responses */
  private pendingDirectMessages = new Map<string, {
    resolve: (success: boolean) => void,
    reject: (reason: any) => void
  }>();

  /** 🎮 Event management interface */
  public readonly events: EventManager;
  /** 📱 Layout management interface */
  public readonly layouts: LayoutManager;
  /** ⚙️ Settings management interface */
  public readonly settings: SettingsManager;
  /** 📊 Dashboard management interface */
  public readonly dashboard: DashboardAPI;
  /** 📷 Camera interface for photos and streaming */
  public readonly camera: CameraModule;

  public readonly appServer: AppServer;
  public readonly logger: Logger;
  public readonly userId: string;

  /** 🔧 Device capabilities available for this session */
  public capabilities: Capabilities | null = null;

  /** Dedicated emitter for App-to-App events */
  private appEvents = new EventEmitter();

  constructor(private config: AppSessionConfig) {
    // Set defaults and merge with provided config
    this.config = {
      mentraOSWebsocketUrl: `ws://localhost:8002/app-ws`, // Use localhost as default
      autoReconnect: true,   // Enable auto-reconnection by default for better reliability
      maxReconnectAttempts: 3, // Default to 3 reconnection attempts for better resilience
      reconnectDelay: 1000,  // Start with 1 second delay (uses exponential backoff)
      ...config
    };

    this.appServer = this.config.appServer;
    this.logger = this.appServer.logger.child({ userId: this.config.userId, service: 'app-session' });
    this.userId = this.config.userId;

    // Make sure the URL is correctly formatted to prevent double protocol issues
    if (this.config.mentraOSWebsocketUrl) {
      try {
        const url = new URL(this.config.mentraOSWebsocketUrl);
        if (!['ws:', 'wss:'].includes(url.protocol)) {
          // Fix URLs with incorrect protocol (e.g., 'ws://http://host')
          const fixedUrl = this.config.mentraOSWebsocketUrl.replace(/^ws:\/\/http:\/\//, 'ws://');
          this.config.mentraOSWebsocketUrl = fixedUrl;
          this.logger.warn(`⚠️ [${this.config.packageName}] Fixed malformed WebSocket URL: ${fixedUrl}`);
        }
      } catch (error) {
        this.logger.error(error, `⚠️ [${this.config.packageName}] Invalid WebSocket URL format: ${this.config.mentraOSWebsocketUrl}`);
      }
    }

    // Log initialization
    this.logger.debug(`🚀 [${this.config.packageName}] App Session initialized`);
    this.logger.debug(`🚀 [${this.config.packageName}] WebSocket URL: ${this.config.mentraOSWebsocketUrl}`);

    // Validate URL format - give early warning for obvious issues
    // Check URL format but handle undefined case
    if (this.config.mentraOSWebsocketUrl) {
      try {
        const url = new URL(this.config.mentraOSWebsocketUrl);
        if (!['ws:', 'wss:'].includes(url.protocol)) {
          this.logger.error({ config: this.config }, `⚠️ [${this.config.packageName}] Invalid WebSocket URL protocol: ${url.protocol}. Should be ws: or wss:`);
        }
      } catch (error) {
        this.logger.error(error, `⚠️ [${this.config.packageName}] Invalid WebSocket URL format: ${this.config.mentraOSWebsocketUrl}`);
      }
    }

    this.events = new EventManager(this.subscribe.bind(this), this.unsubscribe.bind(this));
    this.layouts = new LayoutManager(
      config.packageName,
      this.send.bind(this)
    );

    // Initialize settings manager with all necessary parameters, including subscribeFn for MentraOS settings
    this.settings = new SettingsManager(
      this.settingsData,
      this.config.packageName,
      this.config.mentraOSWebsocketUrl,
      this.sessionId ?? undefined,
      async (streams: string[]) => {
        this.logger.debug(`[AppSession] subscribeFn called for streams:`, streams);
        streams.forEach((stream) => {
          if (!this.subscriptions.has(stream as ExtendedStreamType)) {
            this.subscriptions.add(stream as ExtendedStreamType);
            this.logger.debug(`[AppSession] Auto-subscribed to stream '${stream}' for MentraOS setting.`);
          } else {
            this.logger.debug(`[AppSession] Already subscribed to stream '${stream}'.`);
          }
        });
        this.logger.debug(`[AppSession] Current subscriptions after subscribeFn:`, Array.from(this.subscriptions));
        if (this.ws?.readyState === 1) {
          this.updateSubscriptions();
          this.logger.debug(`[AppSession] Sent updated subscriptions to cloud after auto-subscribing to MentraOS setting.`);
        } else {
          this.logger.debug(`[AppSession] WebSocket not open, will send subscriptions when connected.`);
        }
      }
    );

    // Initialize dashboard API with this session instance
    // Import DashboardManager dynamically to avoid circular dependency
    const { DashboardManager } = require('./dashboard');
    this.dashboard = new DashboardManager(this, this.send.bind(this));

    // Initialize camera module with session reference
    this.camera = new CameraModule(
      this.config.packageName,
      this.sessionId || 'unknown-session-id',
      this.send.bind(this),
      this, // Pass session reference
      this.logger.child({ module: 'camera' })
    );
  }

  /**
   * Get the current session ID
   * @returns The current session ID or 'unknown-session-id' if not connected
   */
  getSessionId(): string {
    return this.sessionId || 'unknown-session-id';
  }

  /**
   * Get the package name for this App
   * @returns The package name
   */
  getPackageName(): string {
    return this.config.packageName;
  }

  // =====================================
  // 🎮 Direct Event Handling Interface
  // =====================================


  /**
   * @deprecated Use session.events.onTranscription() instead
   */
  onTranscription(handler: (data: TranscriptionData) => void): () => void {
    return this.events.onTranscription(handler);
  }

  /**
   * 🌐 Listen for speech transcription events in a specific language
   * @param language - Language code (e.g., "en-US")
   * @param handler - Function to handle transcription data
   * @returns Cleanup function to remove the handler
   * @throws Error if language code is invalid
   * @deprecated Use session.events.onTranscriptionForLanguage() instead
   */
  onTranscriptionForLanguage(language: string, handler: (data: TranscriptionData) => void): () => void {
    return this.events.onTranscriptionForLanguage(language, handler);
  }

  /**
   * 🌐 Listen for speech translation events for a specific language pair
   * @param sourceLanguage - Source language code (e.g., "es-ES")
   * @param targetLanguage - Target language code (e.g., "en-US")
   * @param handler - Function to handle translation data
   * @returns Cleanup function to remove the handler
   * @throws Error if language codes are invalid
   * @deprecated Use session.events.onTranslationForLanguage() instead
   */
  onTranslationForLanguage(sourceLanguage: string, targetLanguage: string, handler: (data: TranslationData) => void): () => void {
    return this.events.ontranslationForLanguage(sourceLanguage, targetLanguage, handler);
  }

  /**
   * 👤 Listen for head position changes
   * @param handler - Function to handle head position updates
   * @returns Cleanup function to remove the handler
   * @deprecated Use session.events.onHeadPosition() instead
   */
  onHeadPosition(handler: (data: HeadPosition) => void): () => void {
    return this.events.onHeadPosition(handler);
  }

  /**
   * 🔘 Listen for hardware button press events
   * @param handler - Function to handle button events
   * @returns Cleanup function to remove the handler
   * @deprecated Use session.events.onButtonPress() instead
   */
  onButtonPress(handler: (data: ButtonPress) => void): () => void {
    return this.events.onButtonPress(handler);
  }

  /**
   * 📱 Listen for phone notification events
   * @param handler - Function to handle notifications
   * @returns Cleanup function to remove the handler
   * @deprecated Use session.events.onPhoneNotifications() instead
   */
  onPhoneNotifications(handler: (data: PhoneNotification) => void): () => void {
    return this.events.onPhoneNotifications(handler);
  }

  /**
   * 📡 Listen for VPS coordinates updates
   * @param handler - Function to handle VPS coordinates
   * @returns Cleanup function to remove the handler
   * @deprecated Use session.events.onVpsCoordinates() instead
   */
  onVpsCoordinates(handler: (data: VpsCoordinates) => void): () => void {
    this.subscribe(StreamType.VPS_COORDINATES);
    return this.events.onVpsCoordinates(handler);
  }

  /**
   * 📸 Listen for photo responses
   * @param handler - Function to handle photo response data
   * @returns Cleanup function to remove the handler
   * @deprecated Use session.events.onPhotoTaken() instead
   */
  onPhotoTaken(handler: (data: PhotoTaken) => void): () => void {
    this.subscribe(StreamType.PHOTO_TAKEN);
    return this.events.onPhotoTaken(handler);
  }

  // =====================================
  // 📡 Pub/Sub Interface
  // =====================================

  /**
   * 📬 Subscribe to a specific event stream
   * @param type - Type of event to subscribe to
   */
  subscribe(type: ExtendedStreamType): void {
    if (APP_TO_APP_EVENT_TYPES.includes(type as string)) {
      this.logger.warn(`[AppSession] Attempted to subscribe to App-to-App event type '${type}', which is not a valid stream. Use the event handler (e.g., onAppMessage) instead.`);
      return;
    }
    this.subscriptions.add(type);
    if (this.ws?.readyState === 1) {
      this.updateSubscriptions();
    }
  }

  /**
   * 📭 Unsubscribe from a specific event stream
   * @param type - Type of event to unsubscribe from
   */
  unsubscribe(type: ExtendedStreamType): void {
    if (APP_TO_APP_EVENT_TYPES.includes(type as string)) {
      this.logger.warn(`[AppSession] Attempted to unsubscribe from App-to-App event type '${type}', which is not a valid stream.`);
      return;
    }
    this.subscriptions.delete(type);
    if (this.ws?.readyState === 1) {
      this.updateSubscriptions();
    }
  }

  /**
   * 🎯 Generic event listener (pub/sub style)
   * @param event - Event name to listen for
   * @param handler - Event handler function
   */
  on<T extends ExtendedStreamType>(event: T, handler: (data: EventData<T>) => void): () => void {
    return this.events.on(event, handler);
  }

  // =====================================
  // 🔌 Connection Management
  // =====================================

  /**
   * 🚀 Connect to MentraOS Cloud
   * @param sessionId - Unique session identifier
   * @returns Promise that resolves when connected
   */
  async connect(sessionId: string): Promise<void> {
    this.sessionId = sessionId;

    // Configure settings API client with the WebSocket URL and session ID
    // This allows settings to be fetched from the correct server
    this.settings.configureApiClient(
      this.config.packageName,
      this.config.mentraOSWebsocketUrl || '',
      sessionId
    );

    // Update the sessionId in the camera module
    if (this.camera) {
      this.camera.updateSessionId(sessionId);
    }

    return new Promise((resolve, reject) => {
      try {
        // Clear previous resources if reconnecting
        if (this.ws) {
          // Don't call full dispose() as that would clear subscriptions
          if (this.ws.readyState !== 3) { // 3 = CLOSED
            this.ws.close();
          }
          this.ws = null;
        }

        // Validate WebSocket URL before attempting connection
        if (!this.config.mentraOSWebsocketUrl) {
          this.logger.error('WebSocket URL is missing or undefined');
          reject(new Error('WebSocket URL is required'));
          return;
        }

        // Add debug logging for connection attempts
        this.logger.info(`🔌🔌🔌 [${this.config.packageName}] Attempting to connect to: ${this.config.mentraOSWebsocketUrl} for session ${this.sessionId}`);

        // Create connection with error handling
        this.ws = new WebSocket(this.config.mentraOSWebsocketUrl);

        // Track WebSocket for automatic cleanup
        this.resources.track(() => {
          if (this.ws && this.ws.readyState !== 3) { // 3 = CLOSED
            this.ws.close();
          }
        });

        this.ws.on('open', () => {
          try {
            this.sendConnectionInit();
          } catch (error: unknown) {
            this.logger.error(error, 'Error during connection initialization');
            const errorMessage = error instanceof Error ? error.message : String(error);
            this.events.emit('error', new Error(`Connection initialization failed: ${errorMessage}`));
            reject(error);
          }
        });

        // Message handler with comprehensive error recovery
        const messageHandler = async (data: Buffer | string, isBinary: boolean) => {
          try {
            // Handle binary messages (typically audio data)
            if (isBinary && Buffer.isBuffer(data)) {
              try {
                // Validate buffer before processing
                if (data.length === 0) {
                  this.events.emit('error', new Error('Received empty binary data'));
                  return;
                }

                // Convert Node.js Buffer to ArrayBuffer safely
                const arrayBuf: ArrayBufferLike = data.buffer.slice(
                  data.byteOffset,
                  data.byteOffset + data.byteLength
                );

                // Create AUDIO_CHUNK event message with validation
                const audioChunk: AudioChunk = {
                  type: StreamType.AUDIO_CHUNK,
                  arrayBuffer: arrayBuf,
                  timestamp: new Date() // Ensure timestamp is present
                };

                this.handleMessage(audioChunk);
                return;
              } catch (error: unknown) {
                this.logger.error(error, 'Error processing binary message:');
                const errorMessage = error instanceof Error ? error.message : String(error);
                this.events.emit('error', new Error(`Failed to process binary message: ${errorMessage}`));
                return;
              }
            }

            // Handle ArrayBuffer data type directly
            if (data instanceof ArrayBuffer) {
              return;
            }

            // Handle JSON messages with validation
            try {
              // Convert string data to JSON safely
              let jsonData: string;
              if (typeof data === 'string') {
                jsonData = data;
              } else if (Buffer.isBuffer(data)) {
                jsonData = data.toString('utf8');
              } else {
                throw new Error('Unknown message format');
              }

              // Validate JSON before parsing
              if (!jsonData || jsonData.trim() === '') {
                this.events.emit('error', new Error('Received empty JSON message'));
                return;
              }

              // Parse JSON with error handling
              const message = JSON.parse(jsonData) as CloudToAppMessage;

              // Basic schema validation
              if (!message || typeof message !== 'object' || !('type' in message)) {
                this.events.emit('error', new Error('Malformed message: missing type property'));
                return;
              }

              // Process the validated message
              this.handleMessage(message);
            } catch (error: unknown) {
              this.logger.error(error, 'JSON parsing error');
              const errorMessage = error instanceof Error ? error.message : String(error);
              this.events.emit('error', new Error(`Failed to parse JSON message: ${errorMessage}`));
            }
          } catch (error: unknown) {
            // Final catch - should never reach here if individual handlers work correctly
            this.logger.error({ error }, 'Unhandled message processing error');
            const errorMessage = error instanceof Error ? error.message : String(error);
            this.events.emit('error', new Error(`Unhandled message error: ${errorMessage}`));
          }
        };

        this.ws.on('message', messageHandler);

        // Track event handler removal for automatic cleanup
        this.resources.track(() => {
          if (this.ws) {
            this.ws.off('message', messageHandler);
          }
        });

        // Connection closure handler
        const closeHandler = (code: number, reason: string) => {
          const reasonStr = reason ? `: ${reason}` : '';
          const closeInfo = `Connection closed (code: ${code})${reasonStr}`;

          // Emit the disconnected event with structured data for better handling
          this.events.emit('disconnected', {
            message: closeInfo,
            code: code,
            reason: reason || '',
            wasClean: code === 1000 || code === 1001,
          });

          // Only attempt reconnection for abnormal closures
          // https://developer.mozilla.org/en-US/docs/Web/API/CloseEvent/code
          // 1000 (Normal Closure) and 1001 (Going Away) are normal
          // 1002-1015 are abnormal, and reason "App stopped" means intentional closure
          // 1008 usually when the userSession no longer exists on server. i.e user disconnected from cloud.
          const isNormalClosure = (code === 1000 || code === 1001 || code === 1008);
          const isManualStop = reason && reason.includes('App stopped');

          // Log closure details for diagnostics
          this.logger.debug(`🔌 [${this.config.packageName}] WebSocket closed with code ${code}${reasonStr}`);
          this.logger.debug(`🔌 [${this.config.packageName}] isNormalClosure: ${isNormalClosure}, isManualStop: ${isManualStop}`);

          if (!isNormalClosure && !isManualStop) {
            this.logger.warn(`🔌 [${this.config.packageName}] Abnormal closure detected, attempting reconnection`);
            this.handleReconnection();
          } else {
            this.logger.debug(`🔌 [${this.config.packageName}] Normal closure detected, not attempting reconnection`);
          }
        };

        this.ws.on('close', closeHandler);

        // Track event handler removal
        this.resources.track(() => {
          if (this.ws) {
            this.ws.off('close', closeHandler);
          }
        });

        // Connection error handler
        const errorHandler = (error: Error) => {
          this.logger.error(error, 'WebSocket error');
          this.events.emit('error', error);
        };

        // Enhanced error handler with detailed logging
        this.ws.on('error', (error: Error) => {
          this.logger.error(error, `⛔️⛔️⛔️ [${this.config.packageName}] WebSocket connection error: ${error.message}`);

          // Try to provide more context
          const errMsg = error.message || '';
          if (errMsg.includes('ECONNREFUSED')) {
            this.logger.error(`⛔️⛔️⛔️ [${this.config.packageName}] Connection refused - Check if the server is running at the specified URL`);
          } else if (errMsg.includes('ETIMEDOUT')) {
            this.logger.error(`⛔️⛔️⛔️ [${this.config.packageName}] Connection timed out - Check network connectivity and firewall rules`);
          }

          errorHandler(error);
        });

        // Track event handler removal
        this.resources.track(() => {
          if (this.ws) {
            this.ws.off('error', errorHandler);
          }
        });

        // Set up connection success handler
        const connectedCleanup = this.events.onConnected(() => resolve());

        // Track event handler removal
        this.resources.track(connectedCleanup);

        // Connection timeout with configurable duration
        const timeoutMs = 5000; // 5 seconds default
        const connectionTimeout = this.resources.setTimeout(() => {
          // Use tracked timeout that will be auto-cleared
          this.logger.error({
            config: this.config,
            sessionId: this.sessionId,
            timeoutMs
          }, `⏱️⏱️⏱️ [${this.config.packageName}] Connection timeout after ${timeoutMs}ms`);

          this.events.emit('error', new Error(`Connection timeout after ${timeoutMs}ms`));
          reject(new Error('Connection timeout'));
        }, timeoutMs);

        // Clear timeout on successful connection
        const timeoutCleanup = this.events.onConnected(() => {
          clearTimeout(connectionTimeout);
          resolve();
        });

        // Track event handler removal
        this.resources.track(timeoutCleanup);

      } catch (error: unknown) {
        this.logger.error(error, 'Connection setup error');
        const errorMessage = error instanceof Error ? error.message : String(error);
        reject(new Error(`Failed to setup connection: ${errorMessage}`));
      }
    });
  }

  /**
   * 👋 Disconnect from MentraOS Cloud
   */
  disconnect(): void {
    // Clean up camera module first
    if (this.camera) {
      this.camera.cancelAllRequests();
    }

    // Use the resource tracker to clean up everything
    this.resources.dispose();

    // Clean up pending requests by rejecting them
    this.pendingAudioRequests.forEach((request, requestId) => {
      request.reject(new Error('Session disconnected'));
    });
    this.pendingAudioRequests.clear();

    // Clean up additional resources not handled by the tracker
    this.ws = null;
    this.sessionId = null;
    this.subscriptions.clear();
    this.reconnectAttempts = 0;
  }

  /**
<<<<<<< HEAD
   * 📸 Request a photo from the connected glasses
   * @param options - Optional configuration for the photo request
   * @returns Promise that resolves with the actual photo data
   */
  requestPhoto(options?: { saveToGallery?: boolean }): Promise<PhotoData> {
    return new Promise((resolve, reject) => {
      try {
        // Generate unique request ID
        const requestId = `photo_req_${Date.now()}_${Math.random().toString(36).substring(2, 9)}`;

        // Store promise resolvers for when we get the response
        this.pendingPhotoRequests.set(requestId, { resolve, reject });

        // Create photo request message
        const message: PhotoRequest = {
          type: AppToCloudMessageType.PHOTO_REQUEST,
          packageName: this.config.packageName,
          sessionId: this.sessionId!,
          requestId,
          timestamp: new Date(),
          saveToGallery: options?.saveToGallery || false
        };

        // Send request to cloud
        this.send(message);

        // Set timeout to avoid hanging promises
        const timeoutMs = 30000; // 30 seconds
        this.resources.setTimeout(() => {
          if (this.pendingPhotoRequests.has(requestId)) {
            this.pendingPhotoRequests.get(requestId)!.reject(new Error('Photo request timed out'));
            this.pendingPhotoRequests.delete(requestId);
          }
        }, timeoutMs);
      } catch (error: unknown) {
        const errorMessage = error instanceof Error ? error.message : String(error);
        reject(new Error(`Failed to request photo: ${errorMessage}`));
      }
    });
  }

  /**
   * Check if this session has a pending photo request for the given requestId
   * @param requestId - The request ID to check
   * @returns true if there's a pending request
   */
  hasPendingPhotoRequest(requestId: string): boolean {
    return this.pendingPhotoRequests.has(requestId);
  }

  /**
   * 🔊 Play audio on the connected glasses
   * @param options - Audio playback configuration
   * @returns Promise that resolves with playback result
   *
   * @example
   * ```typescript
   * // Play audio from URL
   * const result = await session.playAudio({
   *   audioUrl: 'https://example.com/sound.mp3',
   *   volume: 0.8
   * });
   *

   * ```
   */
  playAudio(options: {
    /** URL to audio file for download and play */
    audioUrl: string;
    /** Volume level 0.0-1.0, defaults to 1.0 */
    volume?: number;
    /** Whether to stop other audio playback, defaults to true */
    stopOtherAudio?: boolean;
  }): Promise<{ success: boolean; error?: string; duration?: number }> {

    return new Promise((resolve, reject) => {
      try {
        // Validate input
        if (!options.audioUrl) {
          reject(new Error('audioUrl must be provided'));
          return;
        }

        // Generate unique request ID
        const requestId = `audio_req_${Date.now()}_${Math.random().toString(36).substring(2, 9)}`;

        // Store promise resolvers for when we get the response
        this.pendingAudioRequests.set(requestId, { resolve, reject });

        // Create audio play request message
        const message: AudioPlayRequest = {
          type: AppToCloudMessageType.AUDIO_PLAY_REQUEST,
          packageName: this.config.packageName,
          sessionId: this.sessionId!,
          requestId,
          timestamp: new Date(),
          audioUrl: options.audioUrl,
          volume: options.volume ?? 1.0,
          stopOtherAudio: options.stopOtherAudio ?? true
        };

        // Check WebSocket connection before sending
        if (!this.ws || this.ws.readyState !== 1) {
          this.pendingAudioRequests.delete(requestId);
          reject(new Error('WebSocket connection not established'));
          return;
        }

        // Send request to cloud
        this.send(message);

        // Set timeout to avoid hanging promises
        const timeoutMs = 60000; // 60 seconds
        this.resources.setTimeout(() => {
          if (this.pendingAudioRequests.has(requestId)) {
            this.pendingAudioRequests.get(requestId)!.reject(new Error('Audio play request timed out'));
            this.pendingAudioRequests.delete(requestId);
          }
        }, timeoutMs);
      } catch (error: unknown) {
        const errorMessage = error instanceof Error ? error.message : String(error);
        reject(new Error(`Failed to play audio: ${errorMessage}`));
      }
    });
  }

  /**
   * 🔇 Stop audio playback on the connected glasses
   *
   * @example
   * ```typescript
   * // Stop all currently playing audio
   * session.stopAudio();
   * ```
   */
  stopAudio(): void {
    try {
      // Create audio stop request message
      const message: AudioStopRequest = {
        type: AppToCloudMessageType.AUDIO_STOP_REQUEST,
        packageName: this.config.packageName,
        sessionId: this.sessionId!,
        timestamp: new Date()
      };

      // Check WebSocket connection before sending
      if (!this.ws || this.ws.readyState !== 1) {
        this.logger.warn('Cannot stop audio: WebSocket connection not established');
        return;
      }

      // Send request to cloud (one-way, no response expected)
      this.send(message);
    } catch (error: unknown) {
      const errorMessage = error instanceof Error ? error.message : String(error);
      this.logger.error(`Failed to stop audio: ${errorMessage}`);
    }
  }

  /**
   * Handle photo received from /photo-upload endpoint
   * @param photoData - The photo data received
   */
  handlePhotoReceived(photoData: PhotoData): void {
    const { requestId } = photoData;
    const pendingRequest = this.pendingPhotoRequests.get(requestId);

    if (pendingRequest) {
      this.logger.info({ requestId }, `📸 Photo received for request ${requestId}`);

      // Resolve the promise with the photo data
      pendingRequest.resolve(photoData);

      // Clean up
      this.pendingPhotoRequests.delete(requestId);
    } else {
      this.logger.warn({ requestId }, `Received photo for unknown request ID: ${requestId}`);
    }
  }

  /**
=======
>>>>>>> 11196bcd
   * 🛠️ Get all current user settings
   * @returns A copy of the current settings array
   * @deprecated Use session.settings.getAll() instead
   */
  getSettings(): AppSettings {
    return this.settings.getAll();
  }

  /**
   * 🔍 Get a specific setting value by key
   * @param key The setting key to look for
   * @returns The setting's value, or undefined if not found
   * @deprecated Use session.settings.get(key) instead
   */
  getSetting<T>(key: string): T | undefined {
    return this.settings.get<T>(key);
  }

  /**
   * ⚙️ Configure settings-based subscription updates
   * This allows Apps to automatically update their subscriptions when certain settings change
   * @param options Configuration options for settings-based subscriptions
   */
  setSubscriptionSettings(options: {
    updateOnChange: string[]; // Setting keys that should trigger subscription updates
    handler: (settings: AppSettings) => ExtendedStreamType[]; // Handler that returns new subscriptions
  }): void {
    this.shouldUpdateSubscriptionsOnSettingsChange = true;
    this.subscriptionUpdateTriggers = options.updateOnChange;
    this.subscriptionSettingsHandler = options.handler;

    // If we already have settings, update subscriptions immediately
    if (this.settingsData.length > 0) {
      this.updateSubscriptionsFromSettings();
    }
  }

  /**
   * 🔄 Update subscriptions based on current settings
   * Called automatically when relevant settings change
   */
  private updateSubscriptionsFromSettings(): void {
    if (!this.subscriptionSettingsHandler) return;

    try {
      // Get new subscriptions from handler
      const newSubscriptions = this.subscriptionSettingsHandler(this.settingsData);

      // Update all subscriptions at once
      this.subscriptions.clear();
      newSubscriptions.forEach(subscription => {
        this.subscriptions.add(subscription);
      });

      // Send subscription update to cloud if connected
      if (this.ws && this.ws.readyState === 1) {
        this.updateSubscriptions();
      }
    } catch (error: unknown) {
      this.logger.error(error, 'Error updating subscriptions from settings');
      const errorMessage = error instanceof Error ? error.message : String(error);
      this.events.emit('error', new Error(`Failed to update subscriptions: ${errorMessage}`));
    }
  }

  /**
   * 🧪 For testing: Update settings locally
   * In normal operation, settings come from the cloud
   * @param newSettings The new settings to apply
   */
  updateSettingsForTesting(newSettings: AppSettings): void {
    this.settingsData = newSettings;

    // Update the settings manager with the new settings
    this.settings.updateSettings(newSettings);

    // Emit update event for backwards compatibility
    this.events.emit('settings_update', this.settingsData);

    // Check if we should update subscriptions
    if (this.shouldUpdateSubscriptionsOnSettingsChange) {
      this.updateSubscriptionsFromSettings();
    }
  }

  /**
   * 📝 Load configuration from a JSON file
   * @param jsonData JSON string containing App configuration
   * @returns The loaded configuration
   * @throws Error if the configuration is invalid
   */
  loadConfigFromJson(jsonData: string): AppConfig {
    try {
      const parsedConfig = JSON.parse(jsonData);

      if (validateAppConfig(parsedConfig)) {
        this.appConfig = parsedConfig;
        return parsedConfig;
      } else {
        throw new Error('Invalid App configuration format');
      }
    } catch (error: unknown) {
      const errorMessage = error instanceof Error ? error.message : String(error);
      throw new Error(`Failed to load App configuration: ${errorMessage}`);
    }
  }

  /**
   * 📋 Get the loaded App configuration
   * @returns The current App configuration or null if not loaded
   */
  getConfig(): AppConfig | null {
    return this.appConfig;
  }

  /**
   * 🔌 Get the WebSocket server URL for this session
   * @returns The WebSocket server URL used by this session
   */
  getServerUrl(): string | undefined {
    return this.config.mentraOSWebsocketUrl;
  }

  getHttpsServerUrl(): string | undefined {
    if (!this.config.mentraOSWebsocketUrl) {
      return undefined;
    }
    return AppSession.convertToHttps(this.config.mentraOSWebsocketUrl);
  }

  private static convertToHttps(rawUrl: string | undefined): string {
    if (!rawUrl) return '';
    // Remove ws:// or wss://
    let url = rawUrl.replace(/^wss?:\/\//, '');
    // Remove trailing /app-ws
    url = url.replace(/\/app-ws$/, '');
    // Prepend https://
    return `https://${url}`;
  }

  /**
   * 🔍 Get default settings from the App configuration
   * @returns Array of settings with default values
   * @throws Error if configuration is not loaded
   */
  getDefaultSettings(): AppSettings {
    if (!this.appConfig) {
      throw new Error('App configuration not loaded. Call loadConfigFromJson first.');
    }

    return this.appConfig.settings
      .filter((s: AppSetting | { type: 'group'; title: string }): s is AppSetting => s.type !== 'group')
      .map((s: AppSetting) => ({
        ...s,
        value: s.defaultValue  // Set value to defaultValue
      }));
  }

  /**
   * 🔍 Get setting schema from configuration
   * @param key Setting key to look up
   * @returns The setting schema or undefined if not found
   */
  getSettingSchema(key: string): AppSetting | undefined {
    if (!this.appConfig) return undefined;

    const setting = this.appConfig.settings.find((s: AppSetting | { type: 'group'; title: string }) =>
      s.type !== 'group' && 'key' in s && s.key === key
    );

    return setting as AppSetting | undefined;
  }

  // =====================================
  // 🔧 Private Methods
  // =====================================

  /**
   * 📨 Handle incoming messages from cloud
   */
  private handleMessage(message: CloudToAppMessage): void {
    try {


      // Validate message before processing
      if (!this.validateMessage(message)) {
        this.events.emit('error', new Error('Invalid message format received'));
        return;
      }

      // Handle binary data (audio or video)
      if (message instanceof ArrayBuffer) {
        this.handleBinaryMessage(message);
        return;
      }

      // Using type guards to determine message type and safely handle each case
      try {
        if (isAppConnectionAck(message)) {
          // Get settings from connection acknowledgment
          const receivedSettings = message.settings || [];
          this.settingsData = receivedSettings;

          // Store config if provided
          if (message.config && validateAppConfig(message.config)) {
            this.appConfig = message.config;
          }

          // Use default settings from config if no settings were provided
          if (receivedSettings.length === 0 && this.appConfig) {
            try {
              this.settingsData = this.getDefaultSettings();
            } catch (error) {
              this.logger.warn('Failed to load default settings from config:', error);
            }
          }

          // Update the settings manager with the new settings
          this.settings.updateSettings(this.settingsData);

          // Handle MentraOS system settings if provided
          this.logger.debug(`[AppSession] CONNECTION_ACK mentraosSettings:`, message.mentraosSettings);
          if (message.mentraosSettings) {
            this.logger.info(`[AppSession] Calling updatementraosSettings with:`, message.mentraosSettings);
            this.settings.updateMentraosSettings(message.mentraosSettings);
          } else {
            this.logger.warn(`[AppSession] CONNECTION_ACK message missing mentraosSettings field`);
          }

          // Handle device capabilities if provided
          if (message.capabilities) {
            this.capabilities = message.capabilities;
            this.logger.info(`[AppSession] Device capabilities loaded for model: ${message.capabilities.modelName}`);
          } else {
            this.logger.debug(`[AppSession] No capabilities provided in CONNECTION_ACK`);
          }

          // Emit connected event with settings
          this.events.emit('connected', this.settingsData);

          // Update subscriptions (normal flow)
          this.updateSubscriptions();

          // If settings-based subscriptions are enabled, update those too
          if (this.shouldUpdateSubscriptionsOnSettingsChange && this.settingsData.length > 0) {
            this.updateSubscriptionsFromSettings();
          }
        }
        else if (isAppConnectionError(message) || message.type === 'connection_error') {
          // Handle both App-specific connection_error and standard connection_error
          const errorMessage = message.message || 'Unknown connection error';
          this.events.emit('error', new Error(errorMessage));
        }
        else if (message.type === StreamType.AUDIO_CHUNK) {
          if (this.subscriptions.has(StreamType.AUDIO_CHUNK)) {
            // Only process if we're subscribed to avoid unnecessary processing
            this.events.emit(StreamType.AUDIO_CHUNK, message);
          }
        }
        else if (isDataStream(message)) {
          // Ensure streamType exists before emitting the event
          let messageStreamType = message.streamType as ExtendedStreamType;
          if (message.streamType === StreamType.TRANSCRIPTION) {
            const transcriptionData = message.data as TranscriptionData;
            if (transcriptionData.transcribeLanguage) {
              messageStreamType = createTranscriptionStream(transcriptionData.transcribeLanguage) as ExtendedStreamType;
            }
          } else if (message.streamType === StreamType.TRANSLATION) {
            const translationData = message.data as TranslationData;
            if (translationData.transcribeLanguage && translationData.translateLanguage) {
              messageStreamType = createTranslationStream(translationData.transcribeLanguage, translationData.translateLanguage) as ExtendedStreamType;
            }
          }

          if (messageStreamType && this.subscriptions.has(messageStreamType)) {
            const sanitizedData = this.sanitizeEventData(messageStreamType, message.data) as EventData<typeof messageStreamType>;
            this.events.emit(messageStreamType, sanitizedData);
          }
        }
        else if (isRtmpStreamStatus(message)) {
          // Emit as a standard stream event if subscribed
          if (this.subscriptions.has(StreamType.RTMP_STREAM_STATUS)) {
            this.events.emit(StreamType.RTMP_STREAM_STATUS, message);
          }

          // Update camera module's internal stream state
          this.camera.updateStreamState(message);
        }
        else if (isSettingsUpdate(message)) {
          // Store previous settings to check for changes
          const prevSettings = [...this.settingsData];

          // Update internal settings storage
          this.settingsData = message.settings || [];

          // Update the settings manager with the new settings
          const changes = this.settings.updateSettings(this.settingsData);

          // Emit settings update event (for backwards compatibility)
          this.events.emit('settings_update', this.settingsData);

          // --- MentraOS settings update logic ---
          // If the message.settings looks like MentraOS settings (object with known keys), update mentraosSettings
          if (message.settings && typeof message.settings === 'object') {
            this.settings.updateMentraosSettings(message.settings);
          }

          // Check if we should update subscriptions
          if (this.shouldUpdateSubscriptionsOnSettingsChange) {
            // Check if any subscription trigger settings changed
            const shouldUpdateSubs = this.subscriptionUpdateTriggers.some(key => {
              return key in changes;
            });

            if (shouldUpdateSubs) {
              this.updateSubscriptionsFromSettings();
            }
          }
        }
        else if (isAppStopped(message)) {
          const reason = message.reason || 'unknown';
          const displayReason = `App stopped: ${reason}`;

          // Emit disconnected event with clean closure info to prevent reconnection attempts
          this.events.emit('disconnected', {
            message: displayReason,
            code: 1000, // Normal closure code
            reason: displayReason,
            wasClean: true,
          });

          // Clear reconnection state
          this.reconnectAttempts = 0;
        }
        // Handle dashboard mode changes
        else if (isDashboardModeChanged(message)) {
          try {
            // Use proper type
            const mode = message.mode || 'none';

            // Update dashboard state in the API
            if (this.dashboard && 'content' in this.dashboard) {
              (this.dashboard.content as any).setCurrentMode(mode);
            }
          } catch (error) {
            this.logger.error(error, 'Error handling dashboard mode change');
          }
        }
        // Handle always-on dashboard state changes
        else if (isDashboardAlwaysOnChanged(message)) {
          try {
            // Use proper type
            const enabled = !!message.enabled;

            // Update dashboard state in the API
            if (this.dashboard && 'content' in this.dashboard) {
              (this.dashboard.content as any).setAlwaysOnEnabled(enabled);
            }
          } catch (error) {
            this.logger.error(error, 'Error handling dashboard always-on change');
          }
        }
        // Handle custom messages
        else if (message.type === CloudToAppMessageType.CUSTOM_MESSAGE) {
          this.events.emit('custom_message', message);
          return;
        }
        // Handle App-to-App communication messages
        else if ((message as any).type === 'app_message_received') {
          this.appEvents.emit('app_message_received', message as any);
        }
        else if ((message as any).type === 'app_user_joined') {
          this.appEvents.emit('app_user_joined', message as any);
        }
        else if ((message as any).type === 'app_user_left') {
          this.appEvents.emit('app_user_left', message as any);
        }
        else if ((message as any).type === 'app_room_updated') {
          this.appEvents.emit('app_room_updated', message as any);
        }
        else if ((message as any).type === 'app_direct_message_response') {
          const response = message as any;
          if (response.messageId && this.pendingDirectMessages.has(response.messageId)) {
            const { resolve } = this.pendingDirectMessages.get(response.messageId)!;
            resolve(response.success);
            this.pendingDirectMessages.delete(response.messageId);
          }
        }
        else if (message.type === 'augmentos_settings_update') {
          const mentraosMsg = message as MentraosSettingsUpdate;
          if (mentraosMsg.settings && typeof mentraosMsg.settings === 'object') {
            this.settings.updateMentraosSettings(mentraosMsg.settings);
          }
        }
        // Handle 'connection_error' as a specific case if cloud sends this string literal
        else if ((message as any).type === 'connection_error') {
          // Treat 'connection_error' (string literal) like AppConnectionError
          // This handles cases where the cloud might send the type as a direct string
          // instead of the enum's 'tpa_connection_error' value.
          const errorMessage = (message as any).message || 'Unknown connection error (type: connection_error)';
          this.logger.warn(`Received 'connection_error' type directly. Consider aligning cloud to send 'tpa_connection_error'. Message: ${errorMessage}`);
          this.events.emit('error', new Error(errorMessage));
        }
        else if (message.type === 'permission_error') {
          // Handle permission errors from cloud
          this.logger.warn('Permission error received:', {
            message: message.message,
            details: message.details,
            detailsCount: message.details?.length || 0,
            rejectedStreams: message.details?.map(d => d.stream) || []
          });

          // Emit permission error event for application handling
          this.events.emit('permission_error', {
            message: message.message,
            details: message.details,
            timestamp: message.timestamp
          });

          // Optionally emit individual permission denied events for each stream
          message.details?.forEach(detail => {
            this.events.emit('permission_denied', {
              stream: detail.stream,
              requiredPermission: detail.requiredPermission,
              message: detail.message
            });
          });
        }
                                else if (isAudioPlayResponse(message)) {
          // Handle audio play response
          const response = message as AudioPlayResponse;

          const pendingRequest = this.pendingAudioRequests.get(response.requestId);

          if (pendingRequest) {
            // Resolve the promise with the response data
            pendingRequest.resolve({
              success: response.success,
              error: response.error,
              duration: response.duration
            });

            // Clean up
            this.pendingAudioRequests.delete(response.requestId);

          } else {
            this.logger.warn(`🔊 [AppSession] Received audio play response for unknown request ID: ${response.requestId}`);
          }
        }
        else if (isPhotoResponse(message)) {
          // Legacy photo response handling - now photos come directly via webhook
          // This branch can be removed in the future as all photos now go through /photo-upload
          this.logger.warn('Received legacy photo response - photos should now come via /photo-upload webhook');
        }
        // Handle unrecognized message types gracefully
        else {
          this.logger.warn(`Unrecognized message type: ${(message as any).type}`);
          this.events.emit('error', new Error(`Unrecognized message type: ${(message as any).type}`));
        }
      } catch (processingError: unknown) {
        // Catch any errors during message processing to prevent App crashes
        this.logger.error(processingError, 'Error processing message:');
        const errorMessage = processingError instanceof Error ? processingError.message : String(processingError);
        this.events.emit('error', new Error(`Error processing message: ${errorMessage}`));
      }
    } catch (error: unknown) {
      // Final safety net to ensure the App doesn't crash on any unexpected errors
      this.logger.error(error, 'Unexpected error in message handler');
      const errorMessage = error instanceof Error ? error.message : String(error);
      this.events.emit('error', new Error(`Unexpected error in message handler: ${errorMessage}`));
    }
  }

  /**
   * 🧪 Validate incoming message structure
   * @param message - Message to validate
   * @returns boolean indicating if the message is valid
   */
  private validateMessage(message: CloudToAppMessage): boolean {
    // Handle ArrayBuffer case separately
    if (message instanceof ArrayBuffer) {
      return true; // ArrayBuffers are always considered valid at this level
    }

    // Check if message is null or undefined
    if (!message) {
      return false;
    }

    // Check if message has a type property
    if (!('type' in message)) {
      return false;
    }

    // All other message types should be objects with a type property
    return true;
  }

  /**
   * 📦 Handle binary message data (audio or video)
   * @param buffer - Binary data as ArrayBuffer
   */
  private handleBinaryMessage(buffer: ArrayBuffer): void {
    try {
      // Safety check - only process if we're subscribed to avoid unnecessary work
      if (!this.subscriptions.has(StreamType.AUDIO_CHUNK)) {
        return;
      }

      // Validate buffer has content before processing
      if (!buffer || buffer.byteLength === 0) {
        this.events.emit('error', new Error('Received empty binary message'));
        return;
      }

      // Create a safety wrapped audio chunk with proper defaults
      const audioChunk: AudioChunk = {
        type: StreamType.AUDIO_CHUNK,
        timestamp: new Date(),
        arrayBuffer: buffer,
        sampleRate: 16000 // Default sample rate
      };

      // Emit to subscribers
      this.events.emit(StreamType.AUDIO_CHUNK, audioChunk);
    } catch (error: unknown) {
      this.logger.error(error, 'Error processing binary message');
      const errorMessage = error instanceof Error ? error.message : String(error);
      this.events.emit('error', new Error(`Error processing binary message: ${errorMessage}`));
    }
  }

  /**
   * 🧹 Sanitize event data to prevent crashes from malformed data
   * @param streamType - The type of stream data
   * @param data - The potentially unsafe data to sanitize
   * @returns Sanitized data safe for processing
   */
  private sanitizeEventData(streamType: ExtendedStreamType, data: unknown): any {
    try {
      // If data is null or undefined, return an empty object to prevent crashes
      if (data === null || data === undefined) {
        return {};
      }

      // For specific stream types, perform targeted sanitization
      switch (streamType) {
        case StreamType.TRANSCRIPTION:
          // Ensure text field exists and is a string
          if (typeof (data as TranscriptionData).text !== 'string') {
            return {
              text: '',
              isFinal: true,
              startTime: Date.now(),
              endTime: Date.now()
            };
          }
          break;

        case StreamType.HEAD_POSITION:
          // Ensure position data has required numeric fields
          // Handle HeadPosition - Note the property position instead of x,y,z
          const pos = data as any;
          if (typeof pos?.position !== 'string') {
            return { position: 'up', timestamp: new Date() };
          }
          break;

        case StreamType.BUTTON_PRESS:
          // Ensure button type is valid
          const btn = data as any;
          if (!btn.buttonId || !btn.pressType) {
            return { buttonId: 'unknown', pressType: 'short', timestamp: new Date() };
          }
          break;
      }

      return data;
    } catch (error: unknown) {
      this.logger.error(error, `Error sanitizing ${streamType} data`);
      // Return a safe empty object if something goes wrong
      return {};
    }
  }

  /**
   * 🔐 Send connection initialization message
   */
  private sendConnectionInit(): void {
    const message: AppConnectionInit = {
      type: AppToCloudMessageType.CONNECTION_INIT,
      sessionId: this.sessionId!,
      packageName: this.config.packageName,
      apiKey: this.config.apiKey,
      timestamp: new Date()
    };
    this.send(message);
  }

  /**
   * 📝 Update subscription list with cloud
   */
  private updateSubscriptions(): void {
    this.logger.info(`[AppSession] updateSubscriptions: sending subscriptions to cloud:`, Array.from(this.subscriptions));
    const message: AppSubscriptionUpdate = {
      type: AppToCloudMessageType.SUBSCRIPTION_UPDATE,
      packageName: this.config.packageName,
      subscriptions: Array.from(this.subscriptions),
      sessionId: this.sessionId!,
      timestamp: new Date()
    };
    this.send(message);
  }

  /**
   * 🔄 Handle reconnection with exponential backoff
   */
  private async handleReconnection(): Promise<void> {
    // Check if reconnection is allowed
    if (!this.config.autoReconnect || !this.sessionId) {
      this.logger.debug(`🔄 Reconnection skipped: autoReconnect=${this.config.autoReconnect}, sessionId=${this.sessionId ? 'valid' : 'invalid'}`);
      return;
    }

    // Check if we've exceeded the maximum attempts
    const maxAttempts = this.config.maxReconnectAttempts || 3;
    if (this.reconnectAttempts >= maxAttempts) {
      this.logger.info(`🔄 Maximum reconnection attempts (${maxAttempts}) reached, giving up`);

      // Emit a permanent disconnection event to trigger onStop in the App server
      this.events.emit('disconnected', {
        message: `Connection permanently lost after ${maxAttempts} failed reconnection attempts`,
        code: 4000, // Custom code for max reconnection attempts exhausted
        reason: 'Maximum reconnection attempts exceeded',
        wasClean: false,
        permanent: true // Flag this as a permanent disconnection
      });

      return;
    }

    // Calculate delay with exponential backoff
    const baseDelay = this.config.reconnectDelay || 1000;
    const delay = baseDelay * Math.pow(2, this.reconnectAttempts);
    this.reconnectAttempts++;

    this.logger.debug(`🔄 [${this.config.packageName}] Reconnection attempt ${this.reconnectAttempts}/${maxAttempts} in ${delay}ms`);

    // Use the resource tracker for the timeout
    await new Promise<void>(resolve => {
      this.resources.setTimeout(() => resolve(), delay);
    });

    try {
      this.logger.debug(`🔄 [${this.config.packageName}] Attempting to reconnect...`);
      await this.connect(this.sessionId);
      this.logger.debug(`✅ [${this.config.packageName}] Reconnection successful!`);
      this.reconnectAttempts = 0;
    } catch (error) {
      const errorMessage = error instanceof Error ? error.message : String(error);
      this.logger.error(error, `❌ [${this.config.packageName}] Reconnection failed for user ${this.userId}`);
      this.events.emit('error', new Error(`Reconnection failed: ${errorMessage}`));

      // Check if this was the last attempt
      if (this.reconnectAttempts >= maxAttempts) {
        this.logger.debug(`🔄 [${this.config.packageName}] Final reconnection attempt failed, emitting permanent disconnection`);

        // Emit permanent disconnection event after the last failed attempt
        this.events.emit('disconnected', {
          message: `Connection permanently lost after ${maxAttempts} failed reconnection attempts`,
          code: 4000, // Custom code for max reconnection attempts exhausted
          reason: 'Maximum reconnection attempts exceeded',
          wasClean: false,
          permanent: true // Flag this as a permanent disconnection
        });
      }
    }
  }

  /**
   * 📤 Send message to cloud with validation and error handling
   * @throws {Error} If WebSocket is not connected
   */
  private send(message: AppToCloudMessage): void {
    try {
      // Verify WebSocket connection is valid
      if (!this.ws) {
        throw new Error('WebSocket connection not established');
      }

      if (this.ws.readyState !== 1) {
        const stateMap: Record<number, string> = {
          0: 'CONNECTING',
          1: 'OPEN',
          2: 'CLOSING',
          3: 'CLOSED'
        };
        const stateName = stateMap[this.ws.readyState] || 'UNKNOWN';
        throw new Error(`WebSocket not connected (current state: ${stateName})`);
      }

      // Validate message before sending
      if (!message || typeof message !== 'object') {
        throw new Error('Invalid message: must be an object');
      }

      if (!('type' in message)) {
        throw new Error('Invalid message: missing "type" property');
      }

      // Ensure message format is consistent
      if (!('timestamp' in message) || !(message.timestamp instanceof Date)) {
        message.timestamp = new Date();
      }

      // Try to send with error handling
      try {
        const serializedMessage = JSON.stringify(message);
        this.ws.send(serializedMessage);
      } catch (sendError: unknown) {
        const errorMessage = sendError instanceof Error ? sendError.message : String(sendError);
        throw new Error(`Failed to send message: ${errorMessage}`);
      }
    } catch (error: unknown) {
      // Log the error and emit an event so App developers are aware
      this.logger.error(error , 'Message send error');

      // Ensure we always emit an Error object
      if (error instanceof Error) {
        this.events.emit('error', error);
      } else {
        this.events.emit('error', new Error(String(error)));
      }

      // Re-throw to maintain the original function behavior
      throw error;
    }
  }

  /**
   * Fetch the onboarding instructions for this session from the backend.
   * @returns Promise resolving to the instructions string or null
   */
  public async getInstructions(): Promise<string | null> {
    try {
      const baseUrl = this.getServerUrl();
      const response = await axios.get(`${baseUrl}/api/instructions`, { params: { userId: this.userId } });
      return response.data.instructions || null;
    } catch (err) {
      this.logger.error('Error fetching instructions from backend:', err);
      return null;
    }
  }
  // =====================================
  // 👥 App-to-App Communication Interface
  // =====================================

  /**
   * 👥 Discover other users currently using the same App
   * @param includeProfiles - Whether to include user profile information
   * @returns Promise that resolves with list of active users
   */
  async discoverAppUsers(domain: string, includeProfiles = false): Promise<any> {
    // Use the domain argument as the base URL if provided
    if (!domain) {
      throw new Error('Domain (API base URL) is required for user discovery');
    }
    const url = `${domain}/api/app-communication/discover-users`;
    // Use the user's core token for authentication
    const appApiKey = this.config.apiKey; // This may need to be updated if you store the core token elsewhere

    if (!appApiKey) {
      throw new Error('Core token (apiKey) is required for user discovery');
    }
    const body = {
      packageName: this.config.packageName,
      userId: this.userId,
      includeUserProfiles: includeProfiles
    };
    const response = await fetch(url, {
      method: 'POST',
      headers: {
        'Authorization': `Bearer ${appApiKey}`,
        'Content-Type': 'application/json'
      },
      body: JSON.stringify(body)
    });
    if (!response.ok) {
      const errorText = await response.text();
      throw new Error(`Failed to discover users: ${response.status} ${response.statusText} - ${errorText}`);
    }
    return await response.json();
  }

  /**
   * 🔍 Check if a specific user is currently active
   * @param userId - User ID to check for
   * @returns Promise that resolves with boolean indicating if user is active
   */
  async isUserActive(userId: string): Promise<boolean> {
    try {
      const userList = await this.discoverAppUsers('', false);
      return userList.users.some((user: any) => user.userId === userId);
    } catch (error) {
      this.logger.error({ error, userId }, 'Error checking if user is active');
      return false;
    }
  }

  /**
   * 📊 Get user count for this App
   * @returns Promise that resolves with number of active users
   */
  async getUserCount(domain: string): Promise<number> {
    try {
      const userList = await this.discoverAppUsers(domain, false);
      return userList.totalUsers;
    } catch (error) {
      this.logger.error(error, 'Error getting user count');
      return 0;
    }
  }

  /**
   * 📢 Send broadcast message to all users with same App active
   * @param payload - Message payload to send
   * @param roomId - Optional room ID for room-based messaging
   * @returns Promise that resolves when message is sent
   */
  async broadcastToAppUsers(payload: any, roomId?: string): Promise<void> {
    try {
      const messageId = this.generateMessageId();

      const message = {
        type: 'app_broadcast_message',
        packageName: this.config.packageName,
        sessionId: this.sessionId!,
        payload,
        messageId,
        senderUserId: this.userId,
        timestamp: new Date()
      };

      this.send(message as any);
    } catch (error: unknown) {
      const errorMessage = error instanceof Error ? error.message : String(error);
      throw new Error(`Failed to broadcast message: ${errorMessage}`);
    }
  }

  /**
   * 📤 Send direct message to specific user
   * @param targetUserId - User ID to send message to
   * @param payload - Message payload to send
   * @returns Promise that resolves with success status
   */
  async sendDirectMessage(targetUserId: string, payload: any): Promise<boolean> {
    return new Promise((resolve, reject) => {
      try {
        const messageId = this.generateMessageId();

        // Store promise resolver
        this.pendingDirectMessages.set(messageId, { resolve, reject });

        const message = {
          type: 'app_direct_message',
          packageName: this.config.packageName,
          sessionId: this.sessionId!,
          targetUserId,
          payload,
          messageId,
          senderUserId: this.userId,
          timestamp: new Date()
        };

        this.send(message as any);

        // Set timeout to avoid hanging promises
        const timeoutMs = 15000; // 15 seconds
        this.resources.setTimeout(() => {
          if (this.pendingDirectMessages.has(messageId)) {
            this.pendingDirectMessages.get(messageId)!.reject(new Error('Direct message timed out'));
            this.pendingDirectMessages.delete(messageId);
          }
        }, timeoutMs);
      } catch (error: unknown) {
        const errorMessage = error instanceof Error ? error.message : String(error);
        reject(new Error(`Failed to send direct message: ${errorMessage}`));
      }
    });
  }

  /**
   * 🏠 Join a communication room for group messaging
   * @param roomId - Room ID to join
   * @param roomConfig - Optional room configuration
   * @returns Promise that resolves when room is joined
   */
  async joinAppRoom(roomId: string, roomConfig?: {
    maxUsers?: number;
    isPrivate?: boolean;
    metadata?: any;
  }): Promise<void> {
    try {
      const message = {
        type: 'app_room_join',
        packageName: this.config.packageName,
        sessionId: this.sessionId!,
        roomId,
        roomConfig,
        timestamp: new Date()
      };

      this.send(message as any);
    } catch (error: unknown) {
      const errorMessage = error instanceof Error ? error.message : String(error);
      throw new Error(`Failed to join room: ${errorMessage}`);
    }
  }

  /**
   * 🚪 Leave a communication room
   * @param roomId - Room ID to leave
   * @returns Promise that resolves when room is left
   */
  async leaveAppRoom(roomId: string): Promise<void> {
    try {
      const message = {
        type: 'app_room_leave',
        packageName: this.config.packageName,
        sessionId: this.sessionId!,
        roomId,
        timestamp: new Date()
      };

      this.send(message as any);
    } catch (error: unknown) {
      const errorMessage = error instanceof Error ? error.message : String(error);
      throw new Error(`Failed to leave room: ${errorMessage}`);
    }
  }

  /**
   * 📨 Listen for messages from other App users
   * @param handler - Function to handle incoming messages
   * @returns Cleanup function to remove the handler
   */
  onAppMessage(handler: (message: any) => void): () => void {
    this.appEvents.on('app_message_received', handler);
    return () => this.appEvents.off('app_message_received', handler);
  }

  /**
   * 👋 Listen for user join events
   * @param handler - Function to handle user join events
   * @returns Cleanup function to remove the handler
   */
  onAppUserJoined(handler: (data: any) => void): () => void {
    this.appEvents.on('app_user_joined', handler);
    return () => this.appEvents.off('app_user_joined', handler);
  }

  /**
   * 🚪 Listen for user leave events
   * @param handler - Function to handle user leave events
   * @returns Cleanup function to remove the handler
   */
  onAppUserLeft(handler: (data: any) => void): () => void {
    this.appEvents.on('app_user_left', handler);
    return () => this.appEvents.off('app_user_left', handler);
  }

  /**
   * 🏠 Listen for room update events
   * @param handler - Function to handle room updates
   * @returns Cleanup function to remove the handler
   */
  onAppRoomUpdated(handler: (data: any) => void): () => void {
    this.appEvents.on('app_room_updated', handler);
    return () => this.appEvents.off('app_room_updated', handler);
  }

  /**
   * 🔧 Generate unique message ID
   * @returns Unique message identifier
   */
  private generateMessageId(): string {
    return `msg_${Date.now()}_${Math.random().toString(36).substring(2, 9)}`;
  }
}


/**
 * @deprecated Use `AppSessionConfig` instead. `TpaSessionConfig` is deprecated and will be removed in a future version.
 * This is an alias for backward compatibility only.
 *
 * @example
 * ```typescript
 * // ❌ Deprecated - Don't use this
 * const config: TpaSessionConfig = { ... };
 *
 * // ✅ Use this instead
 * const config: AppSessionConfig = { ... };
 * ```
 */
export type TpaSessionConfig = AppSessionConfig;

/**
 * @deprecated Use `AppSession` instead. `TpaSession` is deprecated and will be removed in a future version.
 * This is an alias for backward compatibility only.
 *
 * @example
 * ```typescript
 * // ❌ Deprecated - Don't use this
 * const session = new TpaSession(config);
 *
 * // ✅ Use this instead
 * const session = new AppSession(config);
 * ```
 */
export class TpaSession extends AppSession {
  constructor(config: TpaSessionConfig) {
    super(config);
    // Emit a deprecation warning to help developers migrate
    console.warn(
      '⚠️  DEPRECATION WARNING: TpaSession is deprecated and will be removed in a future version. ' +
      'Please use AppSession instead. ' +
      'Simply replace "TpaSession" with "AppSession" in your code.'
    );
  }
}

// Export camera module types for developers
export { CameraModule, PhotoRequestOptions, RtmpStreamOptions } from './modules/camera';
<|MERGE_RESOLUTION|>--- conflicted
+++ resolved
@@ -156,19 +156,11 @@
   private subscriptionSettingsHandler?: (settings: AppSettings) => ExtendedStreamType[];
   /** Settings that should trigger subscription updates when changed */
   private subscriptionUpdateTriggers: string[] = [];
-<<<<<<< HEAD
-  /** Map to store pending photo request promises */
-  private pendingPhotoRequests = new Map<string, {
-    resolve: (value: PhotoData) => void;
-    reject: (reason?: any) => void;
-  }>();
   /** Map to store pending audio play request promises */
   private pendingAudioRequests = new Map<string, {
     resolve: (value: { success: boolean; error?: string; duration?: number }) => void;
     reject: (reason?: any) => void;
   }>();
-=======
->>>>>>> 11196bcd
   /** Pending user discovery requests waiting for responses */
   private pendingUserDiscoveryRequests = new Map<string, {
     resolve: (userList: any) => void,
@@ -733,58 +725,6 @@
   }
 
   /**
-<<<<<<< HEAD
-   * 📸 Request a photo from the connected glasses
-   * @param options - Optional configuration for the photo request
-   * @returns Promise that resolves with the actual photo data
-   */
-  requestPhoto(options?: { saveToGallery?: boolean }): Promise<PhotoData> {
-    return new Promise((resolve, reject) => {
-      try {
-        // Generate unique request ID
-        const requestId = `photo_req_${Date.now()}_${Math.random().toString(36).substring(2, 9)}`;
-
-        // Store promise resolvers for when we get the response
-        this.pendingPhotoRequests.set(requestId, { resolve, reject });
-
-        // Create photo request message
-        const message: PhotoRequest = {
-          type: AppToCloudMessageType.PHOTO_REQUEST,
-          packageName: this.config.packageName,
-          sessionId: this.sessionId!,
-          requestId,
-          timestamp: new Date(),
-          saveToGallery: options?.saveToGallery || false
-        };
-
-        // Send request to cloud
-        this.send(message);
-
-        // Set timeout to avoid hanging promises
-        const timeoutMs = 30000; // 30 seconds
-        this.resources.setTimeout(() => {
-          if (this.pendingPhotoRequests.has(requestId)) {
-            this.pendingPhotoRequests.get(requestId)!.reject(new Error('Photo request timed out'));
-            this.pendingPhotoRequests.delete(requestId);
-          }
-        }, timeoutMs);
-      } catch (error: unknown) {
-        const errorMessage = error instanceof Error ? error.message : String(error);
-        reject(new Error(`Failed to request photo: ${errorMessage}`));
-      }
-    });
-  }
-
-  /**
-   * Check if this session has a pending photo request for the given requestId
-   * @param requestId - The request ID to check
-   * @returns true if there's a pending request
-   */
-  hasPendingPhotoRequest(requestId: string): boolean {
-    return this.pendingPhotoRequests.has(requestId);
-  }
-
-  /**
    * 🔊 Play audio on the connected glasses
    * @param options - Audio playback configuration
    * @returns Promise that resolves with playback result
@@ -894,29 +834,6 @@
   }
 
   /**
-   * Handle photo received from /photo-upload endpoint
-   * @param photoData - The photo data received
-   */
-  handlePhotoReceived(photoData: PhotoData): void {
-    const { requestId } = photoData;
-    const pendingRequest = this.pendingPhotoRequests.get(requestId);
-
-    if (pendingRequest) {
-      this.logger.info({ requestId }, `📸 Photo received for request ${requestId}`);
-
-      // Resolve the promise with the photo data
-      pendingRequest.resolve(photoData);
-
-      // Clean up
-      this.pendingPhotoRequests.delete(requestId);
-    } else {
-      this.logger.warn({ requestId }, `Received photo for unknown request ID: ${requestId}`);
-    }
-  }
-
-  /**
-=======
->>>>>>> 11196bcd
    * 🛠️ Get all current user settings
    * @returns A copy of the current settings array
    * @deprecated Use session.settings.getAll() instead
