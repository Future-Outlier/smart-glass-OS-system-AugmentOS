import { AppI } from "@augmentos/sdk";

const systemApps = {
  dashboard: {
    host: "dashboard-manager",
    packageName: 'system.augmentos.dashboard',
    name: 'Dashboard',
    description: "Dashboard",
    isSystemApp: true,
  },
<<<<<<< HEAD
=======
  notify: {
    host: "notify",
    packageName: 'com.augmentos.notify',
    name: 'Notify',
    description: "See your phone notifications on your smart glasses",
    isSystemApp: true,
  },
  mira: {
    host: "mira",
    packageName: 'com.augmentos.miraai',
    name: 'Mira AI',
    description: "The AugmentOS AI Assistant. Say 'Hey Mira...' followed by a question or command.",
    isSystemApp: true,
  },
  // teleprompter: {
  //   host: `teleprompter`,
  //   packageName: 'com.augmentos.teleprompter',
  //   name: 'Teleprompt',
  //   description: "Teleprompter for live presentations.",
  //   isSystemApp: true,
  // },
  // xstats: {
  //   host: `xstats`,
  //   packageName: 'com.augmentos.xstats',
  //   name: 'X Stats',
  //   description: "Show X stats on your smart glasses.",
  //   isSystemApp: true,
  // },
  // liveTranslation: {
  //   host: "live-translation",
  //   packageName: 'com.augmentos.live-translation',
  //   name: 'Live Translation',
  //   description: "Live language translation.",
  //   isSystemApp: true,
  // },
  // merge: {
  //   host: process.env.MERGE_HOST_NAME || `merge`,
  //   packageName: 'com.mentra.merge',
  //   name: 'Merge',
  //   description: "Proactive AI that helps you during conversations. Turn it on, have a conversation, and let Merge agents enhance your convo.",
  //   isSystemApp: true,
  //   skipPorterHostUpdate: true,
  // },
  // calendarreminder: {
  //   host: "calendarreminder",
  //   packageName: 'com.augmentos.calendarreminder',
  //   name: 'Calendar Reminder',
  //   description: "Calendar Reminder",
  //   isSystemApp: true,
  // },
  // tictactoe: {
  //   host: "tictactoe",
  //   packageName: 'com.augmentos.tictactoe',
  //   name: 'Tic Tac Toe',
  //   description: "Tic Tac Toe",
  //   isSystemApp: true,
  // },
>>>>>>> 8e2ca719
};

// Check if deployed on porter. if so we need to modify the hosts with the porter env prefix.
// seems like we gotta do: augmentos-cloud-dev-live-captions.default.svc.cluster.local:80
// aka <PORTER_APP_NAME>-<app.host>.default.svc.cluster.local:<app.port (default:80)>
// this is because porter doesn't support the use of the default host names the same way docker-compose does.
// The default host names are used for the system apps in the docker-compose file.
// In cloud environments i.e production, development, staging: the system apps are deployed as services in the porter cluster.

for (const app of Object.values(systemApps)) {

  // Add public Url

  // @ts-ignore
  (app as any).publicUrl = "http://" + app.host;
  // if the app is already using the porter host, skip it
  // @ts-ignore
  if ((app as any).skipPorterHostUpdate) {
    console.log(`⚡️⚡️⚡️⚡️⚡️ Skipping porter host update for ${app.name} ||| HOST ||| (${app.host}) ⚡️⚡️⚡️⚡️⚡️`);
    continue;
  }

  if (process.env.PORTER_APP_NAME) {
    app.host = `${process.env.PORTER_APP_NAME}-${app.host}.default.svc.cluster.local:${process.env.PORTER_APP_PORT || 80}`;
    console.log(`⚡️ System app ${app.name} host: ${app.host}`);
  }
}

export { systemApps };
export default systemApps;<|MERGE_RESOLUTION|>--- conflicted
+++ resolved
@@ -8,22 +8,20 @@
     description: "Dashboard",
     isSystemApp: true,
   },
-<<<<<<< HEAD
-=======
-  notify: {
-    host: "notify",
-    packageName: 'com.augmentos.notify',
-    name: 'Notify',
-    description: "See your phone notifications on your smart glasses",
-    isSystemApp: true,
-  },
-  mira: {
-    host: "mira",
-    packageName: 'com.augmentos.miraai',
-    name: 'Mira AI',
-    description: "The AugmentOS AI Assistant. Say 'Hey Mira...' followed by a question or command.",
-    isSystemApp: true,
-  },
+  // notify: {
+  //   host: "notify",
+  //   packageName: 'com.augmentos.notify',
+  //   name: 'Notify',
+  //   description: "See your phone notifications on your smart glasses",
+  //   isSystemApp: true,
+  // },
+  // mira: {
+  //   host: "mira",
+  //   packageName: 'com.augmentos.miraai',
+  //   name: 'Mira AI',
+  //   description: "The AugmentOS AI Assistant. Say 'Hey Mira...' followed by a question or command.",
+  //   isSystemApp: true,
+  // },
   // teleprompter: {
   //   host: `teleprompter`,
   //   packageName: 'com.augmentos.teleprompter',
@@ -67,7 +65,6 @@
   //   description: "Tic Tac Toe",
   //   isSystemApp: true,
   // },
->>>>>>> 8e2ca719
 };
 
 // Check if deployed on porter. if so we need to modify the hosts with the porter env prefix.
