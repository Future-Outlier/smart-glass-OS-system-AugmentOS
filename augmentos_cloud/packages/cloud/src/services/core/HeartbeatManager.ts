--- conflicted
+++ resolved
@@ -76,37 +76,12 @@
   private glassesPingInterval: NodeJS.Timeout | null = null;
   private tpaPingInterval: NodeJS.Timeout | null = null;
   private connectionStats: Map<WebSocket, ConnectionStats> = new Map();
-<<<<<<< HEAD
   private logger: Logger;
   
   constructor(private userSession: UserSession) {
     this.logger = userSession.logger.child({ component: 'HeartbeatManager' });
     this.logger.info(`[HeartbeatManager] Initialized for user ${userSession.userId}`);
     this.startMonitoring();
-=======
-
-  constructor(private userSession: ExtendedUserSession) {
-    if (!userSession || !userSession.logger) {
-      // If no logger is available, use a fallback
-      const { logger: rootLogger } = require('../logging/pino-logger');
-      (this as any)._logger = rootLogger.child({ service: 'HeartbeatManager', error: 'Missing userSession.logger' });
-      (this as any)._logger.error('userSession or userSession.logger is undefined in HeartbeatManager constructor');
-    } else {
-      this.userSession.logger.info(`[HeartbeatManager] Initialized for user ${userSession.userId}`);
-      this.startMonitoring();
-    }
-  }
-
-  /**
-   * Gets the logger to use - either userSession.logger or fallback
-   * @private
-   */
-  private getLogger() {
-    if ((this as any)._logger) {
-      return (this as any)._logger;
-    }
-    return this.userSession?.logger;
->>>>>>> 43175c31
   }
 
   /**
@@ -162,11 +137,7 @@
     this.connectionStats.set(ws, tpaStats);
     this.setupListeners(ws);
 
-<<<<<<< HEAD
     this.logger.info(
-=======
-    this.getLogger().info(
->>>>>>> 43175c31
       `[HeartbeatManager] Registered ${packageName || 'glasses'} connection`
     );
   }
@@ -218,11 +189,7 @@
     if (stats) {
       // Log connection stats
       const duration = Date.now() - stats.startTime;
-<<<<<<< HEAD
       this.logger.info(
-=======
-      this.getLogger().info(
->>>>>>> 43175c31
         `[HeartbeatManager] Connection stats for ${stats.packageName || 'glasses'}: ` +
         `duration=${duration}ms, messages=${stats.messageCount}, bytes=${stats.totalBytes}`
       );
@@ -247,11 +214,7 @@
       this.sendHeartbeats(true); // true = TPA connections
     }, HEARTBEAT_INTERVAL_MS);
 
-<<<<<<< HEAD
     this.logger.info(
-=======
-    this.getLogger().info(
->>>>>>> 43175c31
       `[HeartbeatManager] Started monitoring for session ${this.userSession.sessionId}`
     );
   }
@@ -342,11 +305,7 @@
           ws.ping(pingData);
         }
       } catch (error) {
-<<<<<<< HEAD
         this.logger.error(
-=======
-        this.getLogger().error(
->>>>>>> 43175c31
           `[HeartbeatManager] Error sending ping to ${stats.packageName || 'glasses'}:`,
           error
         );
@@ -368,11 +327,7 @@
 
     if (isCritical) {
       // We need to terminate this connection as it's unresponsive
-<<<<<<< HEAD
       this.logger.warn(
-=======
-      this.getLogger().warn(
->>>>>>> 43175c31
         `[HeartbeatManager] Connection ${stats.packageName || 'glasses'} unresponsive ` +
         `for ${pongMissingTime}ms, terminating with HEALTH_MONITOR reason`
       );
@@ -393,11 +348,7 @@
           }
         }, 1000);
       } catch (error) {
-<<<<<<< HEAD
         this.logger.error(
-=======
-        this.getLogger().error(
->>>>>>> 43175c31
           `[HeartbeatManager] Error terminating connection:`,
           error
         );
@@ -411,11 +362,7 @@
       }
     } else {
       // Connection is inactive but not critical yet, sending one more ping
-<<<<<<< HEAD
       this.logger.warn(
-=======
-      this.getLogger().warn(
->>>>>>> 43175c31
         `[HeartbeatManager] Connection ${stats.packageName || 'glasses'} inactive ` +
         `for ${pongMissingTime}ms, sending final ping attempt`
       );
@@ -424,11 +371,7 @@
         ws.ping();
       } catch (error) {
         // If we can't even send a ping, terminate the connection
-<<<<<<< HEAD
         this.logger.error(`[HeartbeatManager] Final ping failed, terminating connection`);
-=======
-        this.getLogger().error(`[HeartbeatManager] Final ping failed, terminating connection`);
->>>>>>> 43175c31
         ws.terminate();
       }
     }
@@ -467,11 +410,7 @@
     stats.disconnectCode = code;
 
     // Log detailed disconnect information
-<<<<<<< HEAD
     this.logger.info(
-=======
-    this.getLogger().info(
->>>>>>> 43175c31
       `[HeartbeatManager] Connection ${stats.packageName || 'glasses'} disconnected: ` +
       `reason=${disconnectReason}, code=${code}, message=${reason}, ` +
       `uptime=${stats.disconnectTime - stats.startTime}ms`
@@ -496,13 +435,8 @@
    * Clean up all resources used by this manager
    */
   dispose(): void {
-<<<<<<< HEAD
     this.logger.info(`[HeartbeatManager] Disposing for session ${this.userSession.sessionId}`);
     
-=======
-    this.getLogger().info(`[HeartbeatManager] Disposing for session ${this.userSession.sessionId}`);
-
->>>>>>> 43175c31
     // Clear intervals
     if (this.glassesPingInterval) {
       clearInterval(this.glassesPingInterval);
