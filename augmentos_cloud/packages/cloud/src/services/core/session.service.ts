--- conflicted
+++ resolved
@@ -2,15 +2,9 @@
 
 import { WebSocket } from 'ws';
 import { v4 as uuidv4 } from 'uuid';
-<<<<<<< HEAD
 import { StreamType, UserSession } from '@augmentos/sdk';
 import { TranscriptSegment } from '@augmentos/sdk';
 import { DisplayRequest } from '@augmentos/sdk';
-=======
-import { LayoutType, StreamType, TpaToCloudMessageType, UserSession, ViewType } from '@augmentos/types';
-import { TranscriptSegment } from '@augmentos/types';
-import { DisplayRequest } from '@augmentos/types';
->>>>>>> 90679dcd
 import appService, { SYSTEM_TPAS } from './app.service';
 import transcriptionService from '../processing/transcription.service';
 import DisplayManager from '../layout/DisplayManager6.1';
@@ -34,11 +28,7 @@
 
   constructor() { }
 
-<<<<<<< HEAD
-  async createSession(ws: WebSocket, userId = 'anonymous'): Promise<UserSession> {
-=======
   async createSession(ws: WebSocket, userId = 'anonymous'): Promise<ExtendedUserSession> {
->>>>>>> 90679dcd
     const sessionId = uuidv4();
     const session: ExtendedUserSession = {
       sessionId,
@@ -175,11 +165,7 @@
         }
       } catch (error) {
         console.error('❌ Error decoding LC3 audio:', error);
-<<<<<<< HEAD
         processedAudioData = null;
-=======
-        return; // Skip this chunk rather than sending corrupted data
->>>>>>> 90679dcd
       }
     }
 
