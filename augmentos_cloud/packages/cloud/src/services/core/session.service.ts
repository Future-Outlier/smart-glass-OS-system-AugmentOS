import { WebSocket } from 'ws';
import { v4 as uuidv4 } from 'uuid';
import {
  AppStateChange,
  CloudToGlassesMessageType,
  ExtendedStreamType,
  StreamType,
  UserSession,
  TranscriptSegment,
  DisplayRequest,
  AppI, // Import if needed for installedApps type
} from '@augmentos/sdk';
import appService from './app.service';
import transcriptionService, { ASRStreamInstance } from '../processing/transcription.service';
import DisplayManager from '../layout/DisplayManager6.1';
import { createLC3Service, LC3Service, createLoggerForUserSession, logger } from '@augmentos/utils';
import { AudioWriter } from "../debug/audio-writer";
import { systemApps } from './system-apps';
import { SubscriptionManager } from './subscription.manager'; // Import the new manager
import { Logger } from 'winston';
import { DebugService } from '../debug/debug-service';
<<<<<<< HEAD
import { User } from '../../models/user.model';
=======
import { HeartbeatManager } from './HeartbeatManager';
>>>>>>> fd09e748

const RECONNECT_GRACE_PERIOD_MS = 1000 * 30; // 30 seconds
const LOG_AUDIO = false;
const DEBUG_AUDIO = false;
export const IS_LC3 = false;

console.log("🔈🔈🔈🔈🔈🔈🔈🔈 IS_LC3", IS_LC3);

const DEFAULT_AUGMENTOS_SETTINGS = {
  useOnboardMic: false,
  contextualDashboard: true,
  headUpAngle: 20,
  brightness: 50,
  autoBrightness: false,
  sensingEnabled: true,
  alwaysOnStatusBar: false,
  bypassVad: false,
  bypassAudioEncoding: false,
  metricSystemEnabled: false
};

// --- Interfaces ---
export interface SequencedAudioChunk {
  sequenceNumber: number;
  timestamp: number;
  data: ArrayBufferLike;
  isLC3: boolean;
  receivedAt: number;
}

export interface OrderedAudioBuffer {
  chunks: SequencedAudioChunk[];
  lastProcessedSequence: number;
  processingInProgress: boolean;
  expectedNextSequence: number;
  bufferSizeLimit: number;
  bufferTimeWindowMs: number;
  bufferProcessingInterval: NodeJS.Timeout | null; // Allow null initially
}

export interface ExtendedUserSession extends UserSession {
  logger: Logger;
  lc3Service?: LC3Service;
  audioWriter?: AudioWriter;
  audioBuffer?: OrderedAudioBuffer;
  disconnectedAt: Date | null;
  cleanupTimerId?: NodeJS.Timeout;
  websocket: WebSocket;
  displayManager: DisplayManager;
  // Add dashboard manager to the user session
  dashboardManager: any; // Will import and use proper type later to avoid circular dependencies
  transcript: { 
    segments: TranscriptSegment[];  // For backward compatibility (English)
    languageSegments?: Map<string, TranscriptSegment[]>; // Language-indexed map for multi-language support
  };
  bufferedAudio: ArrayBufferLike[]; // More specific type
  lastAudioTimestamp?: number;
  recognizer?: any; // Define type from MS SDK if possible
  transcriptionStreams: Map<string, ASRStreamInstance>;
  isTranscribing: boolean;
  loadingApps: Set<string>;
  appConnections: Map<string, WebSocket | any>; // Consider stricter type if possible
  installedApps: AppI[]; // Add type from SDK

  // Add the subscription manager instance
  subscriptionManager: SubscriptionManager;
  // Add the heartbeat manager instance
  heartbeatManager: HeartbeatManager;
  // Map to track reconnection timers
  _reconnectionTimers?: Map<string, NodeJS.Timeout>;
  recentAudioBuffer: { data: ArrayBufferLike; timestamp: number }[]; // Buffer for last 10 seconds of audio
}

export class SessionService {
  private activeSessions = new Map<string, ExtendedUserSession>();
  private sessionsByUser = new Map<string, ExtendedUserSession>();
  private debugService: DebugService;

  constructor(debugService: DebugService) {
    this.debugService = debugService;
  }

  async createSession(ws: WebSocket, userId: string): Promise<ExtendedUserSession> {
    const existingSession = this.sessionsByUser.get(userId);

    if (existingSession) {
      existingSession.logger.info(`Reusing existing UserSession for user ${userId}`);

      if (existingSession.cleanupTimerId) {
        clearTimeout(existingSession.cleanupTimerId);
        existingSession.logger.info(`[session.service]: Cleared pending cleanup timer for reused session ${existingSession.sessionId}`);
        existingSession.cleanupTimerId = undefined;
      }

      existingSession.websocket = ws; // Update WebSocket reference
      existingSession.disconnectedAt = null;
      existingSession.isTranscribing = false;

      this.activeSessions.set(existingSession.sessionId, existingSession);
      existingSession.logger.info(`Re-activated session ${existingSession.sessionId} in activeSessions map.`);

      // Ensure installedApps are fresh if reusing
      existingSession.installedApps = await appService.getAllApps(userId);

      // Notify debug service of session reconnection
      this.debugService.sessionConnected(existingSession.sessionId, {
        sessionId: existingSession.sessionId,
        userId: existingSession.userId,
        startTime: existingSession.startTime.toISOString(),
        disconnectedAt: null,
        activeAppSessions: existingSession.activeAppSessions,
        installedApps: existingSession.installedApps,
        loadingApps: existingSession.loadingApps,
        isTranscribing: existingSession.isTranscribing,
        transcript: existingSession.transcript,
        subscriptionManager: {
          subscriptions: Object.fromEntries(Array.from(existingSession.subscriptionManager.getAllSubscriptions()).map(([k, v]) => [k, Array.from(v)]))
        },
        displayManager: existingSession.displayManager,
        dashboardManager: existingSession.dashboardManager,
        appConnections: Object.fromEntries(Array.from(existingSession.appConnections.entries()).map(([k, v]) => [k, { readyState: v.readyState }])),
        lastAudioTimestamp: existingSession.lastAudioTimestamp,
        transcriptionStreams: Object.fromEntries(Array.from(existingSession.transcriptionStreams.entries()).map(([k, v]) => [k, { status: 'active', language: k }])),
        audioBuffer: existingSession.audioBuffer,
        lc3Service: existingSession.lc3Service ? {
          initialized: true,
          status: 'active'
        } : null,
        recentEvents: []
      });

      return existingSession;
    }

    // Create new session
    const sessionId = userId;
    const sessionLogger = createLoggerForUserSession(sessionId);
    const installedApps = await appService.getAllApps(userId); // Fetch apps first
    sessionLogger.info(`Fetched installed apps for user ${userId}:`, installedApps);

    // Create partial session first to pass to manager constructor
    const partialSession: Partial<ExtendedUserSession> = {
      logger: sessionLogger,
      sessionId,
      userId,
      startTime: new Date(),
      activeAppSessions: [],
      installedApps: installedApps, // Assign fetched apps
      transcriptionStreams: new Map<string, ASRStreamInstance>(),
      loadingApps: new Set<string>(),
      appConnections: new Map<string, WebSocket | any>(),
      displayManager: new DisplayManager(),
      // Will add dashboardManager after the session is fully constructed
      transcript: { 
        segments: [],
        languageSegments: new Map<string, TranscriptSegment[]>() 
      },
      websocket: ws,
      bufferedAudio: [],
      disconnectedAt: null,
      isTranscribing: false,
      recentAudioBuffer: [], // Initialize the recent audio buffer

      audioBuffer: {
        chunks: [],
        lastProcessedSequence: -1,
        processingInProgress: false,
        expectedNextSequence: 0,
        bufferSizeLimit: 100,
        bufferTimeWindowMs: 500,
        bufferProcessingInterval: null // Interval set by WebSocketService on connection
      }
    };

    // Instantiate the Subscription Manager for this session
    // Cast to ExtendedUserSession here is safe as we're building it
    partialSession.subscriptionManager = new SubscriptionManager(partialSession as ExtendedUserSession);
    sessionLogger.info(`[session.service] SubscriptionManager created for session ${sessionId}`);
    
    // Instantiate the Heartbeat Manager for this session
    partialSession.heartbeatManager = new HeartbeatManager(partialSession as ExtendedUserSession);
    sessionLogger.info(`[session.service] HeartbeatManager created for session ${sessionId}`);

    // Initialize LC3 and Audio Buffer
    const lc3ServiceInstance = createLC3Service(sessionId);
    try {
      await lc3ServiceInstance.initialize();
      partialSession.lc3Service = lc3ServiceInstance;
      sessionLogger.info(`✅ LC3 Service initialized for session ${sessionId}`);
    } catch (error) {
      sessionLogger.error(`❌ Failed to initialize LC3 service for session ${sessionId}:`, error);
    }

    // Finalize the user session
    const userSession = partialSession as ExtendedUserSession;

    // Now create the DashboardManager for this session
    // We need to dynamically import to avoid circular dependency issues
    const { DashboardManager } = require('../dashboard/DashboardManager');
    userSession.dashboardManager = new DashboardManager(userSession, {
      queueSize: 5,
      updateIntervalMs: 500,
      alwaysOnEnabled: false
    });

    // Store the session
    this.activeSessions.set(sessionId, userSession);
    this.sessionsByUser.set(userId, userSession);
    sessionLogger.info(`[session.service] Created and stored new session ${sessionId} for user ${userId}`);

    // Notify debug service of new session
    this.debugService.sessionConnected(sessionId, {
      sessionId: userSession.sessionId,
      userId: userSession.userId,
      startTime: userSession.startTime.toISOString(),
      disconnectedAt: null,
      activeAppSessions: userSession.activeAppSessions,
      installedApps: userSession.installedApps,
      loadingApps: userSession.loadingApps,
      isTranscribing: userSession.isTranscribing,
      transcript: userSession.transcript,
      subscriptionManager: {
        subscriptions: {}
      },
      displayManager: userSession.displayManager,
      dashboardManager: userSession.dashboardManager,
      appConnections: {},
      lastAudioTimestamp: userSession.lastAudioTimestamp,
      transcriptionStreams: {},
      audioBuffer: userSession.audioBuffer,
      lc3Service: userSession.lc3Service ? {
        initialized: true,
        status: 'active'
      } : null,
      recentEvents: []
    });

    return userSession;
  }


  getSession(sessionId: string): ExtendedUserSession | null {
    return this.activeSessions.get(sessionId) || null;
  }

  async transformUserSessionForClient(userSession: ExtendedUserSession): Promise<Partial<UserSession>> {
    const activeAppPackageNames = Array.from(new Set(userSession.activeAppSessions));
    const appSubscriptionsMap = new Map<string, ExtendedStreamType[]>();
    const whatToStreamSet = new Set<ExtendedStreamType>();

    const allSubs = userSession.subscriptionManager.getAllSubscriptions();

    for (const packageName of activeAppPackageNames) {
      const subs = allSubs.get(packageName) || [];
      appSubscriptionsMap.set(packageName, subs);
      subs.forEach(sub => whatToStreamSet.add(sub));
    }

    const dashboardPackageName = systemApps.dashboard.packageName;
    const dashboardSubs = allSubs.get(dashboardPackageName) || [];
    if (dashboardSubs.length > 0 || userSession.appConnections.has(dashboardPackageName)) {
      appSubscriptionsMap.set(dashboardPackageName, dashboardSubs);
      dashboardSubs.forEach(sub => whatToStreamSet.add(sub));
      if (!activeAppPackageNames.includes(dashboardPackageName)) {
        activeAppPackageNames.push(dashboardPackageName);
      }
    }

    const partialUserSession = {
      sessionId: userSession.sessionId,
      userId: userSession.userId,
      startTime: userSession.startTime,
      installedApps: userSession.installedApps, // Use already fetched apps
      appSubscriptions: Object.fromEntries(appSubscriptionsMap),
      activeAppPackageNames: Array.from(new Set(activeAppPackageNames)),
      whatToStream: Array.from(whatToStreamSet),
    };

    return partialUserSession;
  }

  async triggerAppStateChange(userId: string): Promise<void> {
    const userSession = this.getSessionByUserId(userId);
    if (!userSession) {
      logger.error(`❌[${userId}]: No userSession found for client app state change`);
      return;
    }

    if (!userSession.websocket || userSession.websocket.readyState !== WebSocket.OPEN) {
      userSession.logger.error(`❌[${userId}]: Websocket is not open for client app state change`);
      return;
    }

    try {
      // Fetch installed apps (they may have potentially changed).
      const installedApps = await appService.getAllApps(userSession.userId); // Fetch apps first.
      userSession.installedApps = installedApps; // Update installed apps in the session.
      userSession.logger.info(`Updated installed apps for ${userId}:`, installedApps);

      const clientResponse: AppStateChange = {
        type: CloudToGlassesMessageType.APP_STATE_CHANGE,
        sessionId: userSession.sessionId,
        userSession: await this.transformUserSessionForClient(userSession),
        timestamp: new Date()
      };
      userSession.websocket.send(JSON.stringify(clientResponse));
      userSession.logger.info(`[session.service] Sent APP_STATE_CHANGE to ${userId}`);
    } catch (error) {
      userSession.logger.error(`[session.service] Error sending APP_STATE_CHANGE:`, error);
    }
  }

  updateDisplay(userSessionId: string, displayRequest: DisplayRequest): void {
    const userSession = this.getSession(userSessionId);
    if (!userSession) {
      logger.error(`❌[${userSessionId}]: No userSession found for display update`);
      return;
    }
    try {
      userSession.displayManager.handleDisplayEvent(displayRequest, userSession);
    } catch (error) {
      userSession.logger.error(`❌[${userSessionId}]: Error updating display:`, error);
    }
  }

  addTranscriptSegment(userSession: ExtendedUserSession, segment: TranscriptSegment, language: string = 'en-US'): void {
    if (!userSession || !userSession.transcript) return;
    
    // Initialize languageSegments if not exists
    if (!userSession.transcript.languageSegments) {
      userSession.transcript.languageSegments = new Map<string, TranscriptSegment[]>();
    }
    
    // Ensure the language entry exists in the map
    if (!userSession.transcript.languageSegments.has(language)) {
      userSession.transcript.languageSegments.set(language, []);
    }
    
    // Get the current segments for this language
    const languageSpecificSegments = userSession.transcript.languageSegments.get(language)!;
    
    // Add the segment
    languageSpecificSegments.push(segment);
    
    // For backward compatibility, also add to segments array if it's English
    if (language === 'en-US') {
      userSession.transcript.segments.push(segment);
    }
    
    // Prune old segments (older than 30 minutes)
    const thirtyMinutesAgo = new Date(Date.now() - 30 * 60 * 1000);
    
    // Clean up the language-specific segments
    userSession.transcript.languageSegments.set(
      language,
      languageSpecificSegments.filter(seg => seg.timestamp && new Date(seg.timestamp) >= thirtyMinutesAgo)
    );
    
    // Clean up the legacy segments array for backward compatibility
    if (language === 'en-US') {
      userSession.transcript.segments = userSession.transcript.segments.filter(
        seg => seg.timestamp && new Date(seg.timestamp) >= thirtyMinutesAgo
      );
    }
  }

  // Updated handleAudioData method with improved LC3 handling
  async handleAudioData(userSession: ExtendedUserSession, audioData: ArrayBuffer | any, isLC3 = IS_LC3): Promise<ArrayBuffer | void> {
    // Update the last audio timestamp
    userSession.lastAudioTimestamp = Date.now();

    // --- Maintain recentAudioBuffer for last 10 seconds ---
    if (audioData && userSession.recentAudioBuffer) {
      const now = Date.now();
      // Store the chunk with its timestamp
      userSession.recentAudioBuffer.push({ data: audioData, timestamp: now });
      // Prune to keep only the last 10 seconds
      const tenSecondsAgo = now - 10_000;
      userSession.recentAudioBuffer = userSession.recentAudioBuffer.filter(chunk => chunk.timestamp >= tenSecondsAgo);
    }

    // Lazy initialize the audio writer if it doesn't exist
    if (DEBUG_AUDIO && !userSession.audioWriter) {
      userSession.audioWriter = new AudioWriter(userSession.userId);
    }

    // Write the raw LC3 audio if applicable
    if (DEBUG_AUDIO && isLC3 && audioData) {
      await userSession.audioWriter?.writeLC3(audioData);
    }

    // Process LC3 first if needed
    let processedAudioData = audioData;
    if (isLC3 && userSession.lc3Service) {
      try {
        // The improved LC3Service handles null checks internally
        processedAudioData = await userSession.lc3Service.decodeAudioChunk(audioData);

        if (!processedAudioData) {
          if (LOG_AUDIO) userSession.logger.warn(`⚠️ LC3 decode returned null for session ${userSession.sessionId}`);
          return; // Skip this chunk
        }

        if (DEBUG_AUDIO) {
          // Write the decoded PCM audio
          await userSession.audioWriter?.writePCM(processedAudioData);
        }
      } catch (error) {
        userSession.logger.error(`❌ Error decoding LC3 audio for session ${userSession.sessionId}:`, error);

        // If there was an error with the LC3 service, try to reinitialize it
        if (userSession.lc3Service) {
          userSession.logger.warn(`⚠️ Attempting to reinitialize LC3 service for session ${userSession.sessionId}`);
          try {
            // Clean up existing service
            userSession.lc3Service.cleanup();

            // Create a new service
            const newLc3Service = createLC3Service(userSession.sessionId);
            await newLc3Service.initialize();
            userSession.lc3Service = newLc3Service;
            userSession.logger.info(`✅ Successfully reinitialized LC3 service for session ${userSession.sessionId}`);
          } catch (reinitError) {
            userSession.logger.error(`❌ Failed to reinitialize LC3 service:`, reinitError);
          }
        }

        return; // Skip this chunk after an error
      }
    } else if (processedAudioData) {
      if (DEBUG_AUDIO) {
        // If it's not LC3 or doesn't need decoding, still write it as PCM
        await userSession.audioWriter?.writePCM(processedAudioData);
      }
    }

    transcriptionService.feedAudioToTranscriptionStreams(userSession, processedAudioData);
    return processedAudioData;
  }


  // async handleAudioData(
  //   userSession: ExtendedUserSession,
  //   audioData: ArrayBufferLike | any,
  //   isLC3 = IS_LC3,
  //   sequenceNumber?: number
  // ): Promise<ArrayBuffer | void> {
  //   userSession.lastAudioTimestamp = Date.now();

  //   if (LOG_AUDIO && sequenceNumber !== undefined) {
  //     userSession.logger.debug(`Processing audio chunk ${sequenceNumber}`);
  //   }

  //   if (DEBUG_AUDIO && !userSession.audioWriter) {
  //     userSession.audioWriter = new AudioWriter(userSession.userId);
  //   }
  //   // if (DEBUG_AUDIO && isLC3 && audioData) {
  //   //   await userSession.audioWriter?.writeLC3(audioData);
  //   // }

  //   let processedAudioData = audioData;
  //   // if (isLC3 && userSession.lc3Service) {
  //   //   try {
  //   //     processedAudioData = await userSession.lc3Service.decodeAudioChunk(audioData, sequenceNumber);
  //   //     if (!processedAudioData) {
  //   //       if (LOG_AUDIO) userSession.logger.warn(`⚠️ LC3 decode returned null, sequence ${sequenceNumber}`);
  //   //       return; // Return void if null
  //   //     }
  //   //     if (DEBUG_AUDIO && processedAudioData) await userSession.audioWriter?.writePCM(processedAudioData);
  //   //   } catch (error) {
  //   //     userSession.logger.error(`❌ Error decoding LC3 audio, sequence ${sequenceNumber}:`, error);
  //   //     // LC3 reinitialization logic could go here
  //   //     return; // Return void on error
  //   //   }
  //   // } else if (processedAudioData && DEBUG_AUDIO) {
  //     // await userSession.audioWriter?.writePCM(processedAudioData);
  //   // }

  //   try {
  //     if (DEBUG_AUDIO && processedAudioData) {
  //       await userSession.audioWriter?.writePCM(processedAudioData);
  //     }
  //   }
  //   catch (error) {
  //     userSession.logger.error(`❌ Error writing audio data:`, error);
  //   }

  //   if (processedAudioData) {
  //     transcriptionService.feedAudioToTranscriptionStreams(userSession, processedAudioData);
  //     // Ensure we return ArrayBuffer, not ArrayBufferLike
  //     if (processedAudioData instanceof ArrayBuffer) {
  //       return processedAudioData;
  //     } else if (processedAudioData.buffer instanceof ArrayBuffer) {
  //       // Handle cases like Node.js Buffer or TypedArrays
  //       return processedAudioData.buffer.slice(processedAudioData.byteOffset, processedAudioData.byteOffset + processedAudioData.byteLength);
  //     } else {
  //       userSession.logger.error('Processed audio data is not an ArrayBuffer or convertible.');
  //       return; // Return void if conversion fails
  //     }
  //   }
  //   return; // Return void if no processed data
  // }

  endSession(userSession: ExtendedUserSession): void {
    if (!userSession) return;

    userSession.logger.info(`[Ending session] Starting cleanup for ${userSession.sessionId}`);

    // Notify debug service of session disconnection before cleanup
    this.debugService.sessionDisconnected(userSession.sessionId);

    if (userSession.cleanupTimerId) {
      clearTimeout(userSession.cleanupTimerId);
      userSession.logger.info(`[session.service]: Cleared cleanup timer during endSession for ${userSession.sessionId}`);
      userSession.cleanupTimerId = undefined;
    }

    if (userSession.isTranscribing) { // Use flag
      transcriptionService.stopTranscription(userSession);
    }

    if (userSession.lc3Service) {
      userSession.logger.info(`🧹 Cleaning up LC3 service for session ${userSession.sessionId}`);
      userSession.lc3Service.cleanup();
      userSession.lc3Service = undefined;
    }

    if (userSession.audioBuffer) {
      userSession.logger.info(`🧹 Cleaning up audio buffer for session ${userSession.sessionId}`);
      if (userSession.audioBuffer.bufferProcessingInterval) {
        clearInterval(userSession.audioBuffer.bufferProcessingInterval);
        userSession.audioBuffer.bufferProcessingInterval = null; // Set to null
      }
      userSession.audioBuffer.chunks = [];
    }

    // SubscriptionManager is part of userSession, no specific cleanup needed here

    // Clean up heartbeat manager
    if (userSession.heartbeatManager) {
      userSession.logger.info(`🧹 Cleaning up heartbeat manager for session ${userSession.sessionId}`);
      userSession.heartbeatManager.dispose();
    }
    
    // Clean up any reconnection timers
    if (userSession._reconnectionTimers) {
      userSession.logger.info(`🧹 Cleaning up reconnection timers for session ${userSession.sessionId}`);
      for (const [packageName, timerId] of userSession._reconnectionTimers.entries()) {
        clearTimeout(timerId);
      }
      userSession._reconnectionTimers.clear();
    }

    // Clean up dashboard manager if it exists
    if (userSession.dashboardManager && typeof userSession.dashboardManager.dispose === 'function') {
      userSession.logger.info(`🧹 Cleaning up dashboard manager for session ${userSession.sessionId}`);
      userSession.dashboardManager.dispose();
    }

    // Clear transcript data
    if (userSession.transcript) {
      userSession.transcript.segments = []; // Clear legacy segments
      
      // Clear language-specific segments if they exist
      if (userSession.transcript.languageSegments) {
        userSession.transcript.languageSegments.clear();
      }
    }
    
    userSession.bufferedAudio = [];

    userSession.appConnections.forEach((ws, appName) => {
      if (ws && ws.readyState === WebSocket.OPEN) {
        userSession.logger.info(`[session.service] Closing TPA connection for ${appName} during session end.`);
        try { ws.close(1001, 'User session ended'); } catch (e) { /* ignore */ }
      }
    });
    userSession.appConnections.clear();

    this.activeSessions.delete(userSession.sessionId);

    // Decide whether to remove from sessionsByUser map
    // Keeping it allows faster reuse on next connect
    // Removing it ensures no stale references if user doesn't reconnect soon
    // Let's remove it for cleaner state, user will create new if they reconnect
    if (this.sessionsByUser.get(userSession.userId) === userSession) {
      this.sessionsByUser.delete(userSession.userId);
      userSession.logger.info(`Removed user ${userSession.userId} from sessionsByUser map.`);
    }


    userSession.logger.info(`[Ended session] Completed cleanup for ${userSession.sessionId}`);

    if (global.gc) {
      userSession.logger.info('🧹 Suggesting garbage collection after ending session');
      global.gc();
    }
  }

  getAllSessions(): ExtendedUserSession[] {
    return Array.from(this.activeSessions.values());
  }

  getSessionByUserId(userId: string): ExtendedUserSession | null {
    // Check active sessions first
    for (const session of this.activeSessions.values()) {
      if (session.userId === userId) {
        // Update the user map to point to this active session
        this.sessionsByUser.set(userId, session);
        return session;
      }
    }
    // If not found in active, check the user map (might be disconnected)
    // const disconnectedSession = this.sessionsByUser.get(userId);
    // return disconnectedSession || null; // Return potentially disconnected session? Or null? Let's return null if not active.
    return null;
  }

  getSessionsForUser(userId: string): ExtendedUserSession[] {
    const userSessions: ExtendedUserSession[] = [];
    for (const session of this.activeSessions.values()) {
      if (session.userId === userId) {
        userSessions.push(session);
      }
    }
    return userSessions;
  }

  markSessionDisconnected(userSession: ExtendedUserSession): void {
    if (userSession) {
      if (userSession.cleanupTimerId) {
        clearTimeout(userSession.cleanupTimerId);
        userSession.logger.info(`[session.service]: Cleared cleanup timer during markSessionDisconnected for ${userSession.sessionId}`);
        userSession.cleanupTimerId = undefined;
      }

      if (userSession.isTranscribing) {
        transcriptionService.stopTranscription(userSession);
      }
      userSession.disconnectedAt = new Date();
      userSession.isTranscribing = false;
      userSession.logger.info(
        `Session ${userSession.sessionId} marked as disconnected at ${userSession.disconnectedAt.toISOString()}`
      );

      // Notify debug service of session disconnection
      this.debugService.sessionDisconnected(userSession.sessionId);
    }
  }

  getAudioServiceInfo(sessionId: string): object | null {
    const session = this.getSession(sessionId);
    if (session && session.lc3Service) {
      return session.lc3Service.getInfo();
    }
    return null;
  }
}

// We'll initialize this in index.ts after creating the debug service
let _sessionService: SessionService | null = null;

export function initializeSessionService(debugService: DebugService): SessionService {
  if (!_sessionService) {
    _sessionService = new SessionService(debugService);
    logger.info('✅ Session Service Initialized');
  }
  return _sessionService;
}

export function getSessionService(): SessionService {
  if (!_sessionService) {
    throw new Error('Session service not initialized');
  }
  return _sessionService;
}

// Create a proxy object that forwards calls to the real service once initialized
const sessionServiceProxy = new Proxy({} as SessionService, {
  get(target, prop: keyof SessionService) {
    const service = _sessionService;
    if (!service) {
      throw new Error('Session service accessed before initialization');
    }
    return service[prop];
  }
});

// Export both the named export and default export using the same proxy
export const sessionService = sessionServiceProxy;
export default sessionServiceProxy;<|MERGE_RESOLUTION|>--- conflicted
+++ resolved
@@ -19,11 +19,8 @@
 import { SubscriptionManager } from './subscription.manager'; // Import the new manager
 import { Logger } from 'winston';
 import { DebugService } from '../debug/debug-service';
-<<<<<<< HEAD
 import { User } from '../../models/user.model';
-=======
 import { HeartbeatManager } from './HeartbeatManager';
->>>>>>> fd09e748
 
 const RECONNECT_GRACE_PERIOD_MS = 1000 * 30; // 30 seconds
 const LOG_AUDIO = false;
