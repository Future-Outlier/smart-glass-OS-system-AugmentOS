--- conflicted
+++ resolved
@@ -55,10 +55,7 @@
 
   const [messages, setMessages] = useState<Message[]>([
     { sender: "bot", text: "Hello! I'm here to help!" },
-<<<<<<< HEAD
-=======
     //{ sender: "user", text: "fact check that last claim about bhutan" },
->>>>>>> 11ee2cb9
   ]);
   const [currentMessage, setCurrentMessage] = useState<string>("");
 
