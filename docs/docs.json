{
  "$schema": "https://mintlify.com/docs.json",
  "theme": "aspen",
  "name": "MentraOS",
  "colors": {
    "primary": "#00b869",
    "light": "#00b869",
    "dark": "#00b869"
  },
  "favicon": "/static/img/favicon.ico",
  "navigation": {
    "tabs": [
      {
        "tab": "Welcome",
        "groups": [
          {
            "group": "Welcome",
            "pages": ["index"]
          }
        ]
      },
      {
        "tab": "App Devs",
        "groups": [
          {
            "group": "Getting Started",
<<<<<<< HEAD
            "icon": "terminal",
=======
            "icon": "rocket",
>>>>>>> cc9e8e3d
            "pages": [
              "overview",
              "quickstart",
              "example-apps",
              {
                "group": "Deployment",
<<<<<<< HEAD
                "pages": ["deployment", "railway-deployment", "ubuntu-deployment"]
              }
            ]
          },
          {
            "group": "Core Concepts",
            "icon": "lightbulb",
=======
                "icon": "server",
                "pages": ["deployment", "railway-deployment", "ubuntu-deployment"]
              }
            ]
          },
          {
            "group": "Core Concepts",
            "icon": "brain",
            "pages": [
              "app-devs/core-concepts/app-lifecycle-overview",
              "app-devs/core-concepts/app-server",
              {
                "group": "AppSession",
                "icon": "plug",
                "pages": [
                  "app-devs/core-concepts/app-session/what-is-app-session",
                  "app-devs/core-concepts/app-session/display-and-ui",
                  "app-devs/core-concepts/app-session/events-and-data",
                  "app-devs/core-concepts/app-session/device-control"
                ]
              },
              "app-devs/core-concepts/permissions",
              {
                "group": "Hardware & Capabilities",
                "icon": "microchip",
                "pages": [
                  "app-devs/core-concepts/hardware-capabilities/overview",
                  "app-devs/core-concepts/hardware-capabilities/display-glasses",
                  "app-devs/core-concepts/hardware-capabilities/camera-glasses"
                ]
              },
              "app-devs/core-concepts/simple-storage",
              {
                "group": "Audio",
                "icon": "volume",
                "pages": [
                  "app-devs/core-concepts/audio/text-to-speech",
                  "app-devs/core-concepts/audio/playing-audio-files",
                  "app-devs/core-concepts/audio/speech-to-text",
                  "app-devs/core-concepts/audio/audio-chunks"
                ]
              }
            ]
          },
          {
            "group": "Additional Features",
            "icon": "puzzle-piece",
>>>>>>> cc9e8e3d
            "pages": [
              "layouts",
              "led",
<<<<<<< HEAD
              "mira-tool-calls",
              "capabilities",
=======
              "tools",
>>>>>>> cc9e8e3d
              {
                "group": "Camera",
                "icon": "camera",
                "pages": ["camera/README", "camera/photo-capture", "camera/rtmp-streaming"]
              },
              "webview-auth-overview",
              "react-webviews",
              "dashboard"
            ]
          },
          {
            "group": "SDK Reference",
            "icon": "code",
            "pages": [
              "reference/index",
              "reference/app-server",
              "reference/app-session",
              {
                "group": "Managers",
<<<<<<< HEAD
                "icon": "gear",
=======
                "icon": "sliders",
>>>>>>> cc9e8e3d
                "pages": [
                  "reference/managers/event-manager",
                  "reference/managers/layout-manager",
                  "reference/managers/settings-manager",
                  "reference/managers/audio-manager",
                  "reference/managers/led-manager",
                  "reference/managers/camera",
                  "reference/managers/location-manager"
                ]
              },
              "reference/enums",
              {
                "group": "Interfaces",
                "icon": "shapes",
                "pages": [
                  "reference/interfaces/config-types",
                  "reference/interfaces/event-types",
                  "reference/interfaces/layout-types",
                  "reference/interfaces/capabilities",
                  "reference/interfaces/webhook-types",
                  "reference/interfaces/message-types",
                  "reference/interfaces/tool-types",
                  "reference/interfaces/setting-types"
                ]
              },
              "reference/dashboard-api",
              "reference/utilities"
            ]
          }
        ]
      },

      {
        "tab": "OS Devs",
        "groups": [
          {
            "group": "Contributing",
<<<<<<< HEAD
            "icon": "users",
=======
            "icon": "code-pull-request",
>>>>>>> cc9e8e3d
            "pages": [
              "contributing",
              "contributing/mentraos-manager-guidelines",
              "contributing/mentraos-asg-client-guidelines",
              "contributing/add-new-glasses-support",
              {
                "group": "ASG Client",
<<<<<<< HEAD
                "icon": "microchip",
=======
                "icon": "mobile",
>>>>>>> cc9e8e3d
                "pages": [
                  "asg-client/README",
                  "asg-client/architecture",
                  "asg-client/mentra-live",
                  "asg-client/button-system",
                  "asg-client/rtmp-streaming"
                ]
              }
            ]
          }
        ]
      },
      {
        "tab": "Glasses OEMs",
        "groups": [
          {
<<<<<<< HEAD
            "group": "Glasses OEMs",
            "icon": "industry",
=======
            "group": "OEM Integration",
            "icon": "glasses",
>>>>>>> cc9e8e3d
            "pages": ["glasses-oems"]
          }
        ]
      },
      {
        "tab": "Cook Book",
        "groups": [
          {
            "group": "Recipes",
            "pages": ["cookbook/mira-tool-calls-advanced"]
          }
        ]
      }
    ]
  },
  "anchors": [
    {
      "anchor": "GitHub",
      "href": "https://github.com/Mentra-Community/MentraOS",
      "icon": "github"
    },
    {
      "anchor": "Discord",
      "href": "https://discord.gg/5ukNvkEAqT",
      "icon": "discord"
    },
    {
      "anchor": "SDK Package",
      "href": "https://www.npmjs.com/package/@mentraos/sdk",
      "icon": "npm"
    }
  ],
  "logo": {
    "light": "/static/img/mentra-logo-small.png",
    "dark": "/static/img/mentra-logo-small-dark.png"
  },
  "navbar": {
    "links": [
      {
        "label": "Support",
        "href": "https://discord.gg/5ukNvkEAqT"
      }
    ],
    "primary": {
      "type": "button",
      "label": "Developer Portal",
      "href": "https://console.mentra.glass"
    }
  },
  "contextual": {
    "options": ["copy", "view", "chatgpt", "claude", "perplexity", "cursor", "vscode"]
  },
  "footer": {
    "socials": {
      "x": "https://x.com/mentralabs",
      "github": "https://github.com/Mentra-Community",
      "discord": "https://discord.gg/5ukNvkEAqT"
    }
  }
}<|MERGE_RESOLUTION|>--- conflicted
+++ resolved
@@ -24,27 +24,13 @@
         "groups": [
           {
             "group": "Getting Started",
-<<<<<<< HEAD
             "icon": "terminal",
-=======
-            "icon": "rocket",
->>>>>>> cc9e8e3d
             "pages": [
               "overview",
               "quickstart",
               "example-apps",
               {
                 "group": "Deployment",
-<<<<<<< HEAD
-                "pages": ["deployment", "railway-deployment", "ubuntu-deployment"]
-              }
-            ]
-          },
-          {
-            "group": "Core Concepts",
-            "icon": "lightbulb",
-=======
-                "icon": "server",
                 "pages": ["deployment", "railway-deployment", "ubuntu-deployment"]
               }
             ]
@@ -89,18 +75,13 @@
             ]
           },
           {
-            "group": "Additional Features",
-            "icon": "puzzle-piece",
->>>>>>> cc9e8e3d
+            "group": "Additional Topics",
+            "icon": "lightbulb",
             "pages": [
               "layouts",
               "led",
-<<<<<<< HEAD
               "mira-tool-calls",
               "capabilities",
-=======
-              "tools",
->>>>>>> cc9e8e3d
               {
                 "group": "Camera",
                 "icon": "camera",
@@ -120,11 +101,7 @@
               "reference/app-session",
               {
                 "group": "Managers",
-<<<<<<< HEAD
                 "icon": "gear",
-=======
-                "icon": "sliders",
->>>>>>> cc9e8e3d
                 "pages": [
                   "reference/managers/event-manager",
                   "reference/managers/layout-manager",
@@ -156,17 +133,12 @@
           }
         ]
       },
-
       {
         "tab": "OS Devs",
         "groups": [
           {
             "group": "Contributing",
-<<<<<<< HEAD
             "icon": "users",
-=======
-            "icon": "code-pull-request",
->>>>>>> cc9e8e3d
             "pages": [
               "contributing",
               "contributing/mentraos-manager-guidelines",
@@ -174,11 +146,7 @@
               "contributing/add-new-glasses-support",
               {
                 "group": "ASG Client",
-<<<<<<< HEAD
                 "icon": "microchip",
-=======
-                "icon": "mobile",
->>>>>>> cc9e8e3d
                 "pages": [
                   "asg-client/README",
                   "asg-client/architecture",
@@ -195,13 +163,8 @@
         "tab": "Glasses OEMs",
         "groups": [
           {
-<<<<<<< HEAD
             "group": "Glasses OEMs",
             "icon": "industry",
-=======
-            "group": "OEM Integration",
-            "icon": "glasses",
->>>>>>> cc9e8e3d
             "pages": ["glasses-oems"]
           }
         ]
