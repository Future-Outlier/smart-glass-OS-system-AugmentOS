--- conflicted
+++ resolved
@@ -291,7 +291,6 @@
             timestamp: data.heartbeat_sent.timestamp,
           })
           break
-<<<<<<< HEAD
         case "heartbeat_received":
           console.log("💓 Received heartbeat_received event from Core", data.heartbeat_received)
           GlobalEventEmitter.emit("heartbeat_received", {
@@ -303,7 +302,7 @@
             message: translate(data.notify_manager.message),
             type: data.notify_manager.type,
           })
-=======
+          break
         case "button_press":
           console.log("🔘 BUTTON_PRESS event received:", data)
           // Emit event to React Native layer for handling
@@ -314,10 +313,6 @@
           })
           // Also forward to server for apps that need it
           socketComms.sendButtonPress(data.buttonId, data.pressType)
-          break
-        case "audio_play_request":
-          await AudioPlayService.handle_audio_play_request(data)
->>>>>>> 6cdede6a
           break
         case "audio_stop_request":
           await bridge.sendCommand("audio_stop_request")
