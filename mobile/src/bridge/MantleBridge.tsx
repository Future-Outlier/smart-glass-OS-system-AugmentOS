--- conflicted
+++ resolved
@@ -268,7 +268,6 @@
             has_content: data.has_content,
           })
           break
-<<<<<<< HEAD
         case "compatible_glasses_search_result":
           console.log("Received compatible_glasses_search_result event from Core", data)
           GlobalEventEmitter.emit("COMPATIBLE_GLASSES_SEARCH_RESULT", {
@@ -299,13 +298,12 @@
             message: translate(data.notify_manager.message),
             type: data.notify_manager.type,
           })
-=======
+          break
         case "audio_play_request":
           await AudioPlayService.handle_audio_play_request(data)
           break
         case "audio_stop_request":
           await bridge.sendCommand("audio_stop_request")
->>>>>>> c6274060
           break
         case "wifi_scan_results":
           GlobalEventEmitter.emit("WIFI_SCAN_RESULTS", {
