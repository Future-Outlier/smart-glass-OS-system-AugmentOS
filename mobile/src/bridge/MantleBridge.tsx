--- conflicted
+++ resolved
@@ -171,8 +171,6 @@
           // Also forward to server for apps that need it
           socketComms.sendButtonPress(data.buttonId, data.pressType)
           break
-<<<<<<< HEAD
-=======
         case "touch_event": {
           const deviceModel = data.device_model ?? "Mentra Live"
           const gestureName = data.gesture_name ?? "unknown"
@@ -215,7 +213,6 @@
         case "audio_play_request":
           await AudioPlayService.handle_audio_play_request(data)
           break
->>>>>>> ff03c4f5
         case "audio_stop_request":
           await bridge.sendCommand("audio_stop_request")
           break
@@ -360,115 +357,6 @@
     })
   }
 
-<<<<<<< HEAD
-=======
-  // TODO: config: remove
-  async sendSetPreferredMic(mic: string) {
-    return await this.sendData({
-      command: "set_preferred_mic",
-      params: {
-        mic: mic,
-      },
-    })
-  }
-
-  // DEPRECATED: Button mode is now controlled by gallery mode state
-  // Keeping method for backward compatibility but it does nothing
-  async sendSetButtonMode(_mode: string) {
-    console.log("sendSetButtonMode is deprecated - gallery mode controls capture now")
-    return Promise.resolve()
-  }
-
-  async sendGalleryModeActive(active: boolean) {
-    console.log("sendGalleryModeActive", active)
-    return await this.sendData({
-      command: "send_gallery_mode_active",
-      params: {
-        active: active,
-      },
-    })
-  }
-
-  async sendSetButtonPhotoSize(size: string) {
-    return await this.sendData({
-      command: "set_button_photo_size",
-      params: {
-        size: size,
-      },
-    })
-  }
-
-  async sendSetButtonVideoSettings(width: number, height: number, fps: number) {
-    return await this.sendData({
-      command: "set_button_video_settings",
-      params: {
-        width: width,
-        height: height,
-        fps: fps,
-      },
-    })
-  }
-
-  async sendSetButtonMaxRecordingTime(minutes: number) {
-    return await this.sendData({
-      command: "set_button_max_recording_time",
-      params: {
-        minutes: minutes,
-      },
-    })
-  }
-
-  async sendSetButtonCameraLed(enabled: boolean) {
-    return await this.sendData({
-      command: "set_button_camera_led",
-      params: {
-        enabled: enabled,
-      },
-    })
-  }
-
-  // TODO: config: remove
-  async sendToggleContextualDashboard(enabled: boolean) {
-    return await this.sendData({
-      command: "enable_contextual_dashboard",
-      params: {
-        enabled: enabled,
-      },
-    })
-  }
-
-  // TODO: config: remove
-  async sendToggleBypassVadForDebugging(enabled: boolean) {
-    return await this.sendData({
-      command: "bypass_vad_for_debugging",
-      params: {
-        enabled: enabled,
-      },
-    })
-  }
-
-  // TODO: config: remove
-  async sendTogglePowerSavingMode(enabled: boolean) {
-    return await this.sendData({
-      command: "enable_power_saving_mode",
-      params: {
-        enabled: enabled,
-      },
-    })
-  }
-
-  // TODO: config: remove
-  async sendToggleBypassAudioEncodingForDebugging(enabled: boolean) {
-    return await this.sendData({
-      command: "bypass_audio_encoding_for_debugging",
-      params: {
-        enabled: enabled,
-      },
-    })
-  }
-
-  // TODO: config: remove
->>>>>>> ff03c4f5
   async sendToggleEnforceLocalTranscription(enabled: boolean) {
     console.log("Toggling enforce local transcription:", enabled)
 
