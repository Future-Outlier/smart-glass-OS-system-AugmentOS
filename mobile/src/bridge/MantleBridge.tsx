import {NativeEventEmitter, NativeModules, Platform} from "react-native"
import {EventEmitter} from "events"
import GlobalEventEmitter from "@/utils/GlobalEventEmitter"
import {INTENSE_LOGGING} from "@/consts"
import {
  isAugmentOsCoreInstalled,
  isLocationServicesEnabled as checkLocationServices,
  startExternalService,
} from "@/bridge/CoreServiceStarter"
import {check, PERMISSIONS, RESULTS} from "react-native-permissions"
import BleManager from "react-native-ble-manager"
import AudioPlayService, {AudioPlayResponse} from "@/services/AudioPlayService"
import {translate} from "@/i18n"
import {CoreStatusParser} from "@/utils/CoreStatusParser"
import {getCoreSettings, getRestUrl, getWsUrl, saveSetting} from "@/utils/SettingsHelper"
import socketComms from "@/managers/SocketComms"
import livekitManager from "@/managers/LivekitManager"

<<<<<<< HEAD
const {Bridge, BridgeModule} = NativeModules
const eventEmitter = new NativeEventEmitter(Bridge)
=======
const {BridgeModule, CoreCommsService} = NativeModules
const coreBridge = new NativeEventEmitter(BridgeModule)
>>>>>>> a1b00c18

export class MantleBridge extends EventEmitter {
  private static instance: MantleBridge | null = null
  private messageEventSubscription: any = null
  private validationInProgress: Promise<boolean> | null = null
  private reconnectionTimer: NodeJS.Timeout | null = null
  private isConnected: boolean = false
  private lastMessage: string = ""

  // Private constructor to enforce singleton pattern
  private constructor() {
    super()
  }

  // Utility methods for checking permissions and device capabilities
  async isBluetoothEnabled(): Promise<boolean> {
    try {
      console.log("Checking Bluetooth state...")
      await BleManager.start({showAlert: false})

      // Poll for Bluetooth state every 50ms, up to 10 times (max 500ms)
      for (let attempt = 0; attempt < 10; attempt++) {
        const state = await BleManager.checkState()
        console.log(`Bluetooth state check ${attempt + 1}:`, state)

        if (state !== "unknown") {
          console.log("Bluetooth state determined:", state)
          return state === "on"
        }

        // Wait 50ms before next check
        await new Promise(resolve => setTimeout(resolve, 50))
      }

      // If still unknown after 10 attempts, assume it's available
      console.log("Bluetooth state still unknown after 500ms, assuming available")
      return true
    } catch (error) {
      console.error("Error checking Bluetooth state:", error)
      return false
    }
  }

  async isLocationPermissionGranted(): Promise<boolean> {
    try {
      if (Platform.OS === "android") {
        const result = await check(PERMISSIONS.ANDROID.ACCESS_FINE_LOCATION)
        return result === RESULTS.GRANTED
      } else if (Platform.OS === "ios") {
        // iOS doesn't require location permission for BLE scanning since iOS 13
        return true
      }
      return false
    } catch (error) {
      console.error("Error checking location permission:", error)
      return false
    }
  }

  async isLocationServicesEnabled(): Promise<boolean> {
    try {
      if (Platform.OS === "android") {
        // Use our native module to check if location services are enabled
        const locationServicesEnabled = await checkLocationServices()
        console.log("Location services enabled (native check):", locationServicesEnabled)
        return locationServicesEnabled
      } else if (Platform.OS === "ios") {
        // iOS doesn't require location for BLE scanning since iOS 13
        return true
      }
      return true
    } catch (error) {
      console.error("Error checking if location services are enabled:", error)
      return false
    }
  }

  async checkConnectivityRequirements(): Promise<{
    isReady: boolean
    message?: string
    requirement?: "bluetooth" | "location" | "locationServices" | "permissions"
  }> {
    console.log("Checking connectivity requirements")

    // Check Bluetooth state on both iOS and Android
    const isBtEnabled = await this.isBluetoothEnabled()
    console.log("Is Bluetooth enabled:", isBtEnabled)
    if (!isBtEnabled) {
      console.log("Bluetooth is disabled, showing error")
      return {
        isReady: false,
        message: "Bluetooth is required to connect to glasses. Please enable Bluetooth and try again.",
        requirement: "bluetooth",
      }
    }

    // iOS doesn't require location permission for BLE scanning since iOS 13
    if (Platform.OS === "ios") {
      return {isReady: true}
    }

    // Only check location on Android
    if (Platform.OS === "android") {
      // First check if location permission is granted
      const isLocationPermissionGranted = await this.isLocationPermissionGranted()
      console.log("Is Location permission granted:", isLocationPermissionGranted)
      if (!isLocationPermissionGranted) {
        console.log("Location permission missing, showing error")
        return {
          isReady: false,
          message:
            "Location permission is required to scan for glasses on Android. Please grant location permission and try again.",
          requirement: "location",
        }
      }

      // Then check if location services are enabled
      const isLocationServicesEnabled = await this.isLocationServicesEnabled()
      console.log("Are Location services enabled:", isLocationServicesEnabled)
      if (!isLocationServicesEnabled) {
        console.log("Location services disabled, showing error")
        return {
          isReady: false,
          message:
            "Location services are disabled. Please enable location services in your device settings and try again.",
          requirement: "locationServices",
        }
      }
    }

    console.log("All requirements met")
    return {isReady: true}
  }

  /**
   * Gets the singleton instance of Bridge
   */
  public static getInstance(): MantleBridge {
    if (!MantleBridge.instance) {
      MantleBridge.instance = new MantleBridge()
    }
    return MantleBridge.instance
  }

  /**
   * Initializes the communication channel with Core
   */
  async initialize() {
    if (Platform.OS === "ios") {
      setTimeout(async () => {
        // will fail silently if we don't have bt permissions (which is the intended behavior)
        BridgeModule.handleCommand(JSON.stringify({command: "connect_wearable"}))
      }, 3000)
    }

    // Start the external service
    startExternalService()

    // Initialize message event listener
    this.initializeMessageEventListener()

    // if (Platform.OS === "android") {
    //   // Set up audio play response callback
    //   AudioPlayService.setResponseCallback((response: AudioPlayResponse) => {
    //     this.sendAudioPlayResponse(response)
    //   })
    // }

    // // set the backend server url
    // if (Platform.OS === "android") {
    //   const backendServerUrl = await getRestUrl() // TODO: config: remove
    //   await this.setServerUrl(backendServerUrl) // TODO: config: remove
    // }

    this.sendSettings()

    // Start periodic status checks
    this.startStatusPolling()

    // Request initial status
    this.sendRequestStatus()
  }

  /**
   * Initializes the event listener for Core messages
   */
  private initializeMessageEventListener() {
    // Remove any existing subscription to avoid duplicates
    if (this.messageEventSubscription) {
      this.messageEventSubscription.remove()
      this.messageEventSubscription = null
    }

    // Create a fresh subscription
    this.messageEventSubscription = coreBridge.addListener("CoreMessageEvent", this.handleCoreMessage.bind(this))

    console.log("Core message event listener initialized")
  }

  /**
   * Handles incoming messages from Core
   */
  private handleCoreMessage(jsonString: string) {
    if (INTENSE_LOGGING) {
      console.log("Received message from core:", jsonString)
    }

    if (jsonString.startsWith("SWIFT:")) {
      console.log("SWIFT:", jsonString.slice(6))
      return
    }

    if (jsonString.startsWith("JAVA:")) {
      console.log("JAVA: ", jsonString.slice(6))
      return
    }

    try {
      const data = JSON.parse(jsonString)

      // Only check for duplicates on status messages, not other event types
      if ("status" in data) {
        if (this.lastMessage === jsonString) {
          console.log("DUPLICATE STATUS MESSAGE FROM CORE")
          return
        }
        this.lastMessage = jsonString
      }

      this.isConnected = true
      this.emit("dataReceived", data)
      this.parseDataFromCore(data)
    } catch (e) {
      console.error("Failed to parse JSON from core message:", e)
      console.log(jsonString)
    }
  }

  /**
   * Parses various types of data received from Core
   */
  private async parseDataFromCore(data: any) {
    if (!data) return

    try {
      if ("status" in data) {
        GlobalEventEmitter.emit("CORE_STATUS_UPDATE", data)
        return
      }

      // TODO: config: remove all of these and just use the typed messages
      if ("glasses_wifi_status_change" in data) {
        // console.log("Received glasses_wifi_status_change event from Core", data.glasses_wifi_status_change)
        GlobalEventEmitter.emit("GLASSES_WIFI_STATUS_CHANGE", {
          connected: data.glasses_wifi_status_change.connected,
          ssid: data.glasses_wifi_status_change.ssid,
          local_ip: data.glasses_wifi_status_change.local_ip,
        })
      } else if ("glasses_hotspot_status_change" in data) {
        // console.log("Received glasses_hotspot_status_change event from Core", data.glasses_hotspot_status_change)
        GlobalEventEmitter.emit("GLASSES_HOTSPOT_STATUS_CHANGE", {
          enabled: data.glasses_hotspot_status_change.enabled,
          ssid: data.glasses_hotspot_status_change.ssid,
          password: data.glasses_hotspot_status_change.password,
          local_ip: data.glasses_hotspot_status_change.local_ip,
        })
      } else if ("glasses_gallery_status" in data) {
        console.log("Received glasses_gallery_status event from Core", data.glasses_gallery_status)
        GlobalEventEmitter.emit("GLASSES_GALLERY_STATUS", {
          photos: data.glasses_gallery_status.photos,
          videos: data.glasses_gallery_status.videos,
          total: data.glasses_gallery_status.total,
          has_content: data.glasses_gallery_status.has_content,
          camera_busy: data.glasses_gallery_status.camera_busy, // Add camera busy state
        })
      } else if ("ping" in data) {
        // Heartbeat response - nothing to do
      } else if ("notify_manager" in data) {
        GlobalEventEmitter.emit("SHOW_BANNER", {
          message: translate(data.notify_manager.message),
          type: data.notify_manager.type,
        })
      } else if ("compatible_glasses_search_result" in data) {
        GlobalEventEmitter.emit("COMPATIBLE_GLASSES_SEARCH_RESULT", {
          modelName: data.compatible_glasses_search_result.model_name,
          deviceName: data.compatible_glasses_search_result.device_name,
        })
      } else if ("compatible_glasses_search_stop" in data) {
        GlobalEventEmitter.emit("COMPATIBLE_GLASSES_SEARCH_STOP", {
          modelName: data.compatible_glasses_search_stop.model_name,
        })
      } else if ("need_permissions" in data) {
        GlobalEventEmitter.emit("NEED_PERMISSIONS")
      } else if ("need_wifi_credentials" in data) {
        console.log("Received need_wifi_credentials event from Core")
        GlobalEventEmitter.emit("GLASSES_NEED_WIFI_CREDENTIALS", {
          deviceModel: data.device_model,
        })
      } else if ("wifi_scan_results" in data) {
        console.log("🔍 ========= WIFI SCAN RESULTS RECEIVED =========")
        console.log("🔍 Received WiFi scan results from Core:", data)

        // Check for enhanced format first (from iOS)
        if ("wifi_scan_results_enhanced" in data) {
          console.log("🔍 Enhanced networks array:", data.wifi_scan_results_enhanced)
          console.log("🔍 Enhanced networks count:", data.wifi_scan_results_enhanced?.length || 0)
          GlobalEventEmitter.emit("WIFI_SCAN_RESULTS", {
            networks: data.wifi_scan_results, // Legacy format for backwards compatibility
            networksEnhanced: data.wifi_scan_results_enhanced, // Enhanced format with security info
          })
          console.log("🔍 Emitted enhanced WIFI_SCAN_RESULTS event to GlobalEventEmitter")
        } else {
          console.log("🔍 Networks array:", data.wifi_scan_results)
          console.log("🔍 Networks count:", data.wifi_scan_results?.length || 0)
          GlobalEventEmitter.emit("WIFI_SCAN_RESULTS", {
            networks: data.wifi_scan_results,
          })
          console.log("🔍 Emitted legacy WIFI_SCAN_RESULTS event to GlobalEventEmitter")
        }
        console.log("🔍 ========= END WIFI SCAN RESULTS =========")
      }

      if (!("type" in data)) {
        return
      }

      let binaryString
      let bytes

      switch (data.type) {
        case "app_started":
          console.log("APP_STARTED_EVENT", data.packageName)
          GlobalEventEmitter.emit("APP_STARTED_EVENT", data.packageName)
          break
        case "app_stopped":
          console.log("APP_STOPPED_EVENT", data.packageName)
          GlobalEventEmitter.emit("APP_STOPPED_EVENT", data.packageName)
          break
        case "audio_play_request":
          await AudioPlayService.handleAudioPlayRequest(data)
          break
        case "audio_stop_request":
          await AudioPlayService.stopAllAudio()
          break
        case "wifi_scan_results":
          GlobalEventEmitter.emit("WIFI_SCAN_RESULTS", {
            networks: data.wifi_scan_results, // Legacy format for backwards compatibility
            networksEnhanced: data.wifi_scan_results_enhanced, // Enhanced format with security info
          })
          break
        case "pair_failure":
          GlobalEventEmitter.emit("PAIR_FAILURE", data.error)
          break
        case "show_banner":
          GlobalEventEmitter.emit("SHOW_BANNER", {
            message: data.message,
            type: data.type,
          })
          break
        case "save_setting":
          await saveSetting(data.key, data.value, false)
          break
        case "head_position":
          GlobalEventEmitter.emit("HEAD_POSITION", data.position)
          break
        case "ws_text":
          socketComms.sendText(data.text)
          break
        case "ws_bin":
          binaryString = atob(data.base64)
          bytes = new Uint8Array(binaryString.length)
          for (let i = 0; i < binaryString.length; i++) {
            bytes[i] = binaryString.charCodeAt(i)
          }
          socketComms.sendBinary(bytes)
          break
        case "mic_data":
          binaryString = atob(data.base64)
          bytes = new Uint8Array(binaryString.length)
          for (let i = 0; i < binaryString.length; i++) {
            bytes[i] = binaryString.charCodeAt(i)
          }
          // socketComms.sendBinary(bytes)
          livekitManager.addPcm(bytes)
          break
        default:
          console.log("Unknown event type:", data.type)
          break
      }
    } catch (e) {
      console.error("Error parsing data from Core:", e)
      GlobalEventEmitter.emit("CORE_STATUS_UPDATE", CoreStatusParser.defaultStatus)
    }
  }

  private async sendSettings() {
    this.sendData({
      command: "update_settings",
      params: {...(await getCoreSettings())},
    })
  }

  /**
   * Starts periodic status polling to maintain connection
   */
  private startStatusPolling() {
    this.stopStatusPolling()

    const pollStatus = () => {
      this.sendRequestStatus()
      this.reconnectionTimer = setTimeout(
        pollStatus,
        this.isConnected ? 999000 : 2000, // Poll more frequently when not connected
      )
    }

    pollStatus()
  }

  /**
   * Stops the status polling timer
   */
  private stopStatusPolling() {
    if (this.reconnectionTimer) {
      clearTimeout(this.reconnectionTimer)
      this.reconnectionTimer = null
    }
  }

  /**
   * Validates that Core is responding to commands
   */
  private async validateResponseFromCore(): Promise<boolean> {
    if (this.validationInProgress || (await isAugmentOsCoreInstalled())) {
      return this.validationInProgress ?? true
    }

    this.validationInProgress = new Promise<boolean>((resolve, reject) => {
      const dataReceivedListener = () => {
        resolve(true)
      }

      this.once("dataReceived", dataReceivedListener)

      setTimeout(() => {
        this.removeListener("dataReceived", dataReceivedListener)
        resolve(false)
      }, 4500)
    }).then(result => {
      this.validationInProgress = null
      return result
    })

    return this.validationInProgress
  }

  /**
   * Sends data to Core
   */
  private async sendData(dataObj: any): Promise<any> {
    try {
      if (INTENSE_LOGGING) {
        console.log("Sending data to Core:", JSON.stringify(dataObj))
      }

      // if (Platform.OS === "android") {
      //   // Ensure the service is running
      //   if (!(await CoreCommsService.isServiceRunning())) {
      //     CoreCommsService.startService()
      //   }
      //   return await CoreCommsService.sendCommandToCore(JSON.stringify(dataObj))
      // }

      // if (Platform.OS === "ios") {
      //   return await BridgeModule.sendCommand(JSON.stringify(dataObj))
      // }
      return await BridgeModule.handleCommand(JSON.stringify(dataObj))
    } catch (error) {
      console.error("Failed to send data to Core:", error)
      GlobalEventEmitter.emit("SHOW_BANNER", {
        message: `Error sending command to Core: ${error}`,
        type: "error",
      })
    }
  }

  /**
   * Cleans up resources and resets the state
   */
  public cleanup() {
    // Stop the status polling
    this.stopStatusPolling()

    // Remove message event listener
    if (this.messageEventSubscription) {
      this.messageEventSubscription.remove()
      this.messageEventSubscription = null
    }

    // Reset connection state
    this.isConnected = false

<<<<<<< HEAD
    console.log("MantleBridge cleaned up")
=======
    // Reset the singleton instance
    MantleBridge.instance = null

    console.log("Bridge cleaned up")
>>>>>>> a1b00c18
  }

  /* Command methods to interact with Core */

  async sendRequestStatus() {
    await this.sendData({command: "request_status"})
    return this.validateResponseFromCore()
  }

  async sendHeartbeat() {
    await this.sendData({command: "ping"})
    return this.validateResponseFromCore()
  }

  async sendSearchForCompatibleDeviceNames(modelName: string) {
    return await this.sendData({
      command: "search_for_compatible_device_names",
      params: {
        model_name: modelName,
      },
    })
  }

  async sendConnectWearable(modelName: string, deviceName: string = "") {
    return await this.sendData({
      command: "connect_wearable",
      params: {
        model_name: modelName,
        device_name: deviceName,
      },
    })
  }

  async sendPhoneNotification(
    appName: string = "",
    title: string = "",
    text: string = "",
    timestamp: number = -1,
    uuid: string = "",
  ) {
    return await this.sendData({
      command: "phone_notification",
      params: {
        appName: appName,
        title: title,
        text: text,
        timestamp: timestamp,
        uuid: uuid,
      },
    })
  }

  async sendDisconnectWearable() {
    return await this.sendData({command: "disconnect_wearable"})
  }

  async sendForgetSmartGlasses() {
    return await this.sendData({command: "forget_smart_glasses"})
  }

  // TODO: config: remove
  async sendToggleSensing(enabled: boolean) {
    return await this.sendData({
      command: "enable_sensing",
      params: {
        enabled: enabled,
      },
    })
  }

  async sendToggleForceCoreOnboardMic(enabled: boolean) {
    return await this.sendData({
      command: "force_core_onboard_mic",
      params: {
        enabled: enabled,
      },
    })
  }

  async restartTranscription() {
    console.log("Restarting transcription with new model...")

    // Send restart command to native side
    await this.sendData({
      command: "restart_transcriber",
    })
  }

  // TODO: config: remove
  async sendSetPreferredMic(mic: string) {
    return await this.sendData({
      command: "set_preferred_mic",
      params: {
        mic: mic,
      },
    })
  }

  async sendSetButtonMode(mode: string) {
    return await this.sendData({
      command: "set_button_mode",
      params: {
        mode: mode,
      },
    })
  }

  async sendSetButtonPhotoSize(size: string) {
    return await this.sendData({
      command: "set_button_photo_size",
      params: {
        size: size,
      },
    })
  }

  async sendSetButtonVideoSettings(width: number, height: number, fps: number) {
    return await this.sendData({
      command: "set_button_video_settings",
      params: {
        width: width,
        height: height,
        fps: fps,
      },
    })
  }

  async sendSetButtonCameraLed(enabled: boolean) {
    return await this.sendData({
      command: "set_button_camera_led",
      params: {
        enabled: enabled,
      },
    })
  }

  // TODO: config: remove
  async sendToggleContextualDashboard(enabled: boolean) {
    return await this.sendData({
      command: "enable_contextual_dashboard",
      params: {
        enabled: enabled,
      },
    })
  }

  // TODO: config: remove
  async sendToggleBypassVadForDebugging(enabled: boolean) {
    return await this.sendData({
      command: "bypass_vad_for_debugging",
      params: {
        enabled: enabled,
      },
    })
  }

  // TODO: config: remove
  async sendTogglePowerSavingMode(enabled: boolean) {
    return await this.sendData({
      command: "enable_power_saving_mode",
      params: {
        enabled: enabled,
      },
    })
  }

  // TODO: config: remove
  async sendToggleBypassAudioEncodingForDebugging(enabled: boolean) {
    return await this.sendData({
      command: "bypass_audio_encoding_for_debugging",
      params: {
        enabled: enabled,
      },
    })
  }

  // TODO: config: remove
  async sendToggleEnforceLocalTranscription(enabled: boolean) {
    return await this.sendData({
      command: "enforce_local_transcription",
      params: {
        enabled: enabled,
      },
    })
  }

  // TODO: config: remove
  async sendToggleAlwaysOnStatusBar(enabled: boolean) {
    console.log("sendToggleAlwaysOnStatusBar")
    return await this.sendData({
      command: "enable_always_on_status_bar",
      params: {
        enabled: enabled,
      },
    })
  }

  // TODO: config: remove
  async setGlassesBrightnessMode(brightness: number, autoBrightness: boolean) {
    return await this.sendData({
      command: "update_glasses_brightness",
      params: {
        brightness: brightness,
        autoBrightness: autoBrightness,
      },
    })
  }

  // TODO: config: remove
  async setGlassesHeadUpAngle(headUpAngle: number) {
    return await this.sendData({
      command: "update_glasses_head_up_angle",
      params: {
        headUpAngle: headUpAngle,
      },
    })
  }

  // TODO: config: remove
  async setGlassesHeight(height: number) {
    return await this.sendData({
      command: "update_glasses_height",
      params: {height: height},
    })
  }

  // TODO: config: remove
  async setGlassesDepth(depth: number) {
    return await this.sendData({
      command: "update_glasses_depth",
      params: {depth: depth},
    })
  }

  async showDashboard() {
    return await this.sendData({
      command: "show_dashboard",
    })
  }

  async startAppByPackageName(packageName: string) {
    await this.sendData({
      command: "start_app",
      params: {
        target: packageName,
        repository: packageName,
      },
    })
    return this.validateResponseFromCore()
  }

  async stopAppByPackageName(packageName: string) {
    await this.sendData({
      command: "stop_app",
      params: {
        target: packageName,
      },
    })
    return this.validateResponseFromCore()
  }

  async installAppByPackageName(packageName: string) {
    await this.sendData({
      command: "install_app_from_repository",
      params: {
        target: packageName,
      },
    })
    return this.validateResponseFromCore()
  }

  async sendRequestAppDetails(packageName: string) {
    return await this.sendData({
      command: "request_app_info",
      params: {
        target: packageName,
      },
    })
  }

  async sendUpdateAppSetting(packageName: string, settingsDeltaObj: any) {
    return await this.sendData({
      command: "update_app_settings",
      params: {
        target: packageName,
        settings: settingsDeltaObj,
      },
    })
  }

  async sendUninstallApp(packageName: string) {
    return await this.sendData({
      command: "uninstall_app",
      params: {
        target: packageName,
      },
    })
  }

  async setup() {
    return await this.sendData({
      command: "setup",
    })
  }

  // TODO: config: remove
  async setAuthCreds(coreToken: string, userId: string) {
    return await this.sendData({
      command: "set_auth_secret_key",
      params: {
        userId: userId,
        authSecretKey: coreToken,
      },
    })
  }

  // TODO: config: remove
  async setServerUrl(url: string) {
    return await this.sendData({
      command: "set_server_url",
      params: {
        url: url,
      },
    })
  }

  async updateSettings(settings: any) {
    return await this.sendData({
      command: "update_settings",
      params: {
        ...settings,
      },
    })
  }

  async verifyAuthenticationSecretKey() {
    return await this.sendData({
      command: "verify_auth_secret_key",
    })
  }

  async deleteAuthenticationSecretKey() {
    return await this.sendData({
      command: "delete_auth_secret_key",
    })
  }

  async setGlassesWifiCredentials(ssid: string, password: string) {
    return await this.sendData({
      command: "set_glasses_wifi_credentials",
      params: {
        ssid,
        password,
      },
    })
  }

  async sendWifiCredentials(ssid: string, password: string) {
    console.log("Sending wifi credentials to Core", ssid, password)
    return await this.sendData({
      command: "send_wifi_credentials",
      params: {
        ssid,
        password,
      },
    })
  }

  async requestWifiScan() {
    return await this.sendData({
      command: "request_wifi_scan",
    })
  }

  async stopService() {
    // Clean up any active listeners
    this.cleanup()

    // if (Platform.OS === "android") {
    //   // Stop the service if it's running
    //   if (CoreCommsService && typeof CoreCommsService.stopService === "function") {
    //     CoreCommsService.stopService()
    //   }
    // }
  }

  async sendSetMetricSystemEnabled(metricSystemEnabled: boolean) {
    return await this.sendData({
      command: "set_metric_system_enabled",
      params: {
        enabled: metricSystemEnabled,
      },
    })
  }

  async toggleUpdatingScreen(enabled: boolean) {
    return await this.sendData({
      command: "toggle_updating_screen",
      params: {
        enabled: enabled,
      },
    })
  }

  async simulateHeadPosition(position: "up" | "down") {
    return await this.sendData({
      command: "simulate_head_position",
      params: {
        position: position,
      },
    })
  }

  async simulateButtonPress(buttonId: string = "camera", pressType: "short" | "long" = "short") {
    return await this.sendData({
      command: "simulate_button_press",
      params: {
        buttonId: buttonId,
        pressType: pressType,
      },
    })
  }

  // Buffer recording commands
  async sendStartBufferRecording() {
    return await this.sendData({
      command: "start_buffer_recording",
    })
  }

  async sendStopBufferRecording() {
    return await this.sendData({
      command: "stop_buffer_recording",
    })
  }

  async sendSaveBufferVideo(requestId: string, durationSeconds: number = 30) {
    return await this.sendData({
      command: "save_buffer_video",
      params: {
        request_id: requestId,
        duration_seconds: durationSeconds,
      },
    })
  }

  // Video recording commands
  async sendStartVideoRecording(requestId: string, save: boolean = true) {
    return await this.sendData({
      command: "start_video_recording",
      params: {
        request_id: requestId,
        save: save,
      },
    })
  }

  async sendStopVideoRecording(requestId: string) {
    return await this.sendData({
      command: "stop_video_recording",
      params: {
        request_id: requestId,
      },
    })
  }

  async sendCommand(command: string, params?: any) {
    return await this.sendData({
      command: command,
      params: params || {},
    })
  }

  /**
   * Sends audio play response back to Core
   */
  private async sendAudioPlayResponse(response: AudioPlayResponse) {
    console.log(
      `Bridge: Sending audio play response for requestId: ${response.requestId}, success: ${response.success}`,
    )
    await this.sendData({
      command: "audio_play_response",
      params: {
        requestId: response.requestId,
        success: response.success,
        error: response.error,
        duration: response.duration,
      },
    })
  }

  async setSttModelDetails(path: string, languageCode: string) {
    return await this.sendData({
      command: "set_stt_model_details",
      params: {
        path: path,
        languageCode: languageCode,
      },
    })
  }

  async getSttModelPath(): Promise<string> {
    return await this.sendData({
      command: "get_stt_model_path",
    })
  }

  async validateSTTModel(path: string): Promise<boolean> {
    return await this.sendData({
      command: "validate_stt_model",
      params: {
        path: path,
      },
    })
  }

  async extractTarBz2(sourcePath: string, destinationPath: string) {
    return await this.sendData({
      command: "extract_tar_bz2",
      params: {
        source_path: sourcePath,
        destination_path: destinationPath,
      },
    })
  }

  async queryGalleryStatus() {
    console.log("[Bridge] Querying gallery status from glasses...")
    // Just send the command, the response will come through the event system
    return this.sendCommand("query_gallery_status")
  }
}

// Create and export the singleton instance
const bridge = MantleBridge.getInstance()
export default bridge<|MERGE_RESOLUTION|>--- conflicted
+++ resolved
@@ -16,13 +16,8 @@
 import socketComms from "@/managers/SocketComms"
 import livekitManager from "@/managers/LivekitManager"
 
-<<<<<<< HEAD
-const {Bridge, BridgeModule} = NativeModules
-const eventEmitter = new NativeEventEmitter(Bridge)
-=======
-const {BridgeModule, CoreCommsService} = NativeModules
+const {BridgeModule} = NativeModules
 const coreBridge = new NativeEventEmitter(BridgeModule)
->>>>>>> a1b00c18
 
 export class MantleBridge extends EventEmitter {
   private static instance: MantleBridge | null = null
@@ -525,14 +520,10 @@
     // Reset connection state
     this.isConnected = false
 
-<<<<<<< HEAD
-    console.log("MantleBridge cleaned up")
-=======
     // Reset the singleton instance
     MantleBridge.instance = null
 
     console.log("Bridge cleaned up")
->>>>>>> a1b00c18
   }
 
   /* Command methods to interact with Core */
