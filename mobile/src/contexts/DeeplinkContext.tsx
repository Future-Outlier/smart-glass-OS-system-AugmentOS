<<<<<<< HEAD
import {FC, ReactNode, createContext, useContext, useEffect} from "react"
// import {Linking} from "react-native"
// import {useAuth} from "@/contexts/AuthContext"
import {deepLinkRoutes} from "@/utils/deepLinkRoutes"
import {NavObject, useNavigationHistory} from "@/contexts/NavigationHistoryContext"
=======
import {createContext, useContext, useEffect} from "react"
// import {Linking} from "react-native"
import {NavObject, useNavigationHistory} from "@/contexts/NavigationHistoryContext"
import {supabase} from "@/supabase/supabaseClient"
import {deepLinkRoutes} from "@/utils/deepLinkRoutes"
>>>>>>> 42e9ab93

import * as Linking from "expo-linking"
import {mentraAuthProvider} from "@/utils/auth/authProvider"

interface DeeplinkContextType {
  processUrl: (url: string) => Promise<void>
}

export interface DeepLinkRoute {
  pattern: string
  handler: (url: string, params: Record<string, string>, navObject: NavObject) => void | Promise<void>
  requiresAuth?: boolean
}

export interface DeepLinkConfig {
  scheme: string
  host?: string
  routes: DeepLinkRoute[]
  fallbackHandler: (url: string) => void
  authCheckHandler: () => Promise<boolean>
  navObject: NavObject
}

const DeeplinkContext = createContext<DeeplinkContextType>({} as DeeplinkContextType)

export const useDeeplink = () => useContext(DeeplinkContext)

<<<<<<< HEAD
export const DeeplinkProvider: FC<{children: ReactNode}> = ({children}) => {
  // const {user} = useAuth()
=======
export const DeeplinkProvider: React.FC<{children: React.ReactNode}> = ({children}) => {
>>>>>>> 42e9ab93
  const {push, replace, goBack, setPendingRoute, getPendingRoute, navigate} = useNavigationHistory()
  const config = {
    scheme: "com.mentra",
    host: "apps.mentra.glass",
    routes: deepLinkRoutes,
    authCheckHandler: async () => {
      // TODO: this is a hack when we should really be using the auth context:
      const {data} = await mentraAuthProvider.getSession()
      if (!data?.session?.token) {
        return false
      }
      return true
    },
    fallbackHandler: (url: string) => {
      console.warn("Fallback handler called for URL:", url)
      setTimeout(() => {
        push("/auth/login")
      }, 100)
    },
    navObject: {push, replace, goBack, setPendingRoute, getPendingRoute},
  }

  const handleUrlRaw = async ({url}: {url: string}) => {
    processUrl(url, false)
  }

  useEffect(() => {
<<<<<<< HEAD
    Linking.addEventListener("url", handleUrlRaw)
=======
    const _subscription = Linking.addEventListener("url", handleUrlRaw)
>>>>>>> 42e9ab93
    Linking.getInitialURL().then(url => {
      console.log("@@@@@@@@@@@@@ INITIAL URL @@@@@@@@@@@@@@@", url)
      if (url) {
        processUrl(url, true)
      }
    })
  }, [])

  /**
   * Find matching route for the given URL
   */
  const findMatchingRoute = (url: URL): DeepLinkRoute | null => {
    let pathname = url.pathname
    const host = url.host
    if (host === "auth") {
      pathname = `/auth${pathname}`
    }

    for (const route of config.routes) {
      if (matchesPattern(pathname, route.pattern)) {
        return route
      }
    }

    return null
  }

  /**
   * Check if pathname matches the route pattern
   */
  const matchesPattern = (pathname: string, pattern: string): boolean => {
    // Convert pattern to regex
    // /user/:id -> /user/([^/]+)
    const regexPattern = pattern.replace(/:[^/]+/g, "([^/]+)").replace(/\*/g, ".*")

    const regex = new RegExp(`^${regexPattern}$`)
    return regex.test(pathname)
  }

  const extractParams = (url: URL, pattern: string): Record<string, string> => {
    const params: Record<string, string> = {}

    // Extract path parameters
    const pathParts = url.pathname.split("/").filter(Boolean)
    const patternParts = pattern.split("/").filter(Boolean)

    for (let i = 0; i < patternParts.length; i++) {
      const patternPart = patternParts[i]
      const pathPart = pathParts[i]

      if (patternPart.startsWith(":")) {
        const paramName = patternPart.slice(1)
        params[paramName] = pathPart || ""
      }
    }

    // Extract query parameters
    url.searchParams.forEach((value, key) => {
      params[key] = value
    })

    return params
  }

  const processUrl = async (url: string, initial: boolean = false) => {
    try {
      // Add delay to ensure Root Layout is mounted
      if (initial) {
        await new Promise(resolve => setTimeout(resolve, 1000))
      }

      console.log("[LOGIN DEBUG] Deep link received:", url)

      // small hack since some sources strip the host and we want to put the url into URL object here
      if (url.startsWith("/")) {
        url = "https://apps.mentra.glass" + url
      }

      const parsedUrl = new URL(url)
      const matchedRoute = findMatchingRoute(parsedUrl)

      if (!matchedRoute) {
        console.warn("No matching route found for URL:", url)
        config.fallbackHandler?.(url)
        return
      }

      const authed = await config.authCheckHandler()

      // Check authentication if required
      if (matchedRoute.requiresAuth && !authed) {
        console.warn("Authentication required for route:", matchedRoute.pattern)
        // Store the URL for after authentication
        setPendingRoute(url)
        setTimeout(() => {
          try {
            replace("/auth/login")
          } catch (error) {
            console.warn("Navigation failed, router may not be ready:", error)
          }
        }, 100)
      }

      // Extract parameters from URL
      const params = extractParams(parsedUrl, matchedRoute.pattern)
      if (authed) {
        params.authed = "true"
      }
      if (!initial) {
        params.preloaded = "true"
      }

      try {
        console.log("@@@@@@@@@@@@@ MATCHED ROUTE @@@@@@@@@@@@@@@", matchedRoute)
        console.log("@@@@@@@@@@@@@ PARAMS @@@@@@@@@@@@@@@", params)
        console.log("@@@@@@@@@@@@@ URL @@@@@@@@@@@@@@@", url)
        await matchedRoute.handler(url, params, {push, replace, goBack, setPendingRoute, getPendingRoute, navigate})
      } catch (error) {
        console.warn("Route handler failed, router may not be ready:", error)
      }
    } catch (error) {
      console.error("Error handling deep link:", error)
      config.fallbackHandler?.(url)
    }
  }

  const contextValue: DeeplinkContextType = {
    processUrl,
  }

  return <DeeplinkContext.Provider value={contextValue}>{children}</DeeplinkContext.Provider>
}<|MERGE_RESOLUTION|>--- conflicted
+++ resolved
@@ -1,16 +1,8 @@
-<<<<<<< HEAD
 import {FC, ReactNode, createContext, useContext, useEffect} from "react"
 // import {Linking} from "react-native"
 // import {useAuth} from "@/contexts/AuthContext"
 import {deepLinkRoutes} from "@/utils/deepLinkRoutes"
 import {NavObject, useNavigationHistory} from "@/contexts/NavigationHistoryContext"
-=======
-import {createContext, useContext, useEffect} from "react"
-// import {Linking} from "react-native"
-import {NavObject, useNavigationHistory} from "@/contexts/NavigationHistoryContext"
-import {supabase} from "@/supabase/supabaseClient"
-import {deepLinkRoutes} from "@/utils/deepLinkRoutes"
->>>>>>> 42e9ab93
 
 import * as Linking from "expo-linking"
 import {mentraAuthProvider} from "@/utils/auth/authProvider"
@@ -38,12 +30,7 @@
 
 export const useDeeplink = () => useContext(DeeplinkContext)
 
-<<<<<<< HEAD
 export const DeeplinkProvider: FC<{children: ReactNode}> = ({children}) => {
-  // const {user} = useAuth()
-=======
-export const DeeplinkProvider: React.FC<{children: React.ReactNode}> = ({children}) => {
->>>>>>> 42e9ab93
   const {push, replace, goBack, setPendingRoute, getPendingRoute, navigate} = useNavigationHistory()
   const config = {
     scheme: "com.mentra",
@@ -71,11 +58,7 @@
   }
 
   useEffect(() => {
-<<<<<<< HEAD
     Linking.addEventListener("url", handleUrlRaw)
-=======
-    const _subscription = Linking.addEventListener("url", handleUrlRaw)
->>>>>>> 42e9ab93
     Linking.getInitialURL().then(url => {
       console.log("@@@@@@@@@@@@@ INITIAL URL @@@@@@@@@@@@@@@", url)
       if (url) {
