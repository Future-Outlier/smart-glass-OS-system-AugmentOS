import socketComms from "@/managers/SocketComms"
import * as Calendar from "expo-calendar"
import restComms from "@/managers/RestComms"
import * as TaskManager from "expo-task-manager"
import * as Location from "expo-location"
<<<<<<< HEAD
import TranscriptProcessor from "@/utils/TranscriptProcessor"
=======
import {useSettingsStore, SETTINGS_KEYS} from "@/stores/settings"
>>>>>>> 36dc4045

const LOCATION_TASK_NAME = "handleLocationUpdates"

TaskManager.defineTask(LOCATION_TASK_NAME, ({data: {locations}, error}) => {
  if (error) {
    // check `error.message` for more details.
    console.error("Error handling location updates", error)
    return
  }
  const locs = locations as Location.LocationObject[]
  if (locs.length === 0) {
    console.log("Mantle: LOCATION: No locations received")
    return
  }

  console.log("Received new locations", locations)
  const first = locs[0]!
  socketComms.sendLocationUpdate(first.coords.latitude, first.coords.longitude, first.coords.accuracy ?? undefined)
})

class MantleManager {
  private static instance: MantleManager | null = null

  private calendarSyncTimer: NodeJS.Timeout | null = null
  private transcriptProcessor: TranscriptProcessor
  private clearTextTimeout: NodeJS.Timeout | null = null
  private readonly MAX_CHARS_PER_LINE = 30
  private readonly MAX_LINES = 3

  public static getInstance(): MantleManager {
    if (!MantleManager.instance) {
      MantleManager.instance = new MantleManager()
    }
    return MantleManager.instance
  }

  private constructor() {
    this.transcriptProcessor = new TranscriptProcessor(this.MAX_CHARS_PER_LINE, this.MAX_LINES)
  }

  public init() {
    this.setupPeriodicTasks()
  }

  public cleanup() {
    // Stop timers
    if (this.calendarSyncTimer) {
      clearInterval(this.calendarSyncTimer)
      this.calendarSyncTimer = null
    }
    Location.stopLocationUpdatesAsync(LOCATION_TASK_NAME)
    this.transcriptProcessor.clear()
  }

  private async setupPeriodicTasks() {
    this.sendCalendarEvents()
    // Calendar sync every hour
    this.calendarSyncTimer = setInterval(
      () => {
        this.sendCalendarEvents()
      },
      60 * 60 * 1000,
    ) // 1 hour
    try {
      let locationAccuracy = await useSettingsStore.getState().loadSetting(SETTINGS_KEYS.location_tier)
      let properAccuracy = this.getLocationAccuracy(locationAccuracy)
      Location.startLocationUpdatesAsync(LOCATION_TASK_NAME, {
        accuracy: properAccuracy,
      })
    } catch (error) {
      console.error("Mantle: Error starting location updates", error)
    }
  }

  private async sendCalendarEvents() {
    console.log("Mantle: sendCalendarEvents()")
    const calendars = await Calendar.getCalendarsAsync(Calendar.EntityTypes.EVENT)
    const calendarIds = calendars.map((calendar: Calendar.Calendar) => calendar.id)
    // from 2 hours ago to 1 week from now:
    const startDate = new Date(Date.now() - 2 * 60 * 60 * 1000)
    const endDate = new Date(Date.now() + 7 * 24 * 60 * 60 * 1000)
    const events = await Calendar.getEventsAsync(calendarIds, startDate, endDate)
    restComms.sendCalendarData({events, calendars})
  }

  private async sendLocationUpdates() {
    console.log("Mantle: sendLocationUpdates()")
    // const location = await Location.getCurrentPositionAsync()
    // socketComms.sendLocationUpdate(location)
  }

  public getLocationAccuracy(accuracy: string) {
    switch (accuracy) {
      case "realtime":
        return Location.LocationAccuracy.BestForNavigation
      case "tenMeters":
        return Location.LocationAccuracy.High
      case "hundredMeters":
        return Location.LocationAccuracy.Balanced
      case "kilometer":
        return Location.LocationAccuracy.Low
      case "threeKilometers":
        return Location.LocationAccuracy.Lowest
      case "reduced":
        return Location.LocationAccuracy.Lowest
      default:
        // console.error("Mantle: unknown accuracy: " + accuracy)
        return Location.LocationAccuracy.Balanced
    }
  }

  public async setLocationTier(tier: string) {
    console.log("Mantle: setLocationTier()", tier)
    // restComms.sendLocationData({tier})
    try {
      const accuracy = this.getLocationAccuracy(tier)
      await Location.stopLocationUpdatesAsync(LOCATION_TASK_NAME)
      await Location.startLocationUpdatesAsync(LOCATION_TASK_NAME, {
        accuracy: accuracy,
        pausesUpdatesAutomatically: false,
      })
    } catch (error) {
      console.error("Mantle: Error setting location tier", error)
    }
  }

  public async requestSingleLocation(accuracy: string, correlationId: string) {
    console.log("Mantle: requestSingleLocation()")
    // restComms.sendLocationData({tier})
    try {
      const location = await Location.getCurrentPositionAsync({accuracy: this.getLocationAccuracy(accuracy)})
      socketComms.sendLocationUpdate(
        location.coords.latitude,
        location.coords.longitude,
        location.coords.accuracy ?? undefined,
        correlationId,
      )
    } catch (error) {
      console.error("Mantle: Error requesting single location", error)
    }
  }

  public async handleLocalTranscription(data: any) {
    // TODO: performance!
<<<<<<< HEAD
    const offlineStt = await settings.get(SETTINGS_KEYS.offline_captions_app_running)
=======
    const offlineStt = await useSettingsStore.getState().loadSetting(SETTINGS_KEYS.offline_stt)
>>>>>>> 36dc4045
    if (offlineStt) {
      this.transcriptProcessor.changeLanguage(data.transcribeLanguage)
      const processedText = this.transcriptProcessor.processString(
        data.text,
        data.isFinal ?? false
      )

      // Scheduling timeout to clear text from wall. In case of online STT online dashboard manager will handle it.
      if (data.isFinal) {
        console.log("Mantle: isFinal, scheduling timeout to clear text from wall")
        if (this.clearTextTimeout) {
          console.log("Mantle: canceling pending timeout")
          clearTimeout(this.clearTextTimeout)
        }
        this.clearTextTimeout = setTimeout(() => {
          console.log("Mantle: clearing text from wall")
          socketComms.handle_display_event({
            type: "display_event",
            view: "main",
            layout: {
              layoutType: "text_wall",
              text: "",
            },
          })
        }, 10000) // 10 seconds
      }

      if (processedText) {
        socketComms.handle_display_event({
          type: "display_event",
          view: "main",
          layout: {
            layoutType: "text_wall",
            text: processedText,
          },
        })
      }

      return
    }

    if (socketComms.isWebSocketConnected()) {
      socketComms.sendLocalTranscription(data)
      return
    }
  }
}

const mantle = MantleManager.getInstance()
export default mantle<|MERGE_RESOLUTION|>--- conflicted
+++ resolved
@@ -3,11 +3,8 @@
 import restComms from "@/managers/RestComms"
 import * as TaskManager from "expo-task-manager"
 import * as Location from "expo-location"
-<<<<<<< HEAD
 import TranscriptProcessor from "@/utils/TranscriptProcessor"
-=======
 import {useSettingsStore, SETTINGS_KEYS} from "@/stores/settings"
->>>>>>> 36dc4045
 
 const LOCATION_TASK_NAME = "handleLocationUpdates"
 
@@ -152,11 +149,7 @@
 
   public async handleLocalTranscription(data: any) {
     // TODO: performance!
-<<<<<<< HEAD
-    const offlineStt = await settings.get(SETTINGS_KEYS.offline_captions_app_running)
-=======
-    const offlineStt = await useSettingsStore.getState().loadSetting(SETTINGS_KEYS.offline_stt)
->>>>>>> 36dc4045
+    const offlineStt = await useSettingsStore.getState().loadSetting(SETTINGS_KEYS.offline_captions_app_running)
     if (offlineStt) {
       this.transcriptProcessor.changeLanguage(data.transcribeLanguage)
       const processedText = this.transcriptProcessor.processString(
