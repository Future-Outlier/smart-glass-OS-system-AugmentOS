--- conflicted
+++ resolved
@@ -242,8 +242,6 @@
     $baseViewStyle,
     ({colors}) => ({
       backgroundColor: colors.primary_foreground,
-<<<<<<< HEAD
-=======
     }),
   ],
   alternate: [
@@ -251,7 +249,6 @@
     $baseViewStyle,
     ({colors}) => ({
       backgroundColor: colors.background,
->>>>>>> 88474a60
     }),
   ],
   accent: [
