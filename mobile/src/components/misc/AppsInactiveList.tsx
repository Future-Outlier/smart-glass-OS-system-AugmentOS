--- conflicted
+++ resolved
@@ -204,11 +204,7 @@
       return
     }
 
-<<<<<<< HEAD
     if (!(await checkAppHealthStatus(appInfo.packageName))) {
-=======
-    if ((await checkAppHealthStatus(appInfo.packageName)) !== "healthy") {
->>>>>>> 0357bee5
       showAlert(translate("errors:appNotOnlineTitle"), translate("errors:appNotOnlineMessage"), [
         {text: translate("common:ok")},
       ])
