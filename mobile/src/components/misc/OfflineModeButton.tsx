import {View, TouchableOpacity, ViewStyle} from "react-native"
import {useAppTheme} from "@/utils/useAppTheme"
import {ThemedStyle} from "@/theme"
import MaterialCommunityIcons from "react-native-vector-icons/MaterialCommunityIcons"
import {SETTINGS_KEYS, useSetting} from "@/stores/settings"
import showAlert from "@/utils/AlertUtils"
import {useAppStatus} from "@/contexts/AppletStatusProvider"

export const OfflineModeButton: React.FC = () => {
  const {theme, themed} = useAppTheme()
<<<<<<< HEAD
  const [offlineMode, setOfflineMode] = useSetting(SETTINGS_KEYS.OFFLINE_MODE)
=======
  const [offlineMode, setOfflineMode] = useSetting(SETTINGS_KEYS.offline_mode)
>>>>>>> 6e1e1eaf
  const [_offlineCaptionsAppRunning, setOfflineCaptionsAppRunning] = useSetting(
    SETTINGS_KEYS.offline_captions_app_running,
  )
  const {stopAllApps} = useAppStatus()

  const handlePress = () => {
    const title = offlineMode ? "Disable Offline Mode?" : "Enable Offline Mode?"
    const message = offlineMode
      ? "Switching to online mode will close all offline-only apps and allow you to use all online apps."
      : "Enabling offline mode will close all running online apps. You'll only be able to use apps that work without an internet connection, and all other apps will be shut down."
    const confirmText = offlineMode ? "Go Online" : "Go Offline"

    showAlert(
      title,
      message,
      [
        {text: "Cancel", style: "cancel"},
        {
          text: confirmText,
          onPress: async () => {
            if (!offlineMode) {
              // If enabling offline mode, stop all running apps
              await stopAllApps()
            } else {
              // If disabling offline mode, turn off offline captions
              setOfflineCaptionsAppRunning(false)
            }
            setOfflineMode(!offlineMode)
          },
        },
      ],
      {
        iconName: offlineMode ? "wifi" : "wifi-off",
        iconColor: theme.colors.icon,
      },
    )
  }

  return (
    <View style={themed($container)}>
      <TouchableOpacity onPress={handlePress} style={themed($button)}>
        <MaterialCommunityIcons name={offlineMode ? "wifi-off" : "wifi"} size={24} color={theme.colors.icon} />
      </TouchableOpacity>
    </View>
  )
}

const $container: ThemedStyle<ViewStyle> = ({spacing}) => ({
  marginLeft: spacing.xs,
  marginRight: spacing.xs,
})

const $button: ThemedStyle<ViewStyle> = ({spacing}) => ({
  padding: spacing.xs,
  borderRadius: 20,
  justifyContent: "center",
  alignItems: "center",
})<|MERGE_RESOLUTION|>--- conflicted
+++ resolved
@@ -8,11 +8,7 @@
 
 export const OfflineModeButton: React.FC = () => {
   const {theme, themed} = useAppTheme()
-<<<<<<< HEAD
-  const [offlineMode, setOfflineMode] = useSetting(SETTINGS_KEYS.OFFLINE_MODE)
-=======
   const [offlineMode, setOfflineMode] = useSetting(SETTINGS_KEYS.offline_mode)
->>>>>>> 6e1e1eaf
   const [_offlineCaptionsAppRunning, setOfflineCaptionsAppRunning] = useSetting(
     SETTINGS_KEYS.offline_captions_app_running,
   )
