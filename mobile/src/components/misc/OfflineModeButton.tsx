<<<<<<< HEAD
import React, {useState} from "react"
import {View, TouchableOpacity, StyleSheet, Modal, ViewStyle} from "react-native"
=======
import {useState} from "react"
import {View, TouchableOpacity, StyleSheet, Modal} from "react-native"
>>>>>>> cb875c15
import {Text, Button} from "@/components/ignite"
import {useAppTheme} from "@/utils/useAppTheme"
import {spacing} from "@/theme"
import MaterialCommunityIcons from "react-native-vector-icons/MaterialCommunityIcons"

interface OfflineModeButtonProps {
  isOfflineMode: boolean
  onToggle: (isOffline: boolean) => void
}

export const OfflineModeButton: React.FC<OfflineModeButtonProps> = ({isOfflineMode, onToggle}) => {
  const [visible, setVisible] = useState(false)
  const {theme} = useAppTheme()
  const styles = getStyles(theme)

  const showModal = () => setVisible(true)
  const hideModal = () => setVisible(false)

  const handleConfirm = () => {
    onToggle(!isOfflineMode)
    hideModal()
  }

  const handlePress = () => {
    // Show confirmation modal for both enabling and disabling offline mode
    showModal()
  }

  return (
    <View style={styles.container}>
      <TouchableOpacity onPress={handlePress} style={styles.button}>
        <MaterialCommunityIcons
          name={isOfflineMode ? "wifi-off" : "wifi"}
          size={24}
          color={isOfflineMode ? theme.colors.text : theme.colors.tint}
        />
      </TouchableOpacity>

      <Modal visible={visible} transparent={true} animationType="fade" onRequestClose={hideModal}>
        <View style={styles.modalOverlay}>
          <View style={[styles.modal, {backgroundColor: theme.colors.background}]}>
            <Text style={[styles.modalTitle, {color: theme.colors.text}]}>
              {isOfflineMode ? "Disable Offline Mode?" : "Enable Offline Mode?"}
            </Text>
            <Text style={[styles.modalText, {color: theme.colors.textDim}]}>
              {isOfflineMode
                ? "Switching to online mode will close all offline-only apps and allow you to use all online apps."
                : "Enabling offline mode will close all running online apps. You'll only be able to use apps that work without an internet connection, and all other apps will be shut down."}
            </Text>
            <View style={styles.buttonRow}>
              <Button
                preset="outlined"
                onPress={hideModal}
                text="Cancel"
                style={[styles.modalButton, styles.outlinedButton]}
                textStyle={styles.modalButtonText}
              />
              <Button
                preset="default"
                onPress={handleConfirm}
                text={isOfflineMode ? "Go Online" : "Go Offline"}
                style={styles.modalButton}
                textStyle={[styles.modalButtonText, styles.modalButtonTextPrimary]}
              />
            </View>
          </View>
        </View>
      </Modal>
    </View>
  )
}

const getStyles = (theme: any) =>
  StyleSheet.create({
    container: {
      marginLeft: spacing.md,
      marginRight: spacing.sm,
    },
    // Header button style
    button: {
      padding: spacing.sm,
      borderRadius: 20,
      justifyContent: "center",
      alignItems: "center",
    },
    // Modal button container
    modalButton: {
      minWidth: 120,
      margin: 0,
      paddingVertical: spacing.sm,
      backgroundColor: theme.colors.tint,
    },
    // For the outlined Cancel button
    outlinedButton: {
      borderWidth: 1,
      borderColor: theme.colors.border,
      backgroundColor: "transparent",
    },
    modalOverlay: {
      flex: 1,
      backgroundColor: "rgba(0, 0, 0, 0.5)",
      justifyContent: "center",
      padding: spacing.lg,
    },
    modal: {
      backgroundColor: "white",
      borderRadius: 8,
      padding: spacing.lg,
      shadowColor: "#000",
      shadowOffset: {width: 0, height: 2},
      shadowOpacity: 0.25,
      shadowRadius: 4,
      elevation: 5,
    },
    modalTitle: {
      fontSize: 18,
      fontWeight: "bold",
      marginBottom: spacing.md,
    },
    modalText: {
      fontSize: 16,
      marginBottom: spacing.lg,
      lineHeight: 24,
    },
    buttonRow: {
      flexDirection: "row",
      justifyContent: "flex-end",
      marginTop: spacing.lg,
      gap: spacing.md,
    },
    modalButtonText: {
      fontSize: 16,
      fontWeight: "600",
      textAlign: "center",
      color: theme.colors.text,
    },
    modalButtonTextPrimary: {
      color: theme.colors.background,
    },
    modalTitle: {
      fontSize: 20,
      fontWeight: "bold",
      marginBottom: spacing.md,
    },
  })<|MERGE_RESOLUTION|>--- conflicted
+++ resolved
@@ -1,10 +1,5 @@
-<<<<<<< HEAD
-import React, {useState} from "react"
-import {View, TouchableOpacity, StyleSheet, Modal, ViewStyle} from "react-native"
-=======
 import {useState} from "react"
 import {View, TouchableOpacity, StyleSheet, Modal} from "react-native"
->>>>>>> cb875c15
 import {Text, Button} from "@/components/ignite"
 import {useAppTheme} from "@/utils/useAppTheme"
 import {spacing} from "@/theme"
