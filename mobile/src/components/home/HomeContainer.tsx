import {View} from "react-native"

import {ActiveForegroundApp} from "@/components/home/ActiveForegroundApp"
import {BackgroundAppsLink} from "@/components/home/BackgroundAppsLink"
import {CompactDeviceStatus} from "@/components/home/CompactDeviceStatus"
import {ForegroundAppsGrid} from "@/components/home/ForegroundAppsGrid"
import {IncompatibleApps} from "@/components/home/IncompatibleApps"
import {Spacer} from "@/components/ui/Spacer"
import {useAppTheme} from "@/utils/useAppTheme"
import {SETTINGS_KEYS, useSetting} from "@/stores/settings"
<<<<<<< HEAD
import {getModelCapabilities, Capabilities, DeviceTypes} from "@/../../cloud/packages/types/src"
import ConnectedSimulatedGlassesInfo from "@/components/mirror/ConnectedSimulatedGlassesInfo"
import {useCoreStatus} from "@/contexts/CoreStatusProvider"
=======
>>>>>>> 88474a60
import {Group} from "@/components/ui/Group"
import {PairGlassesCard} from "@/components/home/PairGlassesCard"

export const HomeContainer: React.FC = () => {
  const {theme} = useAppTheme()
  const [defaultWearable] = useSetting(SETTINGS_KEYS.default_wearable)
  const [offlineMode] = useSetting(SETTINGS_KEYS.offline_mode)

  return (
    <View>
      <Group>
<<<<<<< HEAD
        {connected && features?.hasDisplay && isSimulated && <ConnectedSimulatedGlassesInfo />}
=======
>>>>>>> 88474a60
        {!defaultWearable && <PairGlassesCard />}
        {defaultWearable && <CompactDeviceStatus />}
        {!offlineMode && <BackgroundAppsLink />}
      </Group>
      <Spacer height={theme.spacing.xs} />
      <ActiveForegroundApp />
      <Spacer height={theme.spacing.xs} />
      <ForegroundAppsGrid />
      <IncompatibleApps />
      <Spacer height={theme.spacing.xxxl} />
      <Spacer height={theme.spacing.xxxl} />
      <Spacer height={theme.spacing.xxxl} />
    </View>
  )
}<|MERGE_RESOLUTION|>--- conflicted
+++ resolved
@@ -8,12 +8,6 @@
 import {Spacer} from "@/components/ui/Spacer"
 import {useAppTheme} from "@/utils/useAppTheme"
 import {SETTINGS_KEYS, useSetting} from "@/stores/settings"
-<<<<<<< HEAD
-import {getModelCapabilities, Capabilities, DeviceTypes} from "@/../../cloud/packages/types/src"
-import ConnectedSimulatedGlassesInfo from "@/components/mirror/ConnectedSimulatedGlassesInfo"
-import {useCoreStatus} from "@/contexts/CoreStatusProvider"
-=======
->>>>>>> 88474a60
 import {Group} from "@/components/ui/Group"
 import {PairGlassesCard} from "@/components/home/PairGlassesCard"
 
@@ -25,10 +19,6 @@
   return (
     <View>
       <Group>
-<<<<<<< HEAD
-        {connected && features?.hasDisplay && isSimulated && <ConnectedSimulatedGlassesInfo />}
-=======
->>>>>>> 88474a60
         {!defaultWearable && <PairGlassesCard />}
         {defaultWearable && <CompactDeviceStatus />}
         {!offlineMode && <BackgroundAppsLink />}
