import {useCoreStatus} from "@/contexts/CoreStatusProvider"
import {useDisplayStore} from "@/stores/display"
import {ThemedStyle} from "@/theme"
import {useAppTheme} from "@/utils/useAppTheme"
import {useState, useEffect, useRef} from "react"
import {View, ViewStyle, TextStyle} from "react-native"
import Canvas, {Image as CanvasImage} from "react-native-canvas"
import {Text} from "@/components/ignite"

interface GlassesDisplayMirrorProps {
  fallbackMessage?: string
  style?: ViewStyle
  fullscreen?: boolean
<<<<<<< HEAD
  demoText: string
=======
  demoText?: string
>>>>>>> 88474a60
}

const GlassesDisplayMirror: React.FC<GlassesDisplayMirrorProps> = ({
  fallbackMessage = "",
  style,
  fullscreen = false,
  demoText = "",
}) => {
  const {themed} = useAppTheme()
  const canvasRef = useRef<Canvas>(null)
  const containerRef = useRef<View | null>(null)
  const [containerWidth, setContainerWidth] = useState<number | null>(null)
  const {status} = useCoreStatus()
  const {currentEvent} = useDisplayStore()

  // Use demo layout if in demo mode, otherwise use real layout
  const layout = demoText !== "" ? {layoutType: "text_wall", text: demoText} : currentEvent.layout

  const processBitmap = async () => {
    if (layout?.layoutType !== "bitmap_view" || !layout.data) {
      return
    }

    // First process the BMP to get base64
    const uri = `data:image/bmp;base64,${layout.data}`
    if (!canvasRef.current) {
      return
    }

    // Process with canvas to make black pixels transparent
    const canvas = canvasRef.current
    const ctx = canvas.getContext("2d")

    // Create image from base64
    const img = new CanvasImage(canvas)
    img.src = uri

    img.addEventListener("load", async () => {
      const WIDTH = img.width
      const HEIGHT = img.height

      let leftPadding = 0
      let topPadding = 0
      // console.log("WIDTH", WIDTH)
      // console.log("HEIGHT", HEIGHT)
      // special case for G1 bitmaps:
      if (WIDTH == 576 && HEIGHT == 135) {
        leftPadding = 29
        topPadding = 21
      }

      const ratio = (WIDTH - leftPadding) / (HEIGHT - topPadding)

      const targetWidth = containerWidth ? containerWidth : 400

      const croppedWidth = targetWidth
      const croppedHeight = targetWidth / ratio

      canvas.width = croppedWidth
      canvas.height = croppedHeight

      const x1 = -leftPadding
      const y1 = -topPadding
      const x2 = croppedWidth + leftPadding
      const y2 = croppedHeight + topPadding

      // console.log("croppedWidth", croppedWidth)
      // console.log("croppedHeight", croppedHeight)
      // console.log("x1", x1)
      // console.log("y1", y1)
      // console.log("x2", x2)
      // console.log("y2", y2)

      // Draw image to canvas
      ctx.drawImage(img, x1, y1, x2, y2)

      // Apply tint using composite operation
      ctx.globalCompositeOperation = "multiply" // or 'overlay', 'screen'
      ctx.fillStyle = "#00ff88" // Your tint color
      ctx.fillRect(0, 0, croppedWidth, croppedHeight)
    })
  }

  const parseText = (text: string) => {
    // Replace date/time placeholders
    const now = new Date()

    // Format date as MM/dd
    const dateStr = `${(now.getMonth() + 1).toString().padStart(2, "0")}/${now.getDate().toString().padStart(2, "0")}`

    // Format time as hh:mm (12-hour)
    const hours12 = now.getHours() % 12 || 12
    const minutes = now.getMinutes().toString().padStart(2, "0")
    const time12Str = `${hours12.toString().padStart(2, "0")}:${minutes}`

    // Format time as HH:mm (24-hour)
    const hours24 = now.getHours().toString().padStart(2, "0")
    const time24Str = `${hours24}:${minutes}`

    // Replace battery level placeholder
    const batteryLevel = status.glasses_info?.battery_level
    const batteryStr = typeof batteryLevel === "number" && batteryLevel >= 0 ? `${batteryLevel}%` : ""

    // Replace all placeholders
    return text
      .replace(/\$DATE\$/g, dateStr)
      .replace(/\$TIME12\$/g, time12Str)
      .replace(/\$TIME24\$/g, time24Str)
      .replace(/\$GBATT\$/g, batteryStr)
      .replace(/\$CONNECTION_STATUS\$/g, "Connected")
  }

  /**
   * Render logic for each layoutType
   */
  const renderLayout = (
    layout: any,
    textStyle?: TextStyle,
    canvasRef?: React.RefObject<Canvas>,
    containerRef?: React.RefObject<View | null>,
    setContainerWidth?: (width: number) => void,
  ) => {
    switch (layout.layoutType) {
      case "reference_card": {
        const {title, text} = layout
        return (
          <>
            <Text style={[styles.cardTitle, textStyle]}>{title}</Text>
            <Text style={[styles.cardContent, textStyle]}>{text}</Text>
          </>
        )
      }
      case "text_wall":
      case "text_line": {
        let {text} = layout
        text = parseText(text)
        return <Text style={[styles.cardContent, textStyle]}>{text || text === "" ? text : ""}</Text>
      }
      case "double_text_wall": {
        let {topText, bottomText} = layout
        topText = parseText(topText)
        bottomText = parseText(bottomText)
        return (
          <View style={{flexDirection: "row", gap: 2}}>
            <Text style={[styles.cardContent, textStyle, {width: "50%"}]} numberOfLines={4}>
              {topText || topText === "" ? topText : ""}
            </Text>
            <Text style={[styles.cardContent, textStyle, {width: "50%"}]} numberOfLines={4}>
              {bottomText || bottomText === "" ? bottomText : ""}
            </Text>
          </View>
        )
      }
      case "text_rows": {
        const rows = layout.text || []
        return rows.map((row: string, index: number) => (
          <Text key={index} style={[styles.cardContent, textStyle]}>
            {parseText(row)}
          </Text>
        ))
      }
      case "bitmap_view": {
        return (
          <View
            ref={containerRef}
            style={{flex: 1, width: "100%", height: "100%", justifyContent: "center"}}
            onLayout={event => {
              const {width} = event.nativeEvent.layout
              if (setContainerWidth) {
                setContainerWidth(width)
              }
            }}>
            <Canvas ref={canvasRef} style={{width: "100%", alignItems: "center"}} />
          </View>
        )
      }
      default:
        return <Text style={[styles.cardContent, textStyle]}>Unknown layout type: {layout.layoutType}</Text>
    }
  }

  // Process bitmap data when layout or container width changes
  useEffect(() => {
    if (containerWidth) {
      processBitmap()
    }
  }, [layout, containerWidth])

  if (!layout || !layout.layoutType) {
    if (!fallbackMessage) {
      return null
    }
    return (
      <View style={[themed($glassesScreen), style]}>
        <View style={themed($emptyContainer)}>
          <Text style={themed($emptyText)}>{fallbackMessage}</Text>
        </View>
      </View>
    )
  }

  // Use green text for fullscreen, normal text color for non-fullscreen
  const textStyle = fullscreen ? themed($glassesTextFullscreen) : themed($glassesText)
  const content = <>{renderLayout(layout, textStyle, canvasRef, containerRef, setContainerWidth)}</>

  if (fullscreen) {
    return <View style={themed($glassesScreenFullscreen)}>{content}</View>
  }

  return <View style={[themed($glassesScreen), style]}>{content}</View>
}

const $glassesScreen: ThemedStyle<ViewStyle> = ({colors, spacing}) => ({
  width: "100%",
  minHeight: 140,
  backgroundColor: colors.primary_foreground,
  borderRadius: spacing.md,
  paddingHorizontal: spacing.md,
  paddingVertical: spacing.sm,
})

const $glassesScreenFullscreen: ThemedStyle<ViewStyle> = () => ({
  backgroundColor: "transparent",
  minHeight: 120,
  padding: 16,
  width: "100%",
})

const $glassesText: ThemedStyle<TextStyle> = ({colors, typography}) => ({
  color: colors.text,
  fontFamily: typography.fonts.glassesMirror.normal,
  fontSize: 14,
  fontWeight: 600,
})

const $glassesTextFullscreen: ThemedStyle<TextStyle> = ({typography}) => ({
  color: "#00ff88aa",
  fontFamily: typography.fonts.glassesMirror.normal,
  fontSize: 14,
  fontWeight: 600,
})

const $emptyContainer: ThemedStyle<ViewStyle> = () => ({
  flex: 1,
  justifyContent: "center",
  alignItems: "center",
})

const $emptyText: ThemedStyle<TextStyle> = ({colors}) => ({
  color: colors.textDim,
  fontFamily: "Montserrat-Regular",
  fontSize: 20,
  opacity: 0.5,
})

const styles = {
  cardContent: {
    fontFamily: "glassesMirror",
    fontSize: 16,
  },
  cardTitle: {
    fontFamily: "glassesMirror",
    fontSize: 18,
    // marginBottom: 5,
  },
}

export default GlassesDisplayMirror<|MERGE_RESOLUTION|>--- conflicted
+++ resolved
@@ -11,11 +11,7 @@
   fallbackMessage?: string
   style?: ViewStyle
   fullscreen?: boolean
-<<<<<<< HEAD
-  demoText: string
-=======
   demoText?: string
->>>>>>> 88474a60
 }
 
 const GlassesDisplayMirror: React.FC<GlassesDisplayMirrorProps> = ({
