--- conflicted
+++ resolved
@@ -6,11 +6,7 @@
 import {CaseIcon} from "./CaseIcon"
 import {Group} from "@/components/ui/Group"
 import {translate} from "@/i18n"
-<<<<<<< HEAD
-import {RouteButton, StatusCard} from "@/components/ui/RouteButton"
-=======
 import {StatusCard} from "@/components/ui/RouteButton"
->>>>>>> 88474a60
 import {useCoreStatus} from "@/contexts/CoreStatusProvider"
 
 interface BatteryStatusProps {
@@ -34,11 +30,6 @@
       <View style={themed($sideBySideContainer)}>
         {glassesBatteryLevel !== -1 && (
           <StatusCard
-<<<<<<< HEAD
-            style={{backgroundColor: theme.colors.background, flex: 1}}
-            textStyle={themed($compactTextStyle)}
-            label={translate("deviceSettings:glasses")}
-=======
             style={{
               backgroundColor: theme.colors.background,
               flex: 1,
@@ -47,7 +38,6 @@
             }}
             label={translate("deviceSettings:glasses")}
             textStyle={themed($compactTextStyle)}
->>>>>>> 88474a60
             iconEnd={
               <View style={themed($compactBatteryValue)}>
                 <Icon icon="battery" size={14} color={theme.colors.text} />
@@ -59,13 +49,9 @@
 
         {caseBatteryLevel !== undefined && caseBatteryLevel !== -1 && !caseRemoved && (
           <StatusCard
-<<<<<<< HEAD
-            style={{backgroundColor: theme.colors.background, flex: 1}}
-=======
             style={{backgroundColor: theme.colors.background, flex: 1, paddingHorizontal: theme.spacing.md}}
             label={translate("deviceSettings:case")}
             subtitle={caseCharging ? translate("deviceSettings:charging") : undefined}
->>>>>>> 88474a60
             textStyle={themed($compactTextStyle)}
             iconEnd={
               <View style={themed($compactBatteryValue)}>
@@ -73,10 +59,6 @@
                 <Text style={themed($compactTextStyle)}>{caseBatteryLevel}%</Text>
               </View>
             }
-<<<<<<< HEAD
-            label={caseCharging ? translate("deviceSettings:caseCharging") : translate("deviceSettings:case")}
-=======
->>>>>>> 88474a60
           />
         )}
       </View>
@@ -123,27 +105,6 @@
   gap: spacing.xs,
   // paddingHorizontal: spacing.xxs,
   width: "100%",
-<<<<<<< HEAD
-})
-
-const $compactTextStyle: ThemedStyle<TextStyle> = ({spacing}) => ({
-  fontSize: spacing.sm,
-})
-
-const $textStyle: ThemedStyle<TextStyle> = ({spacing}) => ({
-  // fontSize: spacing.sm,
-  // fontWeight: "500",
-})
-
-const $container: ThemedStyle<ViewStyle> = ({colors, spacing}) => ({
-  backgroundColor: colors.backgroundAlt,
-  paddingVertical: 12,
-  paddingHorizontal: 16,
-  borderRadius: spacing.md,
-  borderWidth: 2,
-  borderColor: colors.border,
-=======
->>>>>>> 88474a60
 })
 
 const $compactTextStyle: ThemedStyle<TextStyle> = () => ({
@@ -164,13 +125,6 @@
   justifyContent: "space-between",
 })
 
-const $compactBatteryValue: ThemedStyle<ViewStyle> = ({spacing}) => ({
-  flexDirection: "row",
-  alignItems: "center",
-  width: spacing.xl,
-  justifyContent: "space-between",
-})
-
 const $batteryValue: ThemedStyle<ViewStyle> = ({spacing}) => ({
   flexDirection: "row",
   alignItems: "center",
