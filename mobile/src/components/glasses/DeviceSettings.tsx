--- conflicted
+++ resolved
@@ -379,7 +379,6 @@
         </View>
       )}
 
-<<<<<<< HEAD
       {/* Nex Developer Settings - Only show in dev mode */}
       {devMode && (
         <RouteButton
@@ -388,32 +387,6 @@
           onPress={() => push("/glasses/nex-developer-settings")}
         />
       )}
-
-      {/* Power Saving Mode - Only show for glasses that support it */}
-      {status.core_info.default_wearable &&
-        glassesFeatures[status.core_info.default_wearable] &&
-        glassesFeatures[status.core_info.default_wearable].powerSavingMode && (
-          <View style={themed($settingsGroup)}>
-            <ToggleSetting
-              label={translate("settings:powerSavingMode")}
-              subtitle={translate("settings:powerSavingModeSubtitle")}
-              value={powerSavingMode}
-              onValueChange={async value => {
-                setPowerSavingMode(value)
-                await coreCommunicator.sendTogglePowerSavingMode(value)
-              }}
-              containerStyle={{
-                paddingHorizontal: 0,
-                paddingTop: 0,
-                paddingBottom: 0,
-                borderWidth: 0,
-              }}
-            />
-          </View>
-        )}
-
-=======
->>>>>>> 541a6027
       {/* Only show mic selector if glasses have both SCO and custom mic types */}
       {status.core_info.default_wearable &&
         glassesFeatures[status.core_info.default_wearable] &&
