--- conflicted
+++ resolved
@@ -189,14 +189,6 @@
     await useSettingsStore.getState().setSetting(SETTINGS_KEYS.preferred_mic, val)
   }
 
-<<<<<<< HEAD
-  const setButtonModeWithSave = async (mode: string) => {
-    setButtonMode(mode)
-    await useSettingsStore.getState().setSetting(SETTINGS_KEYS.button_mode, mode)
-  }
-
-=======
->>>>>>> 11bca7dd
   const confirmForgetGlasses = () => {
     showDestructiveAlert(
       translate("settings:forgetGlasses"),
@@ -320,7 +312,6 @@
             value={autoBrightness}
             onValueChange={value => {
               setAutoBrightness(value)
-              bridge.setGlassesBrightnessMode(brightness, value)
             }}
             containerStyle={{
               paddingHorizontal: 0,
@@ -346,7 +337,7 @@
                 min={0}
                 max={100}
                 onValueSet={value => {
-                  bridge.setGlassesBrightnessMode(value, autoBrightness)
+                  setBrightness(value)
                 }}
                 containerStyle={{paddingHorizontal: 0, paddingTop: 0, paddingBottom: 0}}
                 disableBorder
