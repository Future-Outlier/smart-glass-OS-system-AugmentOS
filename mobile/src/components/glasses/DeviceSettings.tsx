--- conflicted
+++ resolved
@@ -1,4 +1,4 @@
-import React, { useCallback, useEffect, useRef, useState } from "react"
+import React, {useCallback, useEffect, useRef, useState} from "react"
 import {
   View,
   Text,
@@ -11,32 +11,32 @@
   TextStyle,
   Platform,
 } from "react-native"
-import { useFocusEffect } from "@react-navigation/native"
-import { Button, Icon } from "@/components/ignite"
+import {useFocusEffect} from "@react-navigation/native"
+import {Button, Icon} from "@/components/ignite"
 import coreCommunicator from "@/bridge/CoreCommunicator"
-import { useStatus } from "@/contexts/AugmentOSStatusProvider"
-import { getGlassesImage } from "@/utils/getGlassesImage"
+import {useStatus} from "@/contexts/AugmentOSStatusProvider"
+import {getGlassesImage} from "@/utils/getGlassesImage"
 import GlobalEventEmitter from "@/utils/GlobalEventEmitter"
-import { Slider } from "react-native-elements"
-import { router } from "expo-router"
-import { useAppTheme } from "@/utils/useAppTheme"
-import { ThemedStyle } from "@/theme"
+import {Slider} from "react-native-elements"
+import {router} from "expo-router"
+import {useAppTheme} from "@/utils/useAppTheme"
+import {ThemedStyle} from "@/theme"
 import ToggleSetting from "../settings/ToggleSetting"
 import SliderSetting from "../settings/SliderSetting"
-import { FontAwesome, MaterialCommunityIcons } from "@expo/vector-icons"
-import { translate } from "@/i18n/translate"
-import showAlert, { showDestructiveAlert } from "@/utils/AlertUtils"
-import { PermissionFeatures, requestFeaturePermissions } from "@/utils/PermissionsUtils"
+import {FontAwesome, MaterialCommunityIcons} from "@expo/vector-icons"
+import {translate} from "@/i18n/translate"
+import showAlert, {showDestructiveAlert} from "@/utils/AlertUtils"
+import {PermissionFeatures, requestFeaturePermissions} from "@/utils/PermissionsUtils"
 import RouteButton from "@/components/ui/RouteButton"
 import ActionButton from "@/components/ui/ActionButton"
-import { useNavigationHistory } from "@/contexts/NavigationHistoryContext"
-import { glassesFeatures, hasCustomMic } from "@/config/glassesFeatures"
-import { useAuth } from "@/contexts/AuthContext"
-import { isMentraUser } from "@/utils/isMentraUser"
-import { loadSetting } from "@/utils/SettingsHelper"
-import { SETTINGS_KEYS } from "@/consts"
-import { isDeveloperBuildOrTestflight } from "@/utils/buildDetection"
-import { SvgXml } from "react-native-svg"
+import {useNavigationHistory} from "@/contexts/NavigationHistoryContext"
+import {glassesFeatures, hasCustomMic} from "@/config/glassesFeatures"
+import {useAuth} from "@/contexts/AuthContext"
+import {isMentraUser} from "@/utils/isMentraUser"
+import {loadSetting} from "@/utils/SettingsHelper"
+import {SETTINGS_KEYS} from "@/consts"
+import {isDeveloperBuildOrTestflight} from "@/utils/buildDetection"
+import {SvgXml} from "react-native-svg"
 import OtaProgressSection from "./OtaProgressSection"
 import InfoSection from "@/components/ui/InfoSection"
 
@@ -48,7 +48,7 @@
   isDark?: boolean
 }
 
-const CaseIcon = ({ size = 24, color, isCharging = false, isDark = false }: CaseIconProps) => {
+const CaseIcon = ({size = 24, color, isCharging = false, isDark = false}: CaseIconProps) => {
   const caseSvg = `<svg width="24" height="24" viewBox="0 0 24 24" fill="none" xmlns="http://www.w3.org/2000/svg">
 <path fill-rule="evenodd" clip-rule="evenodd" d="M3 16.125L10.5 16.125L10.5 17.625L3 17.625L3 16.125Z" fill="${color || (isDark ? "#D3D3D3" : "#232323")}"/>
 <path fill-rule="evenodd" clip-rule="evenodd" d="M3 4.875L21 4.875L21 6.375L3 6.375L3 4.875Z" fill="${color || (isDark ? "#D3D3D3" : "#232323")}"/>
@@ -73,7 +73,7 @@
   isDark?: boolean
 }
 
-const GlassesIcon = ({ size = 24, color, isOn = false, isDark = false }: GlassesIconProps) => {
+const GlassesIcon = ({size = 24, color, isOn = false, isDark = false}: GlassesIconProps) => {
   const glassesSvg = `<svg width="24" height="24" viewBox="0 0 24 24" fill="none" xmlns="http://www.w3.org/2000/svg">
 <path d="M1.5 9H3.00005V15.0002H1.5V9Z" fill="${color || (isDark ? "#D3D3D3" : "#232323")}"/>
 <path d="M13.502 12H15.002V15.0001H13.502V12Z" fill="${color || (isDark ? "#D3D3D3" : "#232323")}"/>
@@ -94,16 +94,16 @@
   const fadeAnim = useRef(new Animated.Value(0)).current
   const scaleAnim = useRef(new Animated.Value(0.8)).current
   const slideAnim = useRef(new Animated.Value(-50)).current
-  const { theme, themed } = useAppTheme()
+  const {theme, themed} = useAppTheme()
   const [connectedGlasses, setConnectedGlasses] = useState("")
-  const { status } = useStatus()
+  const {status} = useStatus()
   const [preferredMic, setPreferredMic] = useState(status.core_info.preferred_mic)
   const [powerSavingMode, setPowerSavingMode] = useState(status.core_info.power_saving_mode)
 
   const [isConnectButtonDisabled, setConnectButtonDisabled] = useState(false)
   const [isDisconnectButtonDisabled, setDisconnectButtonDisabled] = useState(false)
-  const { push } = useNavigationHistory()
-  const { user } = useAuth()
+  const {push} = useNavigationHistory()
+  const {user} = useAuth()
 
   const [devMode, setDevMode] = useState(true)
   const [isSigningOut, setIsSigningOut] = useState(false)
@@ -116,8 +116,8 @@
     checkDevMode()
   }, [])
 
-  const { model_name } = status.glasses_info ?? {}
-  const { default_wearable } = status.core_info ?? {}
+  const {model_name} = status.glasses_info ?? {}
+  const {default_wearable} = status.core_info ?? {}
 
   useFocusEffect(
     useCallback(() => {
@@ -172,7 +172,7 @@
 
     try {
       await coreCommunicator.sendDisconnectWearable()
-    } catch (error) { }
+    } catch (error) {}
   }
 
   const [autoBrightness, setAutoBrightness] = useState(status?.glasses_settings?.auto_brightness ?? true)
@@ -193,7 +193,7 @@
         showAlert(
           "Microphone Permission Required",
           "Microphone permission is required to use the phone microphone feature. Please grant microphone permission in settings.",
-          [{ text: "OK" }],
+          [{text: "OK"}],
           {
             iconName: "microphone",
             iconColor: "#2196F3",
@@ -212,7 +212,7 @@
       translate("settings:forgetGlasses"),
       translate("settings:forgetGlassesConfirm"),
       [
-        { text: translate("common:cancel"), style: "cancel" },
+        {text: translate("common:cancel"), style: "cancel"},
         {
           text: translate("common:yes"),
           onPress: () => {
@@ -265,25 +265,21 @@
         </View>
       )}
 
-
       {/* Battery Status Section */}
       {status.glasses_info?.battery_level !== undefined && status.glasses_info.battery_level !== -1 && (
-
-
-
         <View style={themed($settingsGroup)}>
-          <Text style={[themed($subtitle), { marginBottom: theme.spacing.xs }]}>Battery Status</Text>
+          <Text style={[themed($subtitle), {marginBottom: theme.spacing.xs}]}>Battery Status</Text>
           {/* Glasses Battery */}
           {status.glasses_info.battery_level !== -1 && (
             <View
-              style={{ flexDirection: "row", alignItems: "center", justifyContent: "space-between", paddingVertical: 4 }}>
-              <View style={{ flexDirection: "row", alignItems: "center" }}>
+              style={{flexDirection: "row", alignItems: "center", justifyContent: "space-between", paddingVertical: 4}}>
+              <View style={{flexDirection: "row", alignItems: "center"}}>
                 <GlassesIcon size={20} isDark={theme.isDark} />
-                <Text style={{ color: theme.colors.text, marginLeft: theme.spacing.xs }}>Glasses</Text>
+                <Text style={{color: theme.colors.text, marginLeft: theme.spacing.xs}}>Glasses</Text>
               </View>
-              <View style={{ flexDirection: "row", alignItems: "center" }}>
+              <View style={{flexDirection: "row", alignItems: "center"}}>
                 <Icon icon="battery" size={16} color={theme.colors.text} />
-                <Text style={{ color: theme.colors.text, marginLeft: 4, fontWeight: "500" }}>
+                <Text style={{color: theme.colors.text, marginLeft: 4, fontWeight: "500"}}>
                   {status.glasses_info.battery_level}%
                 </Text>
               </View>
@@ -301,15 +297,15 @@
                   justifyContent: "space-between",
                   paddingVertical: theme.spacing.xs,
                 }}>
-                <View style={{ flexDirection: "row", alignItems: "center" }}>
+                <View style={{flexDirection: "row", alignItems: "center"}}>
                   <CaseIcon size={20} isCharging={status.glasses_info.case_charging} isDark={theme.isDark} />
-                  <Text style={{ color: theme.colors.text, marginLeft: theme.spacing.xxs }}>
+                  <Text style={{color: theme.colors.text, marginLeft: theme.spacing.xxs}}>
                     Case {status.glasses_info.case_charging ? "(Charging)" : ""}
                   </Text>
                 </View>
-                <View style={{ flexDirection: "row", alignItems: "center" }}>
+                <View style={{flexDirection: "row", alignItems: "center"}}>
                   <Icon icon="battery" size={16} color={theme.colors.text} />
-                  <Text style={{ color: theme.colors.text, marginLeft: theme.spacing.xxs, fontWeight: "500" }}>
+                  <Text style={{color: theme.colors.text, marginLeft: theme.spacing.xxs, fontWeight: "500"}}>
                     {status.glasses_info.case_battery_level}%
                   </Text>
                 </View>
@@ -353,7 +349,7 @@
                 onValueSet={value => {
                   coreCommunicator.setGlassesBrightnessMode(value, autoBrightness)
                 }}
-                containerStyle={{ paddingHorizontal: 0, paddingTop: 0, paddingBottom: 0 }}
+                containerStyle={{paddingHorizontal: 0, paddingTop: 0, paddingBottom: 0}}
                 disableBorder
               />
             </>
@@ -361,7 +357,6 @@
         </View>
       )}
 
-    
       {/* Power Saving Mode - Only show for glasses that support it */}
       {status.core_info.default_wearable &&
         glassesFeatures[status.core_info.default_wearable] &&
@@ -398,7 +393,7 @@
                 paddingTop: theme.spacing.xs,
               }}
               onPress={() => setMic("phone")}>
-              <Text style={{ color: theme.colors.text }}>{translate("deviceSettings:phoneMic")}</Text>
+              <Text style={{color: theme.colors.text}}>{translate("deviceSettings:phoneMic")}</Text>
               <MaterialCommunityIcons
                 name="check"
                 size={24}
@@ -407,7 +402,7 @@
             </TouchableOpacity>
             {/* divider */}
             <View
-              style={{ height: StyleSheet.hairlineWidth, backgroundColor: theme.colors.separator, marginVertical: 4 }}
+              style={{height: StyleSheet.hairlineWidth, backgroundColor: theme.colors.separator, marginVertical: 4}}
             />
             <TouchableOpacity
               style={{
@@ -416,8 +411,8 @@
                 paddingTop: theme.spacing.xs,
               }}
               onPress={() => setMic("glasses")}>
-              <View style={{ flexDirection: "column", gap: 4 }}>
-                <Text style={{ color: theme.colors.text }}>{translate("deviceSettings:glassesMic")}</Text>
+              <View style={{flexDirection: "column", gap: 4}}>
+                <Text style={{color: theme.colors.text}}>{translate("deviceSettings:glassesMic")}</Text>
                 {/* {!status.glasses_info?.model_name && (
                 <Text style={themed($subtitle)}>{translate("deviceSettings:glassesNeededForGlassesMic")}</Text>
               )} */}
@@ -437,57 +432,19 @@
           label={translate("settings:glassesWifiSettings")}
           subtitle={translate("settings:glassesWifiDescription")}
           onPress={() => {
-            push("/pairing/glasseswifisetup", { deviceModel: status.glasses_info?.model_name || "Glasses" })
+            push("/pairing/glasseswifisetup", {deviceModel: status.glasses_info?.model_name || "Glasses"})
           }}
         />
       )}
 
-<<<<<<< HEAD
-      {/* Show ASG Client version info for Mentra Live glasses */}
-      {status.glasses_info?.model_name?.toLowerCase().includes("mentra live") &&
-        (status.glasses_info.glasses_app_version || status.glasses_info.glasses_build_number) && (
-          <>
-            <RouteButton
-              label={translate("glasses:gallery")}
-              subtitle={translate("glasses:galleryDescription")}
-              onPress={() => push("/asg/gallery")}
-            />
-            <View style={themed($settingsGroup)}>
-              <Text style={[themed($subtitle), { marginBottom: theme.spacing.xs }]}>Glasses Software Version</Text>
-              {/* {status.glasses_info.glasses_app_version && (
-            <View style={{flexDirection: "row", justifyContent: "space-between", paddingVertical: 4}}>
-              <Text style={{color: theme.colors.text}}>App Version</Text>
-              <Text style={{color: theme.colors.textDim}}>{status.glasses_info.glasses_app_version}</Text>
-            </View>
-          )} */}
-              {status.glasses_info.glasses_build_number && (
-                <View style={{ flexDirection: "row", justifyContent: "space-between", paddingVertical: 4 }}>
-                  <Text style={{ color: theme.colors.text }}>Build Number</Text>
-                  <Text style={{ color: theme.colors.textDim }}>{status.glasses_info.glasses_build_number}</Text>
-                </View>
-              )}
-              {status.glasses_info.glasses_wifi_local_ip && status.glasses_info.glasses_wifi_local_ip !== "" && (
-                <View style={{ flexDirection: "row", justifyContent: "space-between", paddingVertical: 4 }}>
-                  <Text style={{ color: theme.colors.text }}>Local IP Address</Text>
-                  <Text style={{ color: theme.colors.textDim }}>{status.glasses_info.glasses_wifi_local_ip}</Text>
-                </View>
-              )}
-              {/* {status.glasses_info.glasses_device_model && (
-            <View style={{flexDirection: "row", justifyContent: "space-between", paddingVertical: 4}}>
-              <Text style={{color: theme.colors.text}}>Device Model</Text>
-              <Text style={{color: theme.colors.textDim}}>{status.glasses_info.glasses_device_model}</Text>
-            </View>
-          )} */}
-              {/* {status.glasses_info.glasses_android_version && (
-            <View style={{flexDirection: "row", justifyContent: "space-between", paddingVertical: 4}}>
-              <Text style={{color: theme.colors.text}}>Android Version</Text>
-              <Text style={{color: theme.colors.textDim}}>{status.glasses_info.glasses_android_version}</Text>
-            </View>
-          )} */}
-            </View>
-          </>
-        )}
-=======
+      {status.glasses_info?.model_name && glassesFeatures[status.glasses_info.model_name]?.gallery && (
+        <RouteButton
+          label={translate("glasses:gallery")}
+          subtitle={translate("glasses:galleryDescription")}
+          onPress={() => push("/asg/gallery")}
+        />
+      )}
+
       {/* Show device info for glasses */}
       {status.glasses_info?.model_name && (
         <InfoSection
@@ -499,7 +456,6 @@
           ]}
         />
       )}
->>>>>>> 82d2b829
 
       {/* OTA Progress Section - Only show for Mentra Live glasses */}
       {status.glasses_info?.model_name?.toLowerCase().includes("mentra live") && (
@@ -511,7 +467,6 @@
         subtitle={translate("settings:dashboardDescription")}
         onPress={() => push("/settings/dashboard")}
       />
-
 
       {devMode &&
         status.core_info.default_wearable &&
@@ -541,7 +496,7 @@
         />
       )}
 
-      <View style={{ height: 30 }}>{/* this just gives the user a bit more space to scroll */}</View>
+      <View style={{height: 30}}>{/* this just gives the user a bit more space to scroll */}</View>
     </View>
   )
 }
@@ -557,7 +512,7 @@
   gap: 16,
 })
 
-const $settingsGroup: ThemedStyle<ViewStyle> = ({ colors, spacing }) => ({
+const $settingsGroup: ThemedStyle<ViewStyle> = ({colors, spacing}) => ({
   backgroundColor: colors.background,
   paddingVertical: 12,
   paddingHorizontal: 16,
@@ -566,24 +521,24 @@
   borderColor: colors.border,
 })
 
-const $subtitle: ThemedStyle<TextStyle> = ({ colors, spacing }) => ({
+const $subtitle: ThemedStyle<TextStyle> = ({colors, spacing}) => ({
   color: colors.textDim,
   fontSize: spacing.sm,
 })
 
-const $infoContainer: ThemedStyle<ViewStyle> = ({ spacing }) => ({
+const $infoContainer: ThemedStyle<ViewStyle> = ({spacing}) => ({
   padding: spacing.sm,
   marginBottom: spacing.sm,
   marginTop: spacing.sm,
 })
 
-const $infoText: ThemedStyle<TextStyle> = ({ colors }) => ({
+const $infoText: ThemedStyle<TextStyle> = ({colors}) => ({
   color: colors.text,
   fontSize: 14,
   textAlign: "center",
 })
 
-const $emptyStateContainer: ThemedStyle<ViewStyle> = ({ spacing }) => ({
+const $emptyStateContainer: ThemedStyle<ViewStyle> = ({spacing}) => ({
   flex: 1,
   justifyContent: "center",
   alignItems: "center",
@@ -591,7 +546,7 @@
   minHeight: 300,
 })
 
-const $emptyStateText: ThemedStyle<TextStyle> = ({ colors, spacing }) => ({
+const $emptyStateText: ThemedStyle<TextStyle> = ({colors, spacing}) => ({
   color: colors.text,
   fontSize: 20,
   textAlign: "center",
