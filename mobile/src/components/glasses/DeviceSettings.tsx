--- conflicted
+++ resolved
@@ -102,6 +102,7 @@
 
   // Check if we have any advanced settings to show
   const hasMicrophoneSelector =
+    isGlassesConnected &&
     defaultWearable &&
     hasCustomMic(defaultWearable) &&
     (defaultWearable !== "Mentra Live" ||
@@ -448,21 +449,7 @@
         />
       )}
 
-<<<<<<< HEAD
-      {/* Device info has been moved to Advanced Settings section below */}
-=======
-      {/* Show device info for glasses */}
-      {defaultWearable && isGlassesConnected && (
-        <InfoSection
-          title="Device Information"
-          items={[
-            {label: "Bluetooth Name", value: status.glasses_info?.bluetooth_name},
-            {label: "Build Number", value: status.glasses_info?.glasses_build_number},
-            {label: "Local IP Address", value: status.glasses_info?.glasses_wifi_local_ip},
-          ]}
-        />
-      )}
->>>>>>> 2641bb04
+      {/* Device info is rendered within the Advanced Settings section below */}
 
       {/* OTA Progress Section - Only show for Mentra Live glasses */}
       {defaultWearable && isGlassesConnected && defaultWearable.toLowerCase().includes("live") && (
@@ -478,7 +465,7 @@
       {defaultWearable && isGlassesConnected && defaultWearable !== "Simulated Glasses" && (
         <ActionButton
           label={translate("settings:disconnectGlasses")}
-          variant="warning"
+          variant="destructive"
           onPress={() => {
             bridge.sendDisconnectWearable()
           }}
@@ -513,11 +500,9 @@
           {showAdvancedSettings && (
             <Animated.View style={{opacity: fadeAnim}}>
               {/* Microphone Selector - moved from above */}
-              {hasCustomMic(defaultWearable) &&
-                (defaultWearable !== "Mentra Live" ||
-                  (Platform.OS === "android" && status.glasses_info?.glasses_device_model !== "K900")) && (
-                  <View style={themed($settingsGroup)}>
-                    <Text style={[themed($settingLabel), {marginBottom: theme.spacing.sm}]}>Microphone Selection</Text>
+              {hasMicrophoneSelector && (
+                <View style={themed($settingsGroup)}>
+                  <Text style={[themed($settingLabel), {marginBottom: theme.spacing.sm}]}>Microphone Selection</Text>
                     <TouchableOpacity
                       style={{
                         flexDirection: "row",
@@ -564,14 +549,16 @@
               <View style={{height: 16}} />
 
               {/* Device Information - moved from above */}
-              <InfoSection
-                title="Device Information"
-                items={[
-                  {label: "Bluetooth Name", value: status.glasses_info?.bluetooth_name},
-                  {label: "Build Number", value: status.glasses_info?.glasses_build_number},
-                  {label: "Local IP Address", value: status.glasses_info?.glasses_wifi_local_ip},
-                ]}
-              />
+              {isGlassesConnected && (
+                <InfoSection
+                  title="Device Information"
+                  items={[
+                    {label: "Bluetooth Name", value: status.glasses_info?.bluetooth_name},
+                    {label: "Build Number", value: status.glasses_info?.glasses_build_number},
+                    {label: "Local IP Address", value: status.glasses_info?.glasses_wifi_local_ip},
+                  ]}
+                />
+              )}
             </Animated.View>
           )}
         </>
