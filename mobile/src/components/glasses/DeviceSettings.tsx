--- conflicted
+++ resolved
@@ -1,7 +1,4 @@
 import React, {useCallback, useEffect, useRef, useState} from "react"
-<<<<<<< HEAD
-import {View, Text, StyleSheet, TouchableOpacity, Animated, ViewStyle, TextStyle, Platform} from "react-native"
-=======
 import {
   View,
   Text,
@@ -15,8 +12,6 @@
   Platform,
   ScrollView,
 } from "react-native"
-
->>>>>>> 2d6585ad
 import {useFocusEffect} from "@react-navigation/native"
 import {Icon} from "@/components/ignite"
 import bridge from "@/bridge/MantleBridge"
