// @ts-nocheck
import {createMMKV, type MMKV} from "react-native-mmkv"
import {result as Res, Result} from "typesafe-ts"
class MMKVStorage {
  private _store?: MMKV

  private get store(): MMKV {
    if (!this._store) {
      this._store = createMMKV()
    }
    return this._store
  }

  public save(key: string, value: unknown): Result<void, Error> {
    return this.saveString(key, JSON.stringify(value))
  }

<<<<<<< HEAD
  public load<T>(key: string): AsyncResult<T, Error> {
    Res.try_async(
      async () => {
        almostThere = loadString(key)
        let value = JSON.parse(almostThere ?? "") as T // <-- should probably use zod or similar to validate here
=======
  public load<T>(key: string): Result<T, Error> {
    return Res.try(
      async () => {
        const loadedString = this.store.getString(key) ?? ""
        const value = JSON.parse(loadedString) as T
>>>>>>> 94a48be1
        return value
      },
      (e: unknown) => new Error(`Failed to load ${key} ${e}`),
    )
<<<<<<< HEAD
  }

  private loadString(key: string): string | null {
    return this.store.getString(key) ?? null
=======
>>>>>>> 94a48be1
  }

  private saveString(key: string, value: string): Result<void, Error> {
    this.store.set(key, value)
    return Res.ok(undefined)
  }

  public getAllKeys(): string[] {
    return this.store.getAllKeys()
  }

  public removeMultiple(keys: string[]): Result<void, Error> {
    let success = true
    for (const key of keys) {
      const res = this.store.remove(key)
      if (!res) {
        success = false
      }
    }
    if (!success) {
      console.error("Failed to remove one or more keys")
      return Res.error(new Error("Failed to remove one or more keys"))
    }
    return Res.ok(undefined)
  }

  public loadSubKeys(key: string): Result<Record<string, unknown>, Error> {
    return Res.try(() => {
      // return the key value pair of any keys that start with the given key and contain a colon:
      const keys = this.store.getAllKeys()

      const subKeys = keys.filter(k => k.startsWith(key) && k.includes(":"))

      if (subKeys.length === 0) {
        return Res.error(new Error(`No subkeys found for ${key}`))
      }

      let subKeysObject: Record<string, unknown> = {}

      for (const subKey of subKeys) {
        const res = this.load(subKey)
        if (res.is_ok()) {
          subKeysObject[subKey] = res.value
        }
      }

      return subKeysObject
    })
  }

  public remove(key: string): Result<void, Error> {
    this.store.remove(key)
    return Res.ok(undefined)
  }

  // burn it all:
  public clearAll(): Result<void, Error> {
    this.store.clearAll()
    return Res.ok(undefined)
  }
}

export const storage = new MMKVStorage()<|MERGE_RESOLUTION|>--- conflicted
+++ resolved
@@ -15,30 +15,15 @@
     return this.saveString(key, JSON.stringify(value))
   }
 
-<<<<<<< HEAD
-  public load<T>(key: string): AsyncResult<T, Error> {
-    Res.try_async(
-      async () => {
-        almostThere = loadString(key)
-        let value = JSON.parse(almostThere ?? "") as T // <-- should probably use zod or similar to validate here
-=======
   public load<T>(key: string): Result<T, Error> {
     return Res.try(
       async () => {
         const loadedString = this.store.getString(key) ?? ""
         const value = JSON.parse(loadedString) as T
->>>>>>> 94a48be1
         return value
       },
       (e: unknown) => new Error(`Failed to load ${key} ${e}`),
     )
-<<<<<<< HEAD
-  }
-
-  private loadString(key: string): string | null {
-    return this.store.getString(key) ?? null
-=======
->>>>>>> 94a48be1
   }
 
   private saveString(key: string, value: string): Result<void, Error> {
