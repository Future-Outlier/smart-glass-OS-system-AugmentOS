// @ts-nocheck
import {createMMKV, type MMKV} from "react-native-mmkv"
import {result as Res, Result} from "typesafe-ts"
class MMKVStorage {
  private _store?: MMKV

  private get store(): MMKV {
    if (!this._store) {
      this._store = createMMKV()
    }
    return this._store
  }

  public save(key: string, value: unknown): Result<void, Error> {
    return this.saveString(key, JSON.stringify(value))
  }

  public load<T>(key: string): Result<T, Error> {
<<<<<<< HEAD
    return Res.try(() => {
      const loadedString = this.store.getString(key) ?? ""
      if (loadedString === "") {
        return Res.error(new Error(`No value found for ${key}`))
      }
      const value = JSON.parse(loadedString) as T
      console.log(`STORAGE: LOAD: ${key} = ${value}`)
      return Res.ok(value)
    })
=======
    return Res.try(
      () => {
        const loadedString = this.store.getString(key)
        if (!loadedString) {
          throw new Error(`Key ${key} not found`)
        }
        const value = JSON.parse(loadedString) as T
        return value
      },
      (e: unknown) => new Error(`Failed to load ${key}: ${e}`),
    )
>>>>>>> 3738909a
  }

  private saveString(key: string, value: string): Result<void, Error> {
    this.store.set(key, value)
    return Res.ok(undefined)
  }

  public getAllKeys(): string[] {
    return this.store.getAllKeys()
  }

  public removeMultiple(keys: string[]): Result<void, Error> {
    let success = true
    for (const key of keys) {
      const res = this.store.remove(key)
      if (!res) {
        success = false
      }
    }
    if (!success) {
      console.error("Failed to remove one or more keys")
      return Res.error(new Error("Failed to remove one or more keys"))
    }
    return Res.ok(undefined)
  }

  public loadSubKeys(key: string): Result<Record<string, unknown>, Error> {
    return Res.try(() => {
      // return the key value pair of any keys that start with the given key and contain a colon:
      const keys = this.store.getAllKeys()

      const subKeys = keys.filter(k => k.startsWith(key) && k.includes(":"))

      if (subKeys.length === 0) {
        throw new Error(`No subkeys found for ${key}`)
      }

      let subKeysObject: Record<string, unknown> = {}

      for (const subKey of subKeys) {
        const res = this.load(subKey)
        if (res.is_ok()) {
          subKeysObject[subKey] = res.value
        }
      }

      return subKeysObject
    })
  }

  public remove(key: string): Result<void, Error> {
    this.store.remove(key)
    return Res.ok(undefined)
  }

  // burn it all:
  public clearAll(): Result<void, Error> {
    this.store.clearAll()
    return Res.ok(undefined)
  }
}

export const storage = new MMKVStorage()<|MERGE_RESOLUTION|>--- conflicted
+++ resolved
@@ -16,7 +16,6 @@
   }
 
   public load<T>(key: string): Result<T, Error> {
-<<<<<<< HEAD
     return Res.try(() => {
       const loadedString = this.store.getString(key) ?? ""
       if (loadedString === "") {
@@ -26,19 +25,6 @@
       console.log(`STORAGE: LOAD: ${key} = ${value}`)
       return Res.ok(value)
     })
-=======
-    return Res.try(
-      () => {
-        const loadedString = this.store.getString(key)
-        if (!loadedString) {
-          throw new Error(`Key ${key} not found`)
-        }
-        const value = JSON.parse(loadedString) as T
-        return value
-      },
-      (e: unknown) => new Error(`Failed to load ${key}: ${e}`),
-    )
->>>>>>> 3738909a
   }
 
   private saveString(key: string, value: string): Result<void, Error> {
