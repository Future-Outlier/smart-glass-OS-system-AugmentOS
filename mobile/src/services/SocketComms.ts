--- conflicted
+++ resolved
@@ -9,10 +9,6 @@
 import {useGlassesStore} from "@/stores/glasses"
 import {showAlert} from "@/utils/AlertUtils"
 import {router} from "expo-router"
-<<<<<<< HEAD
-import Constants from "expo-constants"
-=======
->>>>>>> 0adf9e72
 import {shallow} from "zustand/shallow"
 
 class SocketComms {
