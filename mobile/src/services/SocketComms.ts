import GlobalEventEmitter from "@/utils/GlobalEventEmitter"
import wsManager from "@/services/WebSocketManager"
import {useDisplayStore} from "@/stores/display"
import livekit from "@/services/Livekit"
import mantle from "@/services/MantleManager"
import {useSettingsStore, SETTINGS_KEYS} from "@/stores/settings"
import CoreModule from "core"
import {useAppletStatusStore} from "@/stores/applets"
import {useGlassesStore} from "@/stores/glasses"
import {showAlert} from "@/utils/AlertUtils"
import {router} from "expo-router"
<<<<<<< HEAD
=======
import Constants from "expo-constants"
import {shallow} from "zustand/shallow"
>>>>>>> 0c4a1e0b

class SocketComms {
  private static instance: SocketComms | null = null
  private ws = wsManager
  private coreToken: string = ""
  public userid: string = ""

  private reconnecting = false
  private reconnectionAttempts = 0

  private constructor() {
    // Subscribe to WebSocket messages
    this.ws.on("message", message => {
      this.handle_message(message)
    })

    try {
      // Subscribe to wifi info
      useGlassesStore.subscribe(
        state => ({glassesConnected: state.connected, wifiConnected: state.wifiConnected, wifiSsid: state.wifiSsid}),
        _state => {
          this.sendGlassesConnectionState()
        },
        {equalityFn: shallow},
      )
    } catch (error) {
      console.error("SOCKET: Error subscribing to store changes:", error)
    }
  }

  public static getInstance(): SocketComms {
    if (!SocketComms.instance) {
      SocketComms.instance = new SocketComms()
    }

    return SocketComms.instance
  }

  public cleanup() {
    // Cleanup WebSocket
    this.ws.cleanup()

    // Reset instance
    SocketComms.instance = null
  }

  // Connection Management

  private async connectWebsocket() {
    console.log("SOCKET: connectWebsocket()")
    const url = useSettingsStore.getState().getWsUrl()
    if (!url) {
      console.error(`SOCKET: Invalid server URL`)
      return
    }
    this.ws.connect(url, this.coreToken)
  }

  private attemptReconnect(override = false) {
    if (this.reconnecting && !override) return
    this.reconnecting = true

    this.connectWebsocket()

    // If after some time we're still not connected, run this function again
    setTimeout(() => {
      if (this.ws.isConnected()) {
        this.reconnectionAttempts = 0
        this.reconnecting = false
        return
      }
      this.reconnectionAttempts++
      this.attemptReconnect(true)
    }, 10000)
  }

  isWebSocketConnected(): boolean {
    return this.ws.isConnected()
  }

  restartConnection() {
    console.log(`SOCKET: restartConnection`)
    if (this.ws.isConnected()) {
      this.ws.disconnect()
      this.connectWebsocket()
    }
  }

  public setAuthCreds(coreToken: string, userid: string) {
    console.log(`SOCKET: setAuthCreds(): ${coreToken}, ${userid}`)
    this.coreToken = coreToken
    this.userid = userid
    useSettingsStore.getState().setSetting(SETTINGS_KEYS.core_token, coreToken)
    this.connectWebsocket()
  }

  public sendAudioPlayResponse(requestId: string, success: boolean, error: string | null, duration: number | null) {
    const msg = {
      type: "audio_play_response",
      requestId: requestId,
      success: success,
      error: error,
      duration: duration,
    }
    this.ws.sendText(JSON.stringify(msg))
  }

  sendRtmpStreamStatus(statusMessage: any) {
    try {
      // Forward the status message directly since it's already in the correct format
      this.ws.sendText(JSON.stringify(statusMessage))
      console.log("SOCKET: Sent RTMP stream status:", statusMessage)
    } catch (error) {
      console.log(`SOCKET: Failed to send RTMP stream status: ${error}`)
    }
  }

  sendKeepAliveAck(ackMessage: any) {
    try {
      // Forward the ACK message directly since it's already in the correct format
      this.ws.sendText(JSON.stringify(ackMessage))
      console.log("SOCKET: Sent keep-alive ACK:", ackMessage)
    } catch (error) {
      console.log(`SOCKET: Failed to send keep-alive ACK: ${error}`)
    }
  }

  sendGlassesConnectionState(): void {
    let modelName = useSettingsStore.getState().getSetting(SETTINGS_KEYS.default_wearable)
    const glassesInfo = useGlassesStore.getState()

    // Always include WiFi info - null means "unknown", false means "explicitly disconnected"
    const wifiInfo = {
      connected: glassesInfo.wifiConnected ?? null,
      ssid: glassesInfo.wifiSsid ?? null,
    }

    const connected = glassesInfo.connected

    this.ws.sendText(
      JSON.stringify({
        type: "glasses_connection_state",
        modelName: modelName,
        status: connected ? "CONNECTED" : "DISCONNECTED",
        timestamp: new Date(),
        wifi: wifiInfo,
      }),
    )
  }

  sendText(text: string) {
    try {
      this.ws.sendText(text)
    } catch (error) {
      console.log(`SOCKET: Failed to send text: ${error}`)
    }
  }

  public sendBinary(data: ArrayBuffer | Uint8Array) {
    try {
      this.ws.sendBinary(data)
    } catch (error) {
      console.log(`SOCKET: Failed to send binary: ${error}`)
    }
  }

  // SERVER COMMANDS
  // these are public functions that can be called from anywhere to notify the server of something:
  // should all be prefixed with send_

  send_vad_status(isSpeaking: boolean) {
    const vadMsg = {
      type: "VAD",
      status: isSpeaking,
    }

    const jsonString = JSON.stringify(vadMsg)
    this.ws.sendText(jsonString)
  }

  send_battery_status(level: number, charging: boolean) {
    const msg = {
      type: "glasses_battery_update",
      level: level,
      charging: charging,
      timestamp: Date.now(),
    }

    const jsonString = JSON.stringify(msg)
    this.ws.sendText(jsonString)
  }

  public sendLocationUpdate(lat: number, lng: number, accuracy?: number, correlationId?: string) {
    try {
      const event: any = {
        type: "location_update",
        lat: lat,
        lng: lng,
        timestamp: Date.now(),
      }

      if (accuracy !== undefined) {
        event.accuracy = accuracy
      }

      if (correlationId) {
        event.correlationId = correlationId
      }

      const jsonString = JSON.stringify(event)
      this.ws.sendText(jsonString)
    } catch (error) {
      console.log(`SOCKET: Error building location_update JSON: ${error}`)
    }
  }

  // Hardware Events
  public sendButtonPress(buttonId: string, pressType: string) {
    try {
      const event = {
        type: "button_press",
        buttonId: buttonId,
        pressType: pressType,
        timestamp: Date.now(),
      }

      const jsonString = JSON.stringify(event)
      this.ws.sendText(jsonString)
    } catch (error) {
      console.log(`SOCKET: Error building button_press JSON: ${error}`)
    }
  }

  public sendPhotoResponse(requestId: string, photoUrl: string) {
    try {
      const event = {
        type: "photo_response",
        requestId: requestId,
        photoUrl: photoUrl,
        timestamp: Date.now(),
      }

      const jsonString = JSON.stringify(event)
      this.ws.sendText(jsonString)
    } catch (error) {
      console.log(`SOCKET: Error building photo_response JSON: ${error}`)
    }
  }

  public sendVideoStreamResponse(appId: string, streamUrl: string) {
    try {
      const event = {
        type: "video_stream_response",
        appId: appId,
        streamUrl: streamUrl,
        timestamp: Date.now(),
      }

      const jsonString = JSON.stringify(event)
      this.ws.sendText(jsonString)
    } catch (error) {
      console.log(`SOCKET: Error building video_stream_response JSON: ${error}`)
    }
  }

  public sendTouchEvent(event: {device_model: string; gesture_name: string; timestamp: number}) {
    try {
      const payload = {
        type: "touch_event",
        device_model: event.device_model,
        gesture_name: event.gesture_name,
        timestamp: event.timestamp,
      }
      this.ws.sendText(JSON.stringify(payload))
    } catch (error) {
      console.log(`SOCKET: Error sending touch_event: ${error}`)
    }
  }

  public sendSwipeVolumeStatus(enabled: boolean, timestamp: number) {
    try {
      const payload = {
        type: "swipe_volume_status",
        enabled,
        timestamp,
      }
      this.ws.sendText(JSON.stringify(payload))
    } catch (error) {
      console.log(`SOCKET: Error sending swipe_volume_status: ${error}`)
    }
  }

  public sendSwitchStatus(switchType: number, switchValue: number, timestamp: number) {
    try {
      const payload = {
        type: "switch_status",
        switch_type: switchType,
        switch_value: switchValue,
        timestamp,
      }
      this.ws.sendText(JSON.stringify(payload))
    } catch (error) {
      console.log(`SOCKET: Error sending switch_status: ${error}`)
    }
  }

  public sendRgbLedControlResponse(requestId: string, success: boolean, errorMessage?: string | null) {
    if (!requestId) {
      console.log("SOCKET: Skipping RGB LED control response - missing requestId")
      return
    }
    try {
      const payload: any = {
        type: "rgb_led_control_response",
        requestId,
        success,
      }
      if (errorMessage) {
        payload.error = errorMessage
      }
      this.ws.sendText(JSON.stringify(payload))
    } catch (error) {
      console.log(`SOCKET: Error sending rgb_led_control_response: ${error}`)
    }
  }

  public sendHeadPosition(isUp: boolean) {
    try {
      const event = {
        type: "head_position",
        position: isUp ? "up" : "down",
        timestamp: Date.now(),
      }

      const jsonString = JSON.stringify(event)
      this.ws.sendText(jsonString)
    } catch (error) {
      console.log(`SOCKET: Error sending head position: ${error}`)
    }
  }

  public sendLocalTranscription(transcription: any) {
    if (!this.ws.isConnected()) {
      console.log("Cannot send local transcription: WebSocket not connected")
      return
    }

    const text = transcription.text
    if (!text || text === "") {
      console.log("Skipping empty transcription result")
      return
    }

    try {
      const jsonString = JSON.stringify(transcription)
      this.ws.sendText(jsonString)

      const isFinal = transcription.isFinal || false
      console.log(`SOCKET: Sent ${isFinal ? "final" : "partial"} transcription: '${text}'`)
    } catch (error) {
      console.log(`Error sending transcription result: ${error}`)
    }
  }

  // message handlers, these should only ever be called from handle_message / the server:
  private async handle_connection_ack(msg: any) {
    console.log("SOCKET: connection ack, connecting to livekit")
    const isChina = await useSettingsStore.getState().getSetting(SETTINGS_KEYS.china_deployment)
    if (!isChina) {
      await livekit.connect()
    }
    GlobalEventEmitter.emit("APP_STATE_CHANGE", msg)
  }

  private handle_app_state_change(msg: any) {
    // console.log("SOCKET: app state change", msg)
    // this.parse_app_list(msg)
    GlobalEventEmitter.emit("APP_STATE_CHANGE", msg)
  }

  private handle_connection_error(msg: any) {
    console.error("SOCKET: connection error", msg)
  }

  private handle_auth_error() {
    console.error("SOCKET: auth error")
  }

  private handle_microphone_state_change(msg: any) {
    const bypassVad = msg.bypassVad || false
    const requiredDataStrings = msg.requiredData || []
    // console.log(`SOCKET: requiredData = ${requiredDataStrings}, bypassVad = ${bypassVad}`)
    CoreModule.microphoneStateChange(requiredDataStrings, bypassVad)
  }

  public handle_display_event(msg: any) {
    // console.log(`SOCKET: Handling display event: ${JSON.stringify(msg)}`)
    if (msg.view) {
      CoreModule.displayEvent(msg)
      // Update the Zustand store with the display content
      const displayEvent = JSON.stringify(msg)
      useDisplayStore.getState().setDisplayEvent(displayEvent)
    }
  }

  private handle_set_location_tier(msg: any) {
    const tier = msg.tier
    if (!tier) {
      console.log("SOCKET: No tier provided")
      return
    }
    console.log("SOCKET: set_location_tier()", tier)
    mantle.setLocationTier(tier)
  }

  private handle_request_single_location(msg: any) {
    console.log("SOCKET: request_single_location()")
    const accuracy = msg.accuracy
    const correlationId = msg.correlationId
    if (!accuracy || !correlationId) {
      console.log("SOCKET: No accuracy or correlationId provided")
      return
    }
    console.log("SOCKET: request_single_location()", accuracy, correlationId)
    mantle.requestSingleLocation(accuracy, correlationId)
  }

  private handle_app_started(msg: any) {
    const packageName = msg.packageName
    if (!packageName) {
      console.log("SOCKET: No package name provided")
      return
    }
    console.log(`SOCKET: Received app_started message for package: ${msg.packageName}`)
    useAppletStatusStore.getState().refreshApplets()
  }
  private handle_app_stopped(msg: any) {
    console.log(`SOCKET: Received app_stopped message for package: ${msg.packageName}`)
    useAppletStatusStore.getState().refreshApplets()
  }

  private handle_photo_request(msg: any) {
    const requestId = msg.requestId ?? ""
    const appId = msg.appId ?? ""
    const webhookUrl = msg.webhookUrl ?? ""
    const size = msg.size ?? "medium"
    const authToken = msg.authToken ?? ""
    const compress = msg.compress ?? "none"
    console.log(
      `Received photo_request, requestId: ${requestId}, appId: ${appId}, webhookUrl: ${webhookUrl}, size: ${size} authToken: ${authToken} compress: ${compress}`,
    )
    if (!requestId || !appId) {
      console.log("Invalid photo request: missing requestId or appId")
      return
    }
    // Parameter order: requestId, appId, size, webhookUrl, authToken, compress
    CoreModule.photoRequest(requestId, appId, size, webhookUrl, authToken, compress)
  }

  private handle_start_rtmp_stream(msg: any) {
    const rtmpUrl = msg.rtmpUrl || ""
    if (rtmpUrl) {
      CoreModule.startRtmpStream(msg)
    } else {
      console.log("Invalid RTMP stream request: missing rtmpUrl")
    }
  }

  private handle_stop_rtmp_stream() {
    CoreModule.stopRtmpStream()
  }

  private handle_keep_rtmp_stream_alive(msg: any) {
    console.log(`SOCKET: Received KEEP_RTMP_STREAM_ALIVE: ${JSON.stringify(msg)}`)
    CoreModule.keepRtmpStreamAlive(msg)
  }

  private handle_save_buffer_video(msg: any) {
    console.log(`SOCKET: Received SAVE_BUFFER_VIDEO: ${JSON.stringify(msg)}`)
    const bufferRequestId = msg.requestId || `buffer_${Date.now()}`
    const durationSeconds = msg.durationSeconds || 30
    CoreModule.saveBufferVideo(bufferRequestId, durationSeconds)
  }

  private handle_start_buffer_recording() {
    console.log("SOCKET: Received START_BUFFER_RECORDING")
    CoreModule.startBufferRecording()
  }

  private handle_stop_buffer_recording() {
    console.log("SOCKET: Received STOP_BUFFER_RECORDING")
    CoreModule.stopBufferRecording()
  }

  private handle_start_video_recording(msg: any) {
    console.log(`SOCKET: Received START_VIDEO_RECORDING: ${JSON.stringify(msg)}`)
    const videoRequestId = msg.requestId || `video_${Date.now()}`
    const save = msg.save !== false
    CoreModule.startVideoRecording(videoRequestId, save)
  }

  private handle_stop_video_recording(msg: any) {
    console.log(`SOCKET: Received STOP_VIDEO_RECORDING: ${JSON.stringify(msg)}`)
    const stopRequestId = msg.requestId || ""
    CoreModule.stopVideoRecording(stopRequestId)
  }

  private handle_rgb_led_control(msg: any) {
    if (!msg || !msg.requestId) {
      console.log("SOCKET: rgb_led_control missing requestId, ignoring")
      return
    }

    const coerceNumber = (value: any, fallback: number) => {
      const coerced = Number(value)
      return Number.isFinite(coerced) ? coerced : fallback
    }

    CoreModule.rgbLedControl(
      msg.requestId,
      msg.packageName ?? null,
      msg.action ?? "off",
      msg.color ?? null,
      coerceNumber(msg.ontime, 1000),
      coerceNumber(msg.offtime, 0),
      coerceNumber(msg.count, 1),
    )
  }

  private handle_show_wifi_setup(msg: any) {
    const reason = msg.reason || "This operation requires your glasses to be connected to WiFi."
    const currentRoute = router.pathname || "/"

    showAlert(
      "WiFi Setup Required",
      reason,
      [
        {text: "Cancel", style: "cancel"},
        {
          text: "Setup WiFi",
          onPress: () => {
            const returnTo = encodeURIComponent(currentRoute)
            router.push(`/pairing/glasseswifisetup?returnTo=${returnTo}`)
          },
        },
      ],
      {
        iconName: "wifi-off",
        iconColor: "#FF9500",
      },
    )
  }

  // Message Handling
  private handle_message(msg: any) {
    const type = msg.type

    console.log(`SOCKET: handle_incoming_message: ${type}`)

    switch (type) {
      case "connection_ack":
        this.handle_connection_ack(msg)
        break

      case "app_state_change":
        this.handle_app_state_change(msg)
        break

      case "connection_error":
        this.handle_connection_error(msg)
        break

      case "auth_error":
        this.handle_auth_error()
        break

      case "microphone_state_change":
        this.handle_microphone_state_change(msg)
        break

      case "display_event":
        this.handle_display_event(msg)
        break

      case "set_location_tier":
        this.handle_set_location_tier(msg)
        break

      case "request_single_location":
        this.handle_request_single_location(msg)
        break

      case "app_started":
        this.handle_app_started(msg)
        break

      case "app_stopped":
        this.handle_app_stopped(msg)
        break

      case "photo_request":
        this.handle_photo_request(msg)
        break

      case "start_rtmp_stream":
        this.handle_start_rtmp_stream(msg)
        break

      case "stop_rtmp_stream":
        this.handle_stop_rtmp_stream()
        break

      case "keep_rtmp_stream_alive":
        this.handle_keep_rtmp_stream_alive(msg)
        break

      case "start_buffer_recording":
        this.handle_start_buffer_recording()
        break

      case "stop_buffer_recording":
        this.handle_stop_buffer_recording()
        break

      case "save_buffer_video":
        this.handle_save_buffer_video(msg)
        break

      case "start_video_recording":
        this.handle_start_video_recording(msg)
        break

      case "stop_video_recording":
        this.handle_stop_video_recording(msg)
        break

      case "rgb_led_control":
        this.handle_rgb_led_control(msg)
        break

      case "show_wifi_setup":
        this.handle_show_wifi_setup(msg)
        break

      default:
        console.log(`SOCKET: Unknown message type: ${type} / full: ${JSON.stringify(msg)}`)
    }
  }
}

const socketComms = SocketComms.getInstance()
export default socketComms<|MERGE_RESOLUTION|>--- conflicted
+++ resolved
@@ -9,11 +9,7 @@
 import {useGlassesStore} from "@/stores/glasses"
 import {showAlert} from "@/utils/AlertUtils"
 import {router} from "expo-router"
-<<<<<<< HEAD
-=======
-import Constants from "expo-constants"
 import {shallow} from "zustand/shallow"
->>>>>>> 0c4a1e0b
 
 class SocketComms {
   private static instance: SocketComms | null = null
