--- conflicted
+++ resolved
@@ -87,11 +87,6 @@
   // app settings:
   [SETTINGS_KEYS.enable_phone_notifications]: false,
   [SETTINGS_KEYS.settings_access_count]: 0,
-<<<<<<< HEAD
-  [SETTINGS_KEYS.backend_url]: "https://api.mentra.glass:443",
-  // [SETTINGS_KEYS.store_url]: "https://apps.mentra.glass",
-  [SETTINGS_KEYS.store_url]: "https://appsdev.mentraglass.com",
-=======
   [SETTINGS_KEYS.backend_url]:
     process.env.EXPO_PUBLIC_DEPLOYMENT_REGION === "china"
       ? "https://api.mentraglass.cn:443"
@@ -100,7 +95,6 @@
     process.env.EXPO_PUBLIC_DEPLOYMENT_REGION === "china"
       ? "https://store.mentraglass.cn"
       : "https://apps.mentra.glass",
->>>>>>> fa779c5a
   [SETTINGS_KEYS.reconnect_on_app_foreground]: false,
   [SETTINGS_KEYS.theme_preference]: "system",
   // core settings:
