--- conflicted
+++ resolved
@@ -95,7 +95,7 @@
   gallery_mode: {key: "gallery_mode", defaultValue: () => false, writable: true},
   // button settings
   button_mode: {key: "button_mode", defaultValue: () => "photo", writable: true},
-  button_photo_size: {key: "button_photo_size", defaultValue: () => "medium", writable: true},
+  button_photo_size: {key: "button_photo_size", defaultValue: () => "large", writable: true},
   button_video_settings: {
     key: "button_video_settings",
     defaultValue: () => ({width: 1920, height: 1080, fps: 30}),
@@ -359,12 +359,6 @@
       CORE_SETTINGS_KEYS.forEach(key => {
         coreSettings[key] = state.getSetting(key)
       })
-<<<<<<< HEAD
-
-      console.log("CORE_SETTINGS_KEYS", CORE_SETTINGS_KEYS)
-      console.log("coreSettings", coreSettings)
-=======
->>>>>>> d9263ad2
       return coreSettings
     },
   })),
