--- conflicted
+++ resolved
@@ -397,35 +397,6 @@
               </Animated.View>
             ) : (
               <View style={themed($signInOptions)}>
-<<<<<<< HEAD
-=======
-                {!IS_CHINA_DEPLOYMENT && (
-                  <TouchableOpacity style={[themed($socialButton), themed($googleButton)]} onPress={handleGoogleSignIn}>
-                    <View style={[themed($socialIconContainer), {position: "absolute", left: 12}]}>
-                      <GoogleIcon />
-                    </View>
-                    <Text style={themed($socialButtonText)} tx="login:continueWithGoogle" />
-                  </TouchableOpacity>
-                )}
-
-                {Platform.OS === "ios" && !IS_CHINA_DEPLOYMENT && (
-                  <TouchableOpacity style={[themed($socialButton), themed($appleButton)]} onPress={handleAppleSignIn}>
-                    <View style={[themed($socialIconContainer), {position: "absolute", left: 12}]}>
-                      <AppleIcon color={theme.colors.text} />
-                    </View>
-                    <Text style={[themed($socialButtonText), themed($appleButtonText)]} tx="login:continueWithApple" />
-                  </TouchableOpacity>
-                )}
-
-                {!IS_CHINA_DEPLOYMENT && (
-                  <View style={themed($dividerContainer)}>
-                    <View style={themed($divider)} />
-                    <Text style={themed($dividerText)} tx="common:or" />
-                    <View style={themed($divider)} />
-                  </View>
-                )}
-
->>>>>>> 1ea5b466
                 <Button
                   tx="login:continueWithEmail"
                   style={themed($primaryButton)}
@@ -441,14 +412,16 @@
                     />
                   )}
                 />
-                <TouchableOpacity style={[themed($socialButton), themed($googleButton)]} onPress={handleGoogleSignIn}>
-                  <View style={[themed($socialIconContainer), {position: "absolute", left: 12}]}>
-                    <GoogleIcon />
-                  </View>
-                  <Text style={themed($socialButtonText)} tx="login:continueWithGoogle" />
-                </TouchableOpacity>
-
-                {Platform.OS === "ios" && (
+                {!IS_CHINA_DEPLOYMENT && (
+                  <TouchableOpacity style={[themed($socialButton), themed($googleButton)]} onPress={handleGoogleSignIn}>
+                    <View style={[themed($socialIconContainer), {position: "absolute", left: 12}]}>
+                      <GoogleIcon />
+                    </View>
+                    <Text style={themed($socialButtonText)} tx="login:continueWithGoogle" />
+                  </TouchableOpacity>
+                )}
+
+                {Platform.OS === "ios" && !IS_CHINA_DEPLOYMENT && (
                   <TouchableOpacity style={[themed($socialButton), themed($appleButton)]} onPress={handleAppleSignIn}>
                     <View style={[themed($socialIconContainer), {position: "absolute", left: 12}]}>
                       <AppleIcon color={theme.colors.text} />
@@ -610,7 +583,7 @@
   gap: spacing.md,
 })
 
-const $socialButton: ThemedStyle<ViewStyle> = ({colors, spacing, isDark}) => ({
+const $socialButton: ThemedStyle<ViewStyle> = ({colors, spacing}) => ({
   flexDirection: "row",
   alignItems: "center",
   height: 44,
@@ -629,11 +602,11 @@
   elevation: 1,
 })
 
-const $googleButton: ThemedStyle<ViewStyle> = ({colors, isDark}) => ({
+const $googleButton: ThemedStyle<ViewStyle> = ({colors}) => ({
   backgroundColor: colors.background,
 })
 
-const $appleButton: ThemedStyle<ViewStyle> = ({colors, isDark}) => ({
+const $appleButton: ThemedStyle<ViewStyle> = ({colors}) => ({
   backgroundColor: colors.background,
   borderColor: colors.border,
 })
@@ -676,25 +649,6 @@
   fontSize: 16,
 })
 
-const $dividerContainer: ThemedStyle<ViewStyle> = ({spacing}) => ({
-  flexDirection: "row",
-  alignItems: "center",
-  marginVertical: spacing.sm,
-})
-
-const $divider: ThemedStyle<ViewStyle> = ({colors}) => ({
-  flex: 1,
-  height: 1,
-  backgroundColor: colors.border,
-})
-
-const $dividerText: ThemedStyle<TextStyle> = ({spacing, colors}) => ({
-  paddingHorizontal: spacing.sm,
-  color: colors.textDim,
-  fontSize: 12,
-  textTransform: "uppercase",
-})
-
 const $termsText: ThemedStyle<TextStyle> = ({colors}) => ({
   fontSize: 11,
   color: colors.textDim,
