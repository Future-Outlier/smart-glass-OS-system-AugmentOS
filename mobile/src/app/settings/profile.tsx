import {useState, useEffect} from "react"
import {View, Image, ActivityIndicator, ScrollView, ImageStyle, ViewStyle, Modal} from "react-native"
import {Header, Screen, Text} from "@/components/ignite"
import {useAppTheme} from "@/utils/useAppTheme"
import {ThemedStyle} from "@/theme"
import {router} from "expo-router"
import {translate} from "@/i18n"
import {useNavigationHistory} from "@/contexts/NavigationHistoryContext"
import showAlert from "@/utils/AlertUtils"
import {LogoutUtils} from "@/utils/LogoutUtils"
import restComms from "@/services/RestComms"
import {useAuth} from "@/contexts/AuthContext"
import {mentraAuthProvider} from "@/utils/auth/authProvider"
import Svg, {Path} from "react-native-svg"
import {Group} from "@/components/ui/Group"
import {RouteButton} from "@/components/ui/RouteButton"
import {Spacer} from "@/components/ui/Spacer"

// Default user icon component for profile pictures
const DefaultUserIcon = ({size = 100, color = "#999"}: {size?: number; color?: string}) => {
  return (
    <Svg width={size} height={size} viewBox="0 0 24 24" fill="none">
      <Path
        d="M12 12C14.7614 12 17 9.76142 17 7C17 4.23858 14.7614 2 12 2C9.23858 2 7 4.23858 7 7C7 9.76142 9.23858 12 12 12Z"
        fill={color}
      />
      <Path d="M12 14C6.47715 14 2 17.5817 2 22H22C22 17.5817 17.5228 14 12 14Z" fill={color} />
    </Svg>
  )
}

export default function ProfileSettingsPage() {
  const [userData, setUserData] = useState<{
    fullName: string | null
    avatarUrl: string | null
    email: string | null
    createdAt: string | null
    provider: string | null
  } | null>(null)
  const [loading, setLoading] = useState<boolean>(true)
  const [isSigningOut, setIsSigningOut] = useState(false)

  const {goBack, push, replace} = useNavigationHistory()
  const {logout} = useAuth()

  useEffect(() => {
    const fetchUserData = async () => {
      setLoading(true)
      try {
        const {data, error} = await mentraAuthProvider.getUser()
        if (error) {
          console.error(error)
          setUserData(null)
        } else if (data?.user) {
          const fullName = data.user.name || null
          const avatarUrl = data.user.avatarUrl || null
          const email = data.user.email || null
          const createdAt = data.user.createdAt || null
          const provider = data.user.provider || null

          setUserData({
            fullName,
            avatarUrl,
            email,
            createdAt,
            provider,
          })
        }
      } catch (error) {
        console.error(error)
        setUserData(null)
      } finally {
        setLoading(false)
      }
    }

    fetchUserData()
  }, [])

  const handleRequestDataExport = () => {
    console.log("Profile: Navigating to data export screen")
    push("/settings/data-export")
  }

  const handleChangePassword = () => {
    console.log("Profile: Navigating to change password screen")
    push("/settings/change-password")
  }

  const handleDeleteAccount = () => {
    console.log("Profile: Starting account deletion process - Step 1")

    // Step 1: Initial warning
    showAlert(
      translate("profileSettings:deleteAccountWarning1Title"),
      translate("profileSettings:deleteAccountWarning1Message"),
      [
        {text: translate("common:cancel"), style: "cancel"},
        {
          text: translate("common:continue"),
          onPress: () => {
            console.log("Profile: User passed step 1 - Step 2")

            // Step 2: Generic confirmation - delay to let first modal close
            setTimeout(() => {
              showAlert(
                translate("profileSettings:deleteAccountTitle"),
                translate("profileSettings:deleteAccountMessage"),
                [
                  {text: translate("common:cancel"), style: "cancel"},
                  {
                    text: translate("common:continue"),
                    onPress: () => {
                      console.log("Profile: User passed step 2 - Step 3")

                      // Step 3: Final severe warning - delay to let second modal close
                      setTimeout(() => {
                        showAlert(
                          translate("profileSettings:deleteAccountWarning2Title"),
                          translate("profileSettings:deleteAccountWarning2Message") +
                            "\n\n" +
                            "⚠️ THIS IS YOUR FINAL CHANCE TO CANCEL ⚠️",
                          [
                            {text: translate("common:cancel"), style: "cancel"},
                            {
                              text: "DELETE PERMANENTLY",
                              onPress: proceedWithAccountDeletion,
                            },
                          ],
                          {cancelable: false},
                        )
                      }, 100)
                    },
                  },
                ],
                {cancelable: false},
              )
            }, 100)
          },
        },
      ],
      {cancelable: false},
    )
  }

  const proceedWithAccountDeletion = async () => {
    console.log("Profile: User confirmed account deletion - proceeding")

    let deleteRequestSuccessful = false

    try {
      console.log("Profile: Requesting account deletion from server")
      const response = await restComms.requestAccountDeletion()

      // Check if the response indicates success
      deleteRequestSuccessful = response && (response.success === true || response.status === "success")
      console.log("Profile: Account deletion request successful:", deleteRequestSuccessful)
    } catch (error) {
      console.error("Profile: Error requesting account deletion:", error)
      deleteRequestSuccessful = false
    }

    // Always perform logout regardless of deletion request success
    try {
      console.log("Profile: Starting comprehensive logout")
      await LogoutUtils.performCompleteLogout()
      console.log("Profile: Logout completed successfully")
    } catch (logoutError) {
      console.error("Profile: Error during logout:", logoutError)
      // Continue with navigation even if logout fails
    }

    // Show appropriate message based on deletion request result
    if (deleteRequestSuccessful) {
      showAlert(
        translate("profileSettings:deleteAccountSuccessTitle"),
        translate("profileSettings:deleteAccountSuccessMessage"),
        [
          {
            text: translate("common:ok"),
            onPress: () => router.replace("/"),
          },
        ],
        {cancelable: false},
      )
    } else {
      showAlert(
        translate("profileSettings:deleteAccountPendingTitle"),
        translate("profileSettings:deleteAccountPendingMessage"),
        [
          {
            text: translate("common:ok"),
            onPress: () => router.replace("/"),
          },
        ],
        {cancelable: false},
      )
    }
  }

  const handleSignOut = async () => {
    try {
      console.log("Profile: Starting sign-out process")
      setIsSigningOut(true)

      await logout()

      console.log("Profile: Logout completed, navigating to login")

      // Reset the loading state before navigation
      setIsSigningOut(false)

      // Navigate to Login screen directly instead of SplashScreen
      // This ensures we skip the SplashScreen logic that might detect stale user data
      replace("/")
    } catch (err) {
      console.error("Profile: Error during sign-out:", err)
      setIsSigningOut(false)

      // Show user-friendly error but still navigate to login to prevent stuck state
      showAlert(translate("common:error"), translate("settings:signOutError"), [
        {
          text: translate("common:ok"),
          onPress: () => replace("/"),
        },
      ])
    }
  }

  const confirmSignOut = () => {
    showAlert(
      translate("settings:signOut"),
      translate("settings:signOutConfirm"),
      [
        {text: translate("common:cancel"), style: "cancel"},
        {text: translate("common:yes"), onPress: handleSignOut},
      ],
      {cancelable: false},
    )
  }

  const {theme, themed} = useAppTheme()

  return (
    <Screen preset="fixed" style={{paddingHorizontal: theme.spacing.md}}>
      <Header title={translate("profileSettings:title")} leftIcon="caretLeft" onLeftPress={goBack} />
      <ScrollView>
        {loading ? (
          <ActivityIndicator size="large" color={theme.colors.palette.primary500} />
        ) : userData ? (
          <>
            {userData.avatarUrl ? (
              <Image source={{uri: userData.avatarUrl}} style={themed($profileImage)} />
            ) : (
              <View style={themed($profilePlaceholder)}>
                <DefaultUserIcon size={60} color={theme.colors.textDim} />
              </View>
            )}

            <Group>
              <RouteButton label={translate("profileSettings:name")} text={userData.fullName || "N/A"} />
              <RouteButton label={translate("profileSettings:email")} text={userData.email || "N/A"} />
              <RouteButton
                label={translate("profileSettings:createdAt")}
                text={userData.createdAt ? new Date(userData.createdAt).toLocaleString() : "N/A"}
              />
            </Group>

            <Spacer height={theme.spacing.lg} />

            <Group title={translate("account:appSettings")}>
              {userData.provider == "email" && (
                <RouteButton label={translate("profileSettings:changePassword")} onPress={handleChangePassword} />
              )}
<<<<<<< HEAD
              <RouteButton label={translate("profileSettings:requestDataExport")} onPress={handleRequestDataExport} />
              <RouteButton label={translate("profileSettings:deleteAccount")} onPress={handleDeleteAccount} />
              <RouteButton label={translate("settings:signOut")} onPress={confirmSignOut} />
            </Group>
=======

              <ActionButton
                label={translate("profileSettings:requestDataExport")}
                variant="default"
                onPress={handleRequestDataExport}
              />

              <ActionButton
                label={translate("profileSettings:deleteAccount")}
                variant="destructive"
                onPress={handleDeleteAccount}
              />
            </View>
>>>>>>> 535a600c
          </>
        ) : (
          <Text tx="profileSettings:errorGettingUserInfo" />
        )}

        {/* Sign out button - always available, even if user data fails to load */}
        {!loading && (
          <View style={{gap: theme.spacing.md, marginTop: theme.spacing.lg}}>
            <ActionButton label={translate("settings:signOut")} variant="destructive" onPress={confirmSignOut} />
          </View>
        )}
      </ScrollView>

      {/* Loading overlay for sign out */}
      <Modal visible={isSigningOut} transparent={true} animationType="fade">
        <View
          style={{
            flex: 1,
            backgroundColor: "rgba(0, 0, 0, 0.7)",
            justifyContent: "center",
            alignItems: "center",
          }}>
          <View
            style={{
              backgroundColor: theme.colors.background,
              padding: theme.spacing.xl,
              borderRadius: theme.spacing.md,
              alignItems: "center",
              minWidth: 200,
            }}>
            <ActivityIndicator size="large" color={theme.colors.tint} style={{marginBottom: theme.spacing.md}} />
            <Text preset="bold" style={{color: theme.colors.text}}>
              {translate("settings:loggingOutMessage")}
            </Text>
          </View>
        </View>
      </Modal>
    </Screen>
  )
}

const $profileImage: ThemedStyle<ImageStyle> = () => ({
  width: 100,
  height: 100,
  borderRadius: 50,
  alignSelf: "center",
  marginBottom: 20,
})

const $profilePlaceholder: ThemedStyle<ViewStyle> = ({colors}) => ({
  width: 100,
  height: 100,
  borderRadius: 50,
  justifyContent: "center",
  alignItems: "center",
  alignSelf: "center",
  marginBottom: 20,
  backgroundColor: colors.border,
})<|MERGE_RESOLUTION|>--- conflicted
+++ resolved
@@ -15,6 +15,7 @@
 import {Group} from "@/components/ui/Group"
 import {RouteButton} from "@/components/ui/RouteButton"
 import {Spacer} from "@/components/ui/Spacer"
+import ActionButton from "@/components/ui/ActionButton"
 
 // Default user icon component for profile pictures
 const DefaultUserIcon = ({size = 100, color = "#999"}: {size?: number; color?: string}) => {
@@ -272,26 +273,10 @@
               {userData.provider == "email" && (
                 <RouteButton label={translate("profileSettings:changePassword")} onPress={handleChangePassword} />
               )}
-<<<<<<< HEAD
               <RouteButton label={translate("profileSettings:requestDataExport")} onPress={handleRequestDataExport} />
               <RouteButton label={translate("profileSettings:deleteAccount")} onPress={handleDeleteAccount} />
               <RouteButton label={translate("settings:signOut")} onPress={confirmSignOut} />
             </Group>
-=======
-
-              <ActionButton
-                label={translate("profileSettings:requestDataExport")}
-                variant="default"
-                onPress={handleRequestDataExport}
-              />
-
-              <ActionButton
-                label={translate("profileSettings:deleteAccount")}
-                variant="destructive"
-                onPress={handleDeleteAccount}
-              />
-            </View>
->>>>>>> 535a600c
           </>
         ) : (
           <Text tx="profileSettings:errorGettingUserInfo" />
