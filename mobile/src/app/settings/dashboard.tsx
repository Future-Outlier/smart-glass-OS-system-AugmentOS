--- conflicted
+++ resolved
@@ -117,9 +117,6 @@
 
         <Spacer height={theme.spacing.md} />
 
-<<<<<<< HEAD
-        {status.core_info.default_wearable && glassesFeatures[status.core_info.default_wearable]?.imu && (
-=======
         {/* Dashboard Content Selection */}
         {/* <View style={styles.section}>
           <Text style={styles.sectionTitle}>
@@ -158,7 +155,6 @@
           </TouchableOpacity>
         </View> */}
         {defaultWearable && glassesFeatures[defaultWearable]?.imu && (
->>>>>>> 0356331c
           <RouteButton
             label={translate("settings:adjustHeadAngleLabel")}
             subtitle={translate("settings:adjustHeadAngleSubtitle")}
