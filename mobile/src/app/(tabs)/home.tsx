import {useRef, useCallback, useState} from "react"
import {View, ViewStyle, ScrollView} from "react-native"
import {useFocusEffect} from "@react-navigation/native"
import {Header, Screen} from "@/components/ignite"
import AppsActiveList from "@/components/misc/AppsActiveList"
import AppsInactiveList from "@/components/misc/AppsInactiveList"
import AppsIncompatibleListOld from "@/components/misc/AppsIncompatibleListOld"
import {useAppStatus} from "@/contexts/AppletStatusProvider"
import CloudConnection from "@/components/misc/CloudConnection"
import SensingDisabledWarning from "@/components/misc/SensingDisabledWarning"
import NonProdWarning from "@/components/misc/NonProdWarning"
import {spacing, ThemedStyle} from "@/theme"
import {useAppTheme} from "@/utils/useAppTheme"
import MicIcon from "assets/icons/component/MicIcon"
import {ConnectDeviceButton, ConnectedGlasses, DeviceToolbar} from "@/components/misc/ConnectedDeviceInfo"
import {Spacer} from "@/components/misc/Spacer"
import Divider from "@/components/misc/Divider"
import {OnboardingSpotlight} from "@/components/misc/OnboardingSpotlight"
import {translate} from "@/i18n"
import {AppsCombinedGridView} from "@/components/misc/AppsCombinedGridView"
import {AppsOfflineList} from "@/components/misc/AppsOfflineList"
import {OfflineModeButton} from "@/components/misc/OfflineModeButton"
import PermissionsWarning from "@/components/home/PermissionsWarning"
import {Reconnect, OtaUpdateChecker} from "@/components/utils/utils"
import bridge from "@/bridge/MantleBridge"
import {SETTINGS_KEYS, useSetting} from "@/stores/settings"

export default function Homepage() {
  const {refreshAppStatus, stopAllApps} = useAppStatus()
  const [onboardingTarget, setOnboardingTarget] = useState<"glasses" | "livecaptions">("glasses")
  const liveCaptionsRef = useRef<any>(null)
  const connectButtonRef = useRef<any>(null)
  const {themed, theme} = useAppTheme()
  const [showNewUi, _setShowNewUi] = useSetting(SETTINGS_KEYS.NEW_UI)
  const [isOfflineMode, setIsOfflineMode] = useSetting(SETTINGS_KEYS.OFFLINE_MODE)
<<<<<<< HEAD
  const [offlineCaptionsAppRunning, setOfflineCaptionsAppRunning] = useSetting(
=======
  const [_offlineCaptionsAppRunning, setOfflineCaptionsAppRunning] = useSetting(
>>>>>>> cb875c15
    SETTINGS_KEYS.offline_captions_app_running,
  )

  const handleToggleOfflineMode = useCallback(
    async (newIsOfflineMode: boolean) => {
      if (newIsOfflineMode) {
        // If enabling offline mode, stop all running apps
        await stopAllApps()
      } else {
        setOfflineCaptionsAppRunning(false)
        bridge.toggleOfflineApps(false)
      }
      setIsOfflineMode(newIsOfflineMode)
    },
    [stopAllApps],
  )

  useFocusEffect(
    useCallback(() => {
      refreshAppStatus()
    }, []),
  )

  if (showNewUi) {
    return (
      <Screen preset="fixed" style={themed($screen)}>
        <Header
          leftTx="home:title"
          RightActionComponent={
            <View style={themed($headerRight)}>
              <PermissionsWarning />
              <MicIcon width={24} height={24} />
              <NonProdWarning />
            </View>
          }
        />

        <CloudConnection />
        <SensingDisabledWarning />
        <View>
          <ConnectedGlasses showTitle={false} />
          <DeviceToolbar />
        </View>
        <Spacer height={theme.spacing.lg} />
        <View ref={connectButtonRef}>
          <ConnectDeviceButton />
        </View>
        <Spacer height={theme.spacing.md} />

        {isOfflineMode ? <AppsOfflineList /> : <AppsCombinedGridView />}

        <OnboardingSpotlight
          targetRef={onboardingTarget === "glasses" ? connectButtonRef : liveCaptionsRef}
          setOnboardingTarget={setOnboardingTarget}
          onboardingTarget={onboardingTarget}
          message={
            onboardingTarget === "glasses"
              ? translate("home:connectGlassesToStart")
              : translate("home:tapToStartLiveCaptions")
          }
        />
      </Screen>
    )
  }

  return (
    <Screen preset="fixed" style={themed($screen)}>
      <Header
        leftTx="home:title"
        RightActionComponent={
          <View style={themed($headerRight)}>
            <PermissionsWarning />
            <OfflineModeButton isOfflineMode={isOfflineMode} onToggle={handleToggleOfflineMode} />
            <MicIcon width={24} height={24} />
            <NonProdWarning />
          </View>
        }
      />

      <CloudConnection />
      <ScrollView
        style={{marginRight: -theme.spacing.md, paddingRight: theme.spacing.md}}
        contentInsetAdjustmentBehavior="automatic">
        <SensingDisabledWarning />

        <ConnectedGlasses showTitle={false} />
        <DeviceToolbar />
        <Spacer height={theme.spacing.md} />
        <View ref={connectButtonRef}>
          <ConnectDeviceButton />
        </View>
        <Spacer height={theme.spacing.lg} />

        <Divider variant="full" />
        <Spacer height={theme.spacing.md} />

        {isOfflineMode ? (
          <AppsOfflineList />
        ) : (
          <>
            <AppsActiveList />
            <Spacer height={spacing.xl} />
            <AppsInactiveList liveCaptionsRef={liveCaptionsRef} />
            <Spacer height={spacing.md} />
            <AppsIncompatibleListOld />
            <Spacer height={spacing.xl} />
          </>
        )}
      </ScrollView>

      <Reconnect />
      <OtaUpdateChecker />

      <OnboardingSpotlight
        targetRef={onboardingTarget === "glasses" ? connectButtonRef : liveCaptionsRef}
        setOnboardingTarget={setOnboardingTarget}
        onboardingTarget={onboardingTarget}
        message={
          onboardingTarget === "glasses"
            ? translate("home:connectGlassesToStart")
            : translate("home:tapToStartLiveCaptions")
        }
      />
    </Screen>
  )
}

const $screen: ThemedStyle<ViewStyle> = ({spacing}) => ({
  paddingHorizontal: spacing.lg,
})

const $headerRight: ThemedStyle<ViewStyle> = ({spacing}) => ({
  flexDirection: "row",
  alignItems: "center",
  gap: spacing.sm,
})<|MERGE_RESOLUTION|>--- conflicted
+++ resolved
@@ -33,11 +33,7 @@
   const {themed, theme} = useAppTheme()
   const [showNewUi, _setShowNewUi] = useSetting(SETTINGS_KEYS.NEW_UI)
   const [isOfflineMode, setIsOfflineMode] = useSetting(SETTINGS_KEYS.OFFLINE_MODE)
-<<<<<<< HEAD
-  const [offlineCaptionsAppRunning, setOfflineCaptionsAppRunning] = useSetting(
-=======
   const [_offlineCaptionsAppRunning, setOfflineCaptionsAppRunning] = useSetting(
->>>>>>> cb875c15
     SETTINGS_KEYS.offline_captions_app_running,
   )
 
