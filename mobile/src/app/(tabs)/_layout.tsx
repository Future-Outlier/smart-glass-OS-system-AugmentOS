import React, {useEffect, useRef} from "react"
import {Tabs} from "expo-router/tabs"
import {translate} from "@/i18n"
import {colors, spacing, ThemedStyle, typography} from "@/theme"
import {TextStyle, TouchableOpacity, View, ViewStyle} from "react-native"
import {useSafeAreaInsets} from "react-native-safe-area-context"
import {useAppTheme, useThemeProvider} from "@/utils/useAppTheme"
import {LinearGradient} from "expo-linear-gradient"
import SolarLineIconsSet4 from "assets/icons/component/SolarLineIconsSet4"
import HomeIcon from "assets/icons/navbar/HomeIcon"
import StoreIcon from "assets/icons/navbar/StoreIcon"
import UserIcon from "assets/icons/navbar/UserIcon"
import showAlert from "@/utils/AlertUtils"
import Toast from "react-native-toast-message"
import {useNavigationHistory} from "@/contexts/NavigationHistoryContext"
import {SETTINGS_KEYS} from "@/stores/settings"
import {router, usePathname} from "expo-router"
import {useSettingsStore} from "@/stores/settings"

export default function Layout() {
  const {bottom} = useSafeAreaInsets()

  const isNewUi = useSettingsStore(state => state.settings[SETTINGS_KEYS.NEW_UI])
  const setSetting = useSettingsStore(state => state.setSetting)
  const {theme, themed} = useAppTheme()
  const {replace} = useNavigationHistory()

<<<<<<< HEAD
  const showLabel = false
  const iconFocusedColor = theme.colors.primary
  const iconInactiveColor = theme.colors.textDim
=======
  const iconFocusedColor = theme.colors.tabBarIconActive
>>>>>>> 0356331c

  const pressCount = useRef(0)
  const lastPressTime = useRef(0)
  const pressTimeout = useRef<NodeJS.Timeout | null>(null)

  const handleQuickPress = () => {
    replace("/settings")

    const currentTime = Date.now()
    const timeDiff = currentTime - lastPressTime.current
    const maxTimeDiff = 2000
    const maxPressCount = 10
    const showAlertAtPressCount = 5

    // Reset counter if too much time has passed (more than 500ms between presses)
    if (timeDiff > maxTimeDiff) {
      pressCount.current = 1
    } else {
      pressCount.current += 1
    }

    lastPressTime.current = currentTime

    // Clear existing timeout
    if (pressTimeout.current) {
      clearTimeout(pressTimeout.current)
    }

    // Handle different press counts
    if (pressCount.current === maxPressCount) {
      // Show alert on 8th press
      showAlert("Developer Mode", "You are now a developer!", [{text: translate("common:ok")}])
      useSettingsStore.getState().setSetting(SETTINGS_KEYS.DEV_MODE, true)
      pressCount.current = 0
    } else if (pressCount.current >= showAlertAtPressCount) {
      const remaining = maxPressCount - pressCount.current
      Toast.show({
        type: "info",
        text1: "Developer Mode",
        text2: `${remaining} more taps to enable developer mode`,
        position: "top",
        topOffset: 80,
        visibilityTime: 1000,
      })
    }

    // Reset counter after 2 seconds of no activity
    pressTimeout.current = setTimeout(() => {
      pressCount.current = 0
    }, maxTimeDiff)
  }

  // enable new home ui if you tap and hold
  const handleHomeLongPress = async () => {
    replace("/home")
    await setSetting(SETTINGS_KEYS.NEW_UI, !isNewUi)
    Toast.show({
      type: "info",
      text1: isNewUi ? "New UI disabled" : "New UI enabled",
      text2: "Restart the app for it to take effect",
      position: "top",
      topOffset: 80,
      visibilityTime: 1000,
    })
  }

  return (
    <Tabs
      screenOptions={{
        headerShown: false,
        tabBarHideOnKeyboard: true,
        tabBarShowLabel: true,
        tabBarStyle: [
          themed($tabBar),
          {
            paddingBottom: bottom + 8,
            // borderTopColor moved to View wrapping LinearGradient
            borderTopWidth: 0,
            backgroundColor: "transparent",
          },
        ],
        tabBarActiveTintColor: iconFocusedColor,
        tabBarInactiveTintColor: iconInactiveColor,
        tabBarLabelStyle: themed($tabBarLabel),
        tabBarItemStyle: themed($tabBarItem),
        tabBarLabelPosition: "below-icon",
        // tabBarPosition: 'left',
        // animation: 'shift',
        // tabBarBackground: () => <View />,
        tabBarVariant: "uikit",
        tabBarBackground: () => (
          <View
            style={{
              position: "absolute",
              left: 0,
              right: 0,
              top: 0,
              bottom: 0,
              borderTopColor: theme.colors.separator,
              // borderTopWidth: 1,
              overflow: "hidden",
            }}>
            <LinearGradient
              colors={[theme.colors.backgroundStart, theme.colors.backgroundEnd]}
              style={{
                position: "absolute",
                left: 0,
                right: 0,
                top: 0,
                bottom: 0,
              }}
              start={{x: 0, y: 0}}
              end={{x: 0, y: 2}}
            />
          </View>
        ),
      }}>
      <Tabs.Screen
        name="home"
        options={{
          href: "/home",
          headerShown: false,
          // tabBarIcon: ({focused, color}) => (
          //   <HomeIcon size={28} color={focused ? iconFocusedColor : theme.colors.tabBarIconInactive} />
          // ),
<<<<<<< HEAD
          tabBarIcon: ({focused, color}) => {
            const mColor = focused ? iconFocusedColor : iconInactiveColor
=======
          tabBarIcon: ({focused}) => {
>>>>>>> 0356331c
            return (
              <TouchableOpacity onLongPress={handleHomeLongPress} onPress={() => replace("/home")}>
                <HomeIcon size={28} color={mColor} />
              </TouchableOpacity>
            )
          },
          tabBarLabel: translate("navigation:home"),
        }}
      />
      <Tabs.Screen
        name="glasses"
        options={{
          href: "/glasses",
          headerShown: false,
<<<<<<< HEAD
          tabBarIcon: ({focused, color}) => {
            const mColor = focused ? iconFocusedColor : iconInactiveColor
            return <SolarLineIconsSet4 size={28} color={mColor} />
          },
=======
          tabBarIcon: ({focused}) => (
            <SolarLineIconsSet4 size={28} color={focused ? iconFocusedColor : theme.colors.tabBarIconInactive} />
          ),
>>>>>>> 0356331c
          tabBarLabel: translate("navigation:glasses"),
        }}
      />
      {/* <Tabs.Screen
        name="mirror"
        options={{
          href: "/mirror",
          headerShown: false,
          tabBarIcon: ({focused, color}) => (
            <MirrorIcon size={28} color={focused ? iconFocusedColor : theme.colors.textDim} />
          ),
          tabBarLabel: translate("navigation:mirror"),
        }}
      /> */}
      <Tabs.Screen
        name="store"
        options={{
          href: "/store",
          headerShown: false,
<<<<<<< HEAD
          tabBarIcon: ({focused, color}) => {
            const mColor = focused ? iconFocusedColor : iconInactiveColor
            return <StoreIcon size={28} color={mColor} />
          },
=======
          tabBarIcon: ({focused}) => (
            <StoreIcon size={28} color={focused ? iconFocusedColor : theme.colors.tabBarIconInactive} />
          ),
>>>>>>> 0356331c
          tabBarLabel: translate("navigation:store"),
        }}
      />
      <Tabs.Screen
        name="settings"
        options={{
          href: "/settings",
          headerShown: false,
<<<<<<< HEAD
          tabBarIcon: ({focused, color}) => {
            const mColor = focused ? iconFocusedColor : iconInactiveColor
=======
          tabBarIcon: ({focused}) => {
>>>>>>> 0356331c
            return (
              <TouchableOpacity onPress={handleQuickPress}>
                <UserIcon size={28} color={mColor} />
              </TouchableOpacity>
            )
          },
          tabBarLabel: translate("navigation:account"),
          // tabBarButton: ({, color}) => userIcon(focused),
        }}
      />
    </Tabs>
  )
}

<<<<<<< HEAD
const $tabBar: ThemedStyle<ViewStyle> = ({colors, spacing}) => ({
  // backgroundColor: colors.background,
  // borderTopColor: colors.separator,
  // borderTopWidth: 10,
=======
const $tabBar: ThemedStyle<ViewStyle> = ({colors}) => ({
  backgroundColor: colors.background,
  borderTopColor: colors.separator,
  borderTopWidth: 1,
  paddingTop: 8,
>>>>>>> 0356331c
  height: 90,
  paddingTop: spacing.sm,
})

const $tabBarItem: ThemedStyle<ViewStyle> = ({spacing}) => ({
  paddingTop: spacing.sm,
  paddingBottom: spacing.xs,
})

const $tabBarLabel: ThemedStyle<TextStyle> = ({typography}) => ({
  fontSize: 12,
  fontFamily: typography.primary.medium,
  lineHeight: 16,
  marginTop: 4,
})<|MERGE_RESOLUTION|>--- conflicted
+++ resolved
@@ -25,13 +25,8 @@
   const {theme, themed} = useAppTheme()
   const {replace} = useNavigationHistory()
 
-<<<<<<< HEAD
-  const showLabel = false
   const iconFocusedColor = theme.colors.primary
   const iconInactiveColor = theme.colors.textDim
-=======
-  const iconFocusedColor = theme.colors.tabBarIconActive
->>>>>>> 0356331c
 
   const pressCount = useRef(0)
   const lastPressTime = useRef(0)
@@ -157,12 +152,8 @@
           // tabBarIcon: ({focused, color}) => (
           //   <HomeIcon size={28} color={focused ? iconFocusedColor : theme.colors.tabBarIconInactive} />
           // ),
-<<<<<<< HEAD
-          tabBarIcon: ({focused, color}) => {
-            const mColor = focused ? iconFocusedColor : iconInactiveColor
-=======
           tabBarIcon: ({focused}) => {
->>>>>>> 0356331c
+            const mColor = focused ? iconFocusedColor : iconInactiveColor
             return (
               <TouchableOpacity onLongPress={handleHomeLongPress} onPress={() => replace("/home")}>
                 <HomeIcon size={28} color={mColor} />
@@ -177,16 +168,10 @@
         options={{
           href: "/glasses",
           headerShown: false,
-<<<<<<< HEAD
-          tabBarIcon: ({focused, color}) => {
+          tabBarIcon: ({focused}) => {
             const mColor = focused ? iconFocusedColor : iconInactiveColor
             return <SolarLineIconsSet4 size={28} color={mColor} />
           },
-=======
-          tabBarIcon: ({focused}) => (
-            <SolarLineIconsSet4 size={28} color={focused ? iconFocusedColor : theme.colors.tabBarIconInactive} />
-          ),
->>>>>>> 0356331c
           tabBarLabel: translate("navigation:glasses"),
         }}
       />
@@ -206,16 +191,10 @@
         options={{
           href: "/store",
           headerShown: false,
-<<<<<<< HEAD
           tabBarIcon: ({focused, color}) => {
             const mColor = focused ? iconFocusedColor : iconInactiveColor
             return <StoreIcon size={28} color={mColor} />
           },
-=======
-          tabBarIcon: ({focused}) => (
-            <StoreIcon size={28} color={focused ? iconFocusedColor : theme.colors.tabBarIconInactive} />
-          ),
->>>>>>> 0356331c
           tabBarLabel: translate("navigation:store"),
         }}
       />
@@ -224,12 +203,8 @@
         options={{
           href: "/settings",
           headerShown: false,
-<<<<<<< HEAD
           tabBarIcon: ({focused, color}) => {
             const mColor = focused ? iconFocusedColor : iconInactiveColor
-=======
-          tabBarIcon: ({focused}) => {
->>>>>>> 0356331c
             return (
               <TouchableOpacity onPress={handleQuickPress}>
                 <UserIcon size={28} color={mColor} />
@@ -244,18 +219,10 @@
   )
 }
 
-<<<<<<< HEAD
 const $tabBar: ThemedStyle<ViewStyle> = ({colors, spacing}) => ({
   // backgroundColor: colors.background,
   // borderTopColor: colors.separator,
   // borderTopWidth: 10,
-=======
-const $tabBar: ThemedStyle<ViewStyle> = ({colors}) => ({
-  backgroundColor: colors.background,
-  borderTopColor: colors.separator,
-  borderTopWidth: 1,
-  paddingTop: 8,
->>>>>>> 0356331c
   height: 90,
   paddingTop: spacing.sm,
 })
