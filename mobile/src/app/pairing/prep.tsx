--- conflicted
+++ resolved
@@ -277,13 +277,8 @@
 
     // skip pairing for simulated glasses:
     if (glassesModelName.startsWith("Simulated")) {
-<<<<<<< HEAD
-      coreCommunicator.sendSearchForCompatibleDeviceNames("Simulated Glasses")
-      coreCommunicator.sendConnectWearable("Simulated Glasses", "Simulated Glasses", "")
-=======
       bridge.sendSearchForCompatibleDeviceNames("Simulated Glasses")
-      bridge.sendConnectWearable("Simulated Glasses", "Simulated Glasses")
->>>>>>> 9a60773b
+      bridge.sendConnectWearable("Simulated Glasses", "Simulated Glasses", "")
       clearHistoryAndGoHome()
       return
     }
