// SelectGlassesBluetoothScreen.tsx

<<<<<<< HEAD
import bridge from "@/bridge/MantleBridge"
=======
import {useEffect, useMemo, useRef, useState, useCallback} from "react"
import {View, TouchableOpacity, ScrollView, Platform, ViewStyle, BackHandler} from "react-native"
import {useFocusEffect} from "@react-navigation/native"
import Icon from "react-native-vector-icons/FontAwesome"
import {useCoreStatus} from "@/contexts/CoreStatusProvider"
import bridge from "@/bridge/MantleBridge"
import {MOCK_CONNECTION} from "@/consts"
import {getGlassesImage} from "@/utils/getGlassesImage"
import PairingDeviceInfo from "@/components/misc/PairingDeviceInfo"
import GlobalEventEmitter from "@/utils/GlobalEventEmitter"
import {useSearchResults, SearchResultDevice} from "@/contexts/SearchResultsContext"
import {requestFeaturePermissions, PermissionFeatures} from "@/utils/PermissionsUtils"
import showAlert from "@/utils/AlertUtils"
import {router, useLocalSearchParams} from "expo-router"
import {useAppTheme} from "@/utils/useAppTheme"
>>>>>>> a60b50d9
import {Header, Screen, Text} from "@/components/ignite"
import {PillButton} from "@/components/ignite/PillButton"
import GlassesTroubleshootingModal from "@/components/misc/GlassesTroubleshootingModal"
import PairingDeviceInfo from "@/components/misc/PairingDeviceInfo"
import {MOCK_CONNECTION} from "@/consts"
import {useCoreStatus} from "@/contexts/CoreStatusProvider"
import {useNavigationHistory} from "@/contexts/NavigationHistoryContext"
import {SearchResultDevice, useSearchResults} from "@/contexts/SearchResultsContext"
import {SETTINGS_KEYS, useSettingsStore} from "@/stores/settings"
import {ThemedStyle} from "@/theme"
import showAlert from "@/utils/AlertUtils"
import GlobalEventEmitter from "@/utils/GlobalEventEmitter"
import {PermissionFeatures, requestFeaturePermissions} from "@/utils/PermissionsUtils"
import {useAppTheme} from "@/utils/useAppTheme"
import {useFocusEffect} from "@react-navigation/native"
import {router, useLocalSearchParams} from "expo-router"
import {useCallback, useEffect, useRef, useState} from "react"
import {BackHandler, Platform, ScrollView, StyleSheet, TouchableOpacity, View, ViewStyle} from "react-native"
import Animated, {useAnimatedStyle, useSharedValue, withDelay, withTiming} from "react-native-reanimated"
import Icon from "react-native-vector-icons/FontAwesome"

export default function SelectGlassesBluetoothScreen() {
  const {status} = useCoreStatus()
  const {searchResults, setSearchResults} = useSearchResults()
  const {glassesModelName}: {glassesModelName: string} = useLocalSearchParams()
  const {theme, themed} = useAppTheme()
  const {goBack, push, clearHistory, replace} = useNavigationHistory()
  const [showTroubleshootingModal, setShowTroubleshootingModal] = useState(false)
  // Create a ref to track the current state of searchResults
  const searchResultsRef = useRef<SearchResultDevice[]>(searchResults)

  const scrollViewOpacity = useSharedValue(0)
  const scrollViewAnimatedStyle = useAnimatedStyle(() => ({
    opacity: scrollViewOpacity.value,
  }))
  useEffect(() => {
    scrollViewOpacity.value = withDelay(2000, withTiming(1, {duration: 1000}))
  }, [])

  // Keep the ref updated whenever searchResults changes
  useEffect(() => {
    searchResultsRef.current = searchResults
  }, [searchResults])

  // Clear search results when screen comes into focus to prevent stale data
  useFocusEffect(
    useCallback(() => {
      setSearchResults([])
    }, [setSearchResults]),
  )

  // Shared function to handle the forget glasses logic
  const handleForgetGlasses = useCallback(async () => {
    await bridge.sendDisconnectWearable()
    await bridge.sendForgetSmartGlasses()
    // Clear NavigationHistoryContext history to prevent issues with back navigation
    clearHistory()
    // Use dismissTo to properly go back to select-glasses-model and clear the stack
    router.dismissTo("/pairing/select-glasses-model")
  }, [clearHistory])

  // Handle Android hardware back button
  useEffect(() => {
    // Only handle on Android
    if (Platform.OS !== "android") return

    const onBackPress = () => {
      // Call our custom back handler
      handleForgetGlasses()
      // Return true to prevent default back behavior and stop propagation
      return true
    }

    // Use setTimeout to ensure our handler is registered after NavigationHistoryContext
    const timeout = setTimeout(() => {
      // Add the event listener - this will be on top of the stack
      const backHandler = BackHandler.addEventListener("hardwareBackPress", onBackPress)

      // Store the handler for cleanup
      backHandlerRef.current = backHandler
    }, 100)

    // Cleanup function
    return () => {
      clearTimeout(timeout)
      if (backHandlerRef.current) {
        backHandlerRef.current.remove()
        backHandlerRef.current = null
      }
    }
  }, [handleForgetGlasses])

  // Ref to store the back handler for cleanup
  const backHandlerRef = useRef<any>(null)

  useEffect(() => {
    const handleSearchResult = ({
      modelName,
      deviceName,
      deviceAddress,
    }: {
      modelName: string
      deviceName: string
      deviceAddress: string
    }) => {
      // console.log("GOT SOME SEARCH RESULTS:");
      // console.log("ModelName: " + modelName);
      // console.log("DeviceName: " + deviceName);

      if (deviceName === "NOTREQUIREDSKIP") {
        console.log("SKIPPING")

        // Quick hack // bugfix => we get NOTREQUIREDSKIP twice in some cases, so just stop after the initial one
        GlobalEventEmitter.removeListener("COMPATIBLE_GLASSES_SEARCH_RESULT", handleSearchResult)

        triggerGlassesPairingGuide(glassesModelName as string, deviceName, deviceAddress as string)
        return
      }

      setSearchResults(prevResults => {
        const isDuplicate = deviceAddress
          ? prevResults.some(device => device.deviceAddress === deviceAddress)
          : prevResults.some(device => device.deviceName === deviceName)

        if (!isDuplicate) {
          const newDevice = new SearchResultDevice(modelName, deviceName, deviceAddress)
          return [...prevResults, newDevice]
        }
        return prevResults
      })
    }

    const stopSearch = ({modelName}: {modelName: string}) => {
      console.log("SEARCH RESULTS:")
      console.log(JSON.stringify(searchResults))
      if (searchResultsRef.current.length === 0) {
        showAlert(
          "No " + modelName + " found",
          "Retry search?",
          [
            {
              text: "No",
              onPress: () => goBack(), // Navigate back if user chooses "No"
              style: "cancel",
            },
            {
              text: "Yes",
              onPress: () => bridge.sendSearchForCompatibleDeviceNames(glassesModelName), // Retry search
            },
          ],
          {cancelable: false}, // Prevent closing the alert by tapping outside
        )
      }
    }

    if (!MOCK_CONNECTION) {
      GlobalEventEmitter.on("COMPATIBLE_GLASSES_SEARCH_RESULT", handleSearchResult)
      GlobalEventEmitter.on("COMPATIBLE_GLASSES_SEARCH_STOP", stopSearch)
    }

    return () => {
      if (!MOCK_CONNECTION) {
        GlobalEventEmitter.removeListener("COMPATIBLE_GLASSES_SEARCH_RESULT", handleSearchResult)
        GlobalEventEmitter.removeListener("COMPATIBLE_GLASSES_SEARCH_STOP", stopSearch)
      }
    }
  }, [])

  useEffect(() => {
    const initializeAndSearchForDevices = async () => {
      console.log("Searching for compatible devices for: ", glassesModelName)
      setSearchResults([])
      bridge.sendSearchForCompatibleDeviceNames(glassesModelName)
    }

    if (Platform.OS === "ios") {
      // on ios, we need to wait for the core communicator to be fully initialized and sending this twice is just the easiest way to do that
      // initializeAndSearchForDevices()
      setTimeout(() => {
        initializeAndSearchForDevices()
      }, 3000)
    } else {
      initializeAndSearchForDevices()
    }
  }, [])

  useEffect(() => {
    // If pairing successful, return to home
    if (status.glasses_info?.model_name) {
      router.dismissAll()
      replace("/(tabs)/home")
    }
  }, [status])

  const triggerGlassesPairingGuide = async (glassesModelName: string, deviceName: string, deviceAddress: string) => {
    // On Android, we need to check both microphone and location permissions
    if (Platform.OS === "android") {
      // First check location permission, which is required for Bluetooth scanning on Android
      const hasLocationPermission = await requestFeaturePermissions(PermissionFeatures.LOCATION)

      if (!hasLocationPermission) {
        // Inform the user that location permission is required for Bluetooth scanning
        showAlert(
          "Location Permission Required",
          "Location permission is required to scan for and connect to smart glasses on Android. This is a requirement of the Android Bluetooth system.",
          [{text: "OK"}],
        )
        return // Stop the connection process
      }
    }

    // Next, check microphone permission for all platforms
    const hasMicPermission = await requestFeaturePermissions(PermissionFeatures.MICROPHONE)

    // Only proceed if permission is granted
    if (!hasMicPermission) {
      // Inform the user that microphone permission is required
      showAlert(
        "Microphone Permission Required",
        "Microphone permission is required to connect to smart glasses. Voice control and audio features are essential for the AR experience.",
        [{text: "OK"}],
      )
      return // Stop the connection process
    }

    // update the preferredmic to be the phone mic:
    await useSettingsStore.getState().setSetting(SETTINGS_KEYS.preferred_mic, "phone")

    // All permissions granted, proceed with connecting to the wearable
    setTimeout(() => {
      bridge.sendConnectByName(deviceName)
    }, 2000)
    push("/pairing/loading", {glassesModelName: glassesModelName})
  }

<<<<<<< HEAD
=======
  const _glassesImage = useMemo(() => getGlassesImage(glassesModelName), [glassesModelName])

>>>>>>> a60b50d9
  return (
    <Screen preset="fixed" style={{paddingHorizontal: theme.spacing.md}} safeAreaEdges={["bottom"]}>
      <Header
        leftIcon="caretLeft"
        onLeftPress={handleForgetGlasses}
        RightActionComponent={
          <PillButton
            text="Help"
            variant="icon"
            onPress={() => setShowTroubleshootingModal(true)}
            buttonStyle={{marginRight: theme.spacing.md}}
          />
        }
      />
      <View style={styles.contentContainer}>
        <PairingDeviceInfo glassesModelName={glassesModelName} />
      </View>
      <ScrollView
        style={{marginBottom: 20, marginTop: 10, marginRight: -theme.spacing.md, paddingRight: theme.spacing.md}}>
        <Animated.View style={scrollViewAnimatedStyle}>
          {/* DISPLAY LIST OF BLUETOOTH SEARCH RESULTS */}
          {searchResults && searchResults.length > 0 && (
            <>
              {searchResults.map((device, index) => (
                <TouchableOpacity
                  key={index}
                  style={themed($settingItem)}
                  onPress={() => {
                    triggerGlassesPairingGuide(device.deviceMode, device.deviceName, device.deviceAddress)
                  }}>
                  {/* <Image source={glassesImage} style={styles.glassesImage} /> */}
                  <View style={styles.settingTextContainer}>
                    <Text
                      text={`${glassesModelName}  ${device.deviceName}`}
                      style={[
                        styles.label,
                        {
                          color: theme.colors.text,
                        },
                      ]}
                    />
                  </View>
                  <Icon name="angle-right" size={24} color={theme.colors.text} />
                </TouchableOpacity>
              ))}
            </>
          )}
        </Animated.View>
      </ScrollView>

      <GlassesTroubleshootingModal
        isVisible={showTroubleshootingModal}
        onClose={() => setShowTroubleshootingModal(false)}
        glassesModelName={glassesModelName}
      />
    </Screen>
  )
}

const $settingItem: ThemedStyle<ViewStyle> = ({colors, spacing}) => ({
  flexDirection: "row",
  alignItems: "center",
  justifyContent: "space-between",
  // Increased padding to give it a "bigger" look
  paddingVertical: spacing.sm,
  paddingHorizontal: 15,

  // Larger margin to separate each card
  marginVertical: 8,

  // Rounded corners
  borderRadius: 10,
  borderWidth: spacing.xxxs,
  borderColor: colors.border,

  // More subtle shadow for iOS
  shadowColor: "#000",
  shadowOpacity: 0.08,
  shadowRadius: 3,
  shadowOffset: {width: 0, height: 1},

  // More subtle elevation for Android
  elevation: 2,
  backgroundColor: colors.backgroundAlt,
})

const styles = {
  contentContainer: {
    // alignItems: "center",
    // justifyContent: "center",
    height: 320,
    // backgroundColor: "red",
  },
  settingTextContainer: {
    flex: 1,
    paddingHorizontal: 10,
  },
  label: {
    fontSize: 16,
    fontWeight: "600",
    flexWrap: "wrap",
    marginTop: 5,
  },
} as const<|MERGE_RESOLUTION|>--- conflicted
+++ resolved
@@ -1,24 +1,6 @@
 // SelectGlassesBluetoothScreen.tsx
 
-<<<<<<< HEAD
 import bridge from "@/bridge/MantleBridge"
-=======
-import {useEffect, useMemo, useRef, useState, useCallback} from "react"
-import {View, TouchableOpacity, ScrollView, Platform, ViewStyle, BackHandler} from "react-native"
-import {useFocusEffect} from "@react-navigation/native"
-import Icon from "react-native-vector-icons/FontAwesome"
-import {useCoreStatus} from "@/contexts/CoreStatusProvider"
-import bridge from "@/bridge/MantleBridge"
-import {MOCK_CONNECTION} from "@/consts"
-import {getGlassesImage} from "@/utils/getGlassesImage"
-import PairingDeviceInfo from "@/components/misc/PairingDeviceInfo"
-import GlobalEventEmitter from "@/utils/GlobalEventEmitter"
-import {useSearchResults, SearchResultDevice} from "@/contexts/SearchResultsContext"
-import {requestFeaturePermissions, PermissionFeatures} from "@/utils/PermissionsUtils"
-import showAlert from "@/utils/AlertUtils"
-import {router, useLocalSearchParams} from "expo-router"
-import {useAppTheme} from "@/utils/useAppTheme"
->>>>>>> a60b50d9
 import {Header, Screen, Text} from "@/components/ignite"
 import {PillButton} from "@/components/ignite/PillButton"
 import GlassesTroubleshootingModal from "@/components/misc/GlassesTroubleshootingModal"
@@ -36,7 +18,7 @@
 import {useFocusEffect} from "@react-navigation/native"
 import {router, useLocalSearchParams} from "expo-router"
 import {useCallback, useEffect, useRef, useState} from "react"
-import {BackHandler, Platform, ScrollView, StyleSheet, TouchableOpacity, View, ViewStyle} from "react-native"
+import {BackHandler, Platform, ScrollView, TouchableOpacity, View, ViewStyle} from "react-native"
 import Animated, {useAnimatedStyle, useSharedValue, withDelay, withTiming} from "react-native-reanimated"
 import Icon from "react-native-vector-icons/FontAwesome"
 
@@ -213,7 +195,7 @@
     }
   }, [status])
 
-  const triggerGlassesPairingGuide = async (glassesModelName: string, deviceName: string, deviceAddress: string) => {
+  const triggerGlassesPairingGuide = async (glassesModelName: string, deviceName: string) => {
     // On Android, we need to check both microphone and location permissions
     if (Platform.OS === "android") {
       // First check location permission, which is required for Bluetooth scanning on Android
@@ -254,11 +236,6 @@
     push("/pairing/loading", {glassesModelName: glassesModelName})
   }
 
-<<<<<<< HEAD
-=======
-  const _glassesImage = useMemo(() => getGlassesImage(glassesModelName), [glassesModelName])
-
->>>>>>> a60b50d9
   return (
     <Screen preset="fixed" style={{paddingHorizontal: theme.spacing.md}} safeAreaEdges={["bottom"]}>
       <Header
@@ -287,7 +264,7 @@
                   key={index}
                   style={themed($settingItem)}
                   onPress={() => {
-                    triggerGlassesPairingGuide(device.deviceMode, device.deviceName, device.deviceAddress)
+                    triggerGlassesPairingGuide(device.deviceMode, device.deviceName)
                   }}>
                   {/* <Image source={glassesImage} style={styles.glassesImage} /> */}
                   <View style={styles.settingTextContainer}>
