--- conflicted
+++ resolved
@@ -272,24 +272,6 @@
               <ActivityIndicator size="large" color={theme.colors.text} />
             </View>
           ) : (
-<<<<<<< HEAD
-            <ScrollView style={{height: 800}}>
-              {searchResults && searchResults.length > 0 && (
-                <Group>
-                  {searchResults.map((device, index) => (
-                    <TouchableOpacity
-                      key={index}
-                      style={themed($settingItem)}
-                      onPress={() => triggerGlassesPairingGuide(device.deviceMode, device.deviceName)}>
-                      <View style={themed($settingsTextContainer)}>
-                        <Text text={`${glassesModelName}  ${device.deviceName}`} style={themed($label)} />
-                      </View>
-                      <Icon name="angle-right" size={24} color={theme.colors.text} />
-                    </TouchableOpacity>
-                  ))}
-                </Group>
-              )}
-=======
             <ScrollView style={{maxHeight: 300}}>
               <Group>
                 {searchResults.map((device, index) => (
@@ -304,23 +286,16 @@
                   </TouchableOpacity>
                 ))}
               </Group>
->>>>>>> 88474a60
             </ScrollView>
           )}
           <Spacer height={theme.spacing.md} />
           <Divider />
-<<<<<<< HEAD
-          <View style={{justifyContent: "flex-end", flexDirection: "row", flex: 1}}>
-            <PillButton tx="common:cancel" variant="secondary" onPress={() => goBack()} />
-          </View>
-=======
           <Button
             tx="common:cancel"
             preset="alternate"
             onPress={() => goBack()}
             style={{borderColor: theme.colors.border, borderWidth: 1, flex: undefined}}
           />
->>>>>>> 88474a60
         </View>
       </View>
       <GlassesTroubleshootingModal
@@ -338,19 +313,12 @@
 })
 
 const $contentContainer: ThemedStyle<ViewStyle> = ({colors, spacing}) => ({
-<<<<<<< HEAD
-  height: 420,
-=======
   // height: 520,
->>>>>>> 88474a60
   backgroundColor: colors.primary_foreground,
   borderRadius: spacing.lg,
   padding: spacing.lg,
   gap: spacing.lg,
-<<<<<<< HEAD
-=======
   // paddingBottom: spacing.xxxl,
->>>>>>> 88474a60
 })
 
 const $settingItem: ThemedStyle<ViewStyle> = ({colors, spacing}) => ({
@@ -360,11 +328,7 @@
   paddingVertical: spacing.sm,
   paddingHorizontal: spacing.md,
   backgroundColor: colors.background,
-<<<<<<< HEAD
-  // height: 50,
-=======
   height: 50,
->>>>>>> 88474a60
 })
 
 const $scanningText: ThemedStyle<TextStyle> = ({colors, spacing}) => ({
