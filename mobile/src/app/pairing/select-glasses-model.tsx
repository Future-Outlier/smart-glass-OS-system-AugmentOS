import React, {useState, useEffect} from "react"
import {
  View,
  Text,
  StyleSheet,
  TouchableOpacity,
  Platform,
  ScrollView,
  Image,
  ViewStyle,
  BackHandler,
  ImageStyle,
} from "react-native"
import {useFocusEffect} from "@react-navigation/native"
import Icon from "react-native-vector-icons/FontAwesome"
import {useCoreStatus} from "@/contexts/CoreStatusProvider"
import {loadSetting} from "@/utils/SettingsHelper"
import {SETTINGS_KEYS} from "@/utils/SettingsHelper"
import {getGlassesImage, getEvenRealitiesG1Image} from "@/utils/getGlassesImage"
import {useAppTheme} from "@/utils/useAppTheme"
import {router} from "expo-router"
import {Screen} from "@/components/ignite/Screen"
import {Header} from "@/components/ignite"
import {ThemedStyle} from "@/theme"
import {useNavigationHistory} from "@/contexts/NavigationHistoryContext"
import Svg, {Defs, Ellipse, LinearGradient, RadialGradient, Rect, Stop} from "react-native-svg"

export default function SelectGlassesModelScreen() {
  const {status} = useCoreStatus()
  const [glassesModelNameToPair, setGlassesModelNameToPair] = useState<string | null>(null)
  const [isOnboarding, setIsOnboarding] = useState(false)
  const {theme, themed} = useAppTheme()
  const isDarkTheme = theme.isDark
  const {goBack, push} = useNavigationHistory()

  // Platform-specific glasses options
  const glassesOptions =
    Platform.OS === "ios"
      ? [
          {modelName: "Simulated Glasses", key: "Simulated Glasses"},
          {modelName: "Even Realities G1", key: "evenrealities_g1"},
          {modelName: "Mentra Live", key: "mentra_live"},
          {modelName: "Mentra Nex", key: "mentra_nex"},
          {modelName: "Mentra Mach1", key: "mentra_mach1"},
          {modelName: "Vuzix Z100", key: "vuzix-z100"},
          //{modelName: "Brilliant Labs Frame", key: "frame"},
        ]
      : [
          // Android:
          {modelName: "Simulated Glasses", key: "Simulated Glasses"},
          {modelName: "Even Realities G1", key: "evenrealities_g1"},
          {modelName: "Mentra Mach1", key: "mentra_mach1"},
          {modelName: "Vuzix Z100", key: "vuzix-z100"},
<<<<<<< HEAD
          {modelName: "Mentra Live", key: "mentra_live"},
          {modelName: "Mentra Nex", key: "mentra_nex"},
          {modelName: "Audio Wearable", key: "Audio Wearable"},
=======
          //{modelName: "Brilliant Labs Frame", key: "frame"},
>>>>>>> 541a6027
        ]

  // Check onboarding status when screen comes into focus
  useFocusEffect(
    React.useCallback(() => {
      const checkOnboardingStatus = async () => {
        const onboardingCompleted = await loadSetting(SETTINGS_KEYS.ONBOARDING_COMPLETED, true)
        console.log("ONBOARDING COMPLETED IN SELECTGLASSESMODELSCREEN???: " + onboardingCompleted)
        setIsOnboarding(!onboardingCompleted)
      }

      checkOnboardingStatus()

      // Handle Android back button
      const backHandler = BackHandler.addEventListener("hardwareBackPress", () => {
        // If in onboarding, prevent going back
        if (isOnboarding) {
          return true // This prevents the default back action
        }
        return false // Allow default back action
      })

      return () => backHandler.remove()
    }, [isOnboarding]),
  )

  const triggerGlassesPairingGuide = async (glassesModelName: string) => {
    // No need for Bluetooth permissions anymore as we're using direct communication

    setGlassesModelNameToPair(glassesModelName)
    console.log("TRIGGERING SEARCH SCREEN FOR: " + glassesModelName)
    push("/pairing/prep", {glassesModelName: glassesModelName})
  }

  const radialGradient = (size: number, rotation: number) => {
    const strokeWidth = theme.spacing.xxxs
    const halfStroke = strokeWidth / 2
    return (
      <Svg width={size} height={size}>
        <Defs>
          <RadialGradient
            id="grad"
            cx="0.0762"
            cy="0.9529"
            rx="1.0228"
            ry="0.9978"
            gradientUnits="objectBoundingBox"
            gradientTransform={`rotate(${rotation} 10 10)`}>
            <Stop
              offset="0"
              stopColor={theme.isDark ? theme.colors.palette.primary500 : theme.colors.palette.primary300}
            />
            <Stop
              offset="1"
              stopColor={theme.isDark ? theme.colors.palette.primary200 : theme.colors.palette.primary100}
            />
          </RadialGradient>
        </Defs>
        <Rect
          x={halfStroke}
          y={halfStroke}
          width={size - strokeWidth}
          height={size - strokeWidth}
          rx={theme.borderRadius.md - 2}
          ry={theme.borderRadius.md - 2}
          fill="url(#grad)"
          stroke={theme.colors.border}
          strokeWidth={strokeWidth}
        />
      </Svg>
    )
  }

  return (
    <Screen preset="fixed" style={{paddingHorizontal: theme.spacing.md}} safeAreaEdges={["bottom"]}>
      <Header
        titleTx="pairing:selectModel"
        leftIcon={isOnboarding ? undefined : "caretLeft"}
        onLeftPress={
          isOnboarding
            ? undefined
            : () => {
                router.replace({pathname: "/(tabs)/home"})
              }
        }
      />
      <ScrollView style={{marginRight: -theme.spacing.md, paddingRight: theme.spacing.md}}>
        {isOnboarding && (
          <View
            style={[
              styles.onboardingBanner,
              {backgroundColor: theme.colors.statusInfo, borderColor: theme.colors.buttonPrimary},
            ]}>
            <Icon name="info-circle" size={20} color={theme.colors.icon} style={{marginRight: 8}} />

            <Text
              style={{
                color: "white",
                fontWeight: "bold",
                textAlign: "center",
                fontSize: 16,
                flex: 1,
              }}>
              {"If you don't have smart glasses yet, you can select 'Simulated Glasses'."}
            </Text>
          </View>
        )}
        {/** RENDER EACH GLASSES OPTION */}
        {glassesOptions.map(glasses => (
          <TouchableOpacity
            key={glasses.key}
            style={themed($settingItem)}
            onPress={() => {
              triggerGlassesPairingGuide(glasses.modelName)
            }}>
            <View
              style={{
                position: "relative",
                marginLeft: -theme.spacing.xxxs,
                marginTop: -theme.spacing.xxxs,
                marginBottom: -theme.spacing.xxxs,
              }}>
              {radialGradient(100 + theme.spacing.xxxs * 2, Math.round(Math.random() * 360))}
              <Image source={getGlassesImage(glasses.modelName)} style={themed($glassesImage)} />
            </View>
            <View style={styles.settingTextContainer}>
              <Text
                style={[
                  styles.label,
                  {
                    color:
                      isOnboarding && glasses.modelName === "Simulated Glasses"
                        ? theme.colors.buttonPrimary
                        : theme.colors.text,
                    fontWeight: isOnboarding && glasses.modelName === "Simulated Glasses" ? "800" : "600",
                  },
                ]}>
                {glasses.modelName}
              </Text>
            </View>
            {isOnboarding && glasses.modelName === "Simulated Glasses" ? (
              <View style={{flexDirection: "row", alignItems: "center"}}>
                <Text style={{color: theme.colors.buttonPrimary, marginRight: 5, fontWeight: "bold"}}>Select</Text>
                <Icon name="angle-right" size={24} color={theme.colors.buttonPrimary} />
              </View>
            ) : (
              <Icon name="angle-right" size={24} color={theme.colors.text} />
            )}
          </TouchableOpacity>
        ))}
      </ScrollView>
    </Screen>
  )
}

const $settingItem: ThemedStyle<ViewStyle> = ({colors, spacing, borderRadius}) => ({
  flexDirection: "row",
  alignItems: "center",
  justifyContent: "space-between",
  paddingRight: spacing.lg,

  // Larger margin to separate each card
  marginVertical: 8,

  // Rounded corners
  borderRadius: borderRadius.md,

  borderWidth: spacing.xxxs,
  borderColor: colors.border,

  // More subtle shadow for iOS
  shadowColor: "#000",
  shadowOpacity: 0.08,
  shadowRadius: 3,
  shadowOffset: {width: 0, height: 1},

  // More subtle elevation for Android
  elevation: 2,

  backgroundColor: colors.background,
})

const $glassesImage: ThemedStyle<ImageStyle> = ({colors, spacing}) => ({
  width: 80,
  height: 80,
  resizeMode: "contain",
  marginRight: 10,
  position: "absolute",
  padding: spacing.sm,
  top: 10,
  left: 10,
})

const styles = StyleSheet.create({
  container: {
    flex: 1,
    paddingHorizontal: 20,
    paddingTop: 20, // Increased top padding for more consistent spacing
    overflow: "hidden", // Prevent content from creating visual lines
  },
  onboardingBanner: {
    paddingVertical: 15,
    paddingHorizontal: 15,
    marginBottom: 20,
    borderRadius: 8,
    elevation: 5,
    shadowColor: "#000", // Universal shadow color
    shadowOffset: {width: 0, height: 2},
    shadowOpacity: 0.25,
    shadowRadius: 4,
    flexDirection: "row",
    alignItems: "center",
    borderWidth: 1,
    // backgroundColor and borderColor moved to dynamic styling
  },
  titleContainer: {
    marginBottom: 10,
    marginHorizontal: -20,
    marginTop: -20,
    paddingHorizontal: 20,
    paddingVertical: 15,
  },
  // Removed hardcoded theme colors - using dynamic styling
  // titleContainerDark and titleContainerLight removed - use dynamic styling
  title: {
    fontFamily: "Montserrat-Bold",
    fontSize: 24,
    fontWeight: "bold",
    marginBottom: 5,
    textAlign: "left",
    // color moved to dynamic styling
  },
  // Removed hardcoded theme colors - using dynamic styling
  // darkBackground, lightBackground, darkText, lightText, darkSubtext, lightSubtext, darkIcon, lightIcon removed
  backButton: {
    alignItems: "center",
    flexDirection: "row",
    marginBottom: 20,
  },
  backButtonText: {
    fontSize: 18,
    fontWeight: "bold",
    marginLeft: 10,
  },
  settingTextContainer: {
    flex: 1,
    paddingLeft: 20,
    paddingRight: 10,
  },
  label: {
    fontSize: 18, // bigger text size
    fontWeight: "600",
    flexWrap: "wrap",
  },
  value: {
    flexWrap: "wrap",
    fontSize: 12,
    marginTop: 5,
  },
  headerContainer: {
    borderBottomWidth: 1,
    paddingHorizontal: 15,
    paddingVertical: 15,
    // backgroundColor and borderBottomColor moved to dynamic styling
  },
  header: {
    fontSize: 24,
    fontWeight: "600",
    // color moved to dynamic styling
  },
})<|MERGE_RESOLUTION|>--- conflicted
+++ resolved
@@ -51,13 +51,10 @@
           {modelName: "Even Realities G1", key: "evenrealities_g1"},
           {modelName: "Mentra Mach1", key: "mentra_mach1"},
           {modelName: "Vuzix Z100", key: "vuzix-z100"},
-<<<<<<< HEAD
           {modelName: "Mentra Live", key: "mentra_live"},
           {modelName: "Mentra Nex", key: "mentra_nex"},
           {modelName: "Audio Wearable", key: "Audio Wearable"},
-=======
-          //{modelName: "Brilliant Labs Frame", key: "frame"},
->>>>>>> 541a6027
+          // {modelName: "Brilliant Labs Frame", key: "frame"},
         ]
 
   // Check onboarding status when screen comes into focus
