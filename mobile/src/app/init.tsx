--- conflicted
+++ resolved
@@ -110,36 +110,20 @@
     setLoadingStatus(translate("versionCheck:connectingToServer"))
 
     try {
-<<<<<<< HEAD
       const token = session?.token
       console.log("EXCHANGING TOKEN: ")
       console.log(token)
       if (!token) {
-=======
-      const supabaseToken = session?.access_token
-      if (!supabaseToken) {
->>>>>>> 42e9ab93
         setErrorType("auth")
         setState("error")
         return
       }
-<<<<<<< HEAD
 
       const coreToken = await restComms.exchangeToken(token)
       const uid = user?.email || user?.id
 
       socketComms.setAuthCreds(coreToken, uid)
       await mantle.init()
-
-      bridge.updateSettings(await useSettingsStore.getState().getCoreSettings()) // send settings to core
-=======
-
-      const coreToken = await restComms.exchangeToken(supabaseToken)
-      const uid = user?.email || user?.id
-
-      socketComms.setAuthCreds(coreToken, uid)
-      await mantle.init()
->>>>>>> 42e9ab93
 
       await navigateToDestination()
     } catch (error) {
