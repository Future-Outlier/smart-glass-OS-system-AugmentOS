import {useState, useEffect} from "react"
import {View, ActivityIndicator, Platform, Linking} from "react-native"
import Constants from "expo-constants"
import semver from "semver"
import Icon from "react-native-vector-icons/MaterialCommunityIcons"
import {router} from "expo-router"
import {Button, Screen} from "@/components/ignite"
import {useNavigationHistory} from "@/contexts/NavigationHistoryContext"
import {useDeeplink} from "@/contexts/DeeplinkContext"
import {useAuth} from "@/contexts/AuthContext"
import {useAppTheme} from "@/utils/useAppTheme"
import {useSettingsStore, SETTINGS_KEYS, useSetting} from "@/stores/settings"
import bridge from "@/bridge/MantleBridge"
import {translate} from "@/i18n"
import {TextStyle, ViewStyle} from "react-native"
import {ThemedStyle} from "@/theme"
import restComms from "@/managers/RestComms"
import socketComms from "@/managers/SocketComms"
import mantle from "@/managers/MantleManager"
import {Text} from "@/components/ignite"

// Types
type ScreenState = "loading" | "error" | "outdated" | "success"

interface StatusConfig {
  icon: string
  iconColor: string
  title: string
  description: string
}

// Constants
const APP_STORE_URL = "https://mentra.glass/os"
const PLAY_STORE_URL = "https://play.google.com/store/apps/details?id=com.mentra.mentra"
const NAVIGATION_DELAY = 100
const DEEPLINK_DELAY = 1000

export default function InitScreen() {
  // Hooks
  const {theme, themed} = useAppTheme()
  const {user, session} = useAuth()
  const {replace, getPendingRoute, setPendingRoute} = useNavigationHistory()
  const {processUrl} = useDeeplink()

  // State
  const [state, setState] = useState<ScreenState>("loading")
  const [localVersion, setLocalVersion] = useState<string | null>(null)
  const [cloudVersion, setCloudVersion] = useState<string | null>(null)
  const [isUpdating, setIsUpdating] = useState(false)
  const [isUsingCustomUrl, setIsUsingCustomUrl] = useState(false)
  const [errorType, setErrorType] = useState<"connection" | "auth" | null>(null)
  const [canSkipUpdate, setCanSkipUpdate] = useState(false)
  const [loadingStatus, setLoadingStatus] = useState<string>(translate("versionCheck:checkingForUpdates"))
  const [isRetrying, setIsRetrying] = useState(false)
  // Zustand store hooks
  const [customBackendUrl, setCustomBackendUrl] = useSetting(SETTINGS_KEYS.custom_backend_url)
  const [onboardingCompleted, _setOnboardingCompleted] = useSetting(SETTINGS_KEYS.onboarding_completed)

  // Helper Functions
  const getLocalVersion = (): string | null => {
    try {
      return Constants.expoConfig?.extra?.MENTRAOS_VERSION || null
    } catch (error) {
      console.error("Error getting local version:", error)
      return null
    }
  }

  const checkCustomUrl = async (): Promise<boolean> => {
    const defaultUrl = useSettingsStore.getState().getDefaultValue(SETTINGS_KEYS.custom_backend_url)
    const isCustom = customBackendUrl !== defaultUrl
    setIsUsingCustomUrl(isCustom)
    return isCustom
  }

  const navigateToDestination = async () => {
    if (!user) {
      replace("/auth/login")
      return
    }

    // Check onboarding status
    if (!onboardingCompleted) {
      replace("/onboarding/welcome")
      return
    }

    const pendingRoute = getPendingRoute()
    if (pendingRoute) {
      setPendingRoute(null)
      setTimeout(() => processUrl(pendingRoute), DEEPLINK_DELAY)
      return
    }

    setTimeout(() => {
      router.dismissAll()
      replace("/(tabs)/home")
    }, NAVIGATION_DELAY)
  }

  const checkLoggedIn = async (): Promise<void> => {
    if (!user) {
      replace("/auth/login")
      return
    }
    handleTokenExchange()
  }

  const handleTokenExchange = async (): Promise<void> => {
    setState("loading")
    setLoadingStatus(translate("versionCheck:connectingToServer"))

    // try {
    const supabaseToken = session?.access_token
    if (!supabaseToken) {
      setErrorType("auth")
      setState("error")
      return
    }

    const coreToken = await restComms.exchangeToken(supabaseToken)
    const uid = user?.email || user?.id

<<<<<<< HEAD
    socketComms.setAuthCreds(coreToken, uid)
    try {
      const loadedSettings = await restComms.loadUserSettings() // get settings from server
      await useSettingsStore.getState().setManyLocally(loadedSettings) // write settings to local storage
      await useSettingsStore.getState().initUserSettings() // initialize user settings
      await mantle.init()
    } catch (error) {
      console.error("Failed to load user settings from server:", error)
=======
    if (useNewWsManager) {
      bridge.setup()
      socketComms.setAuthCreds(coreToken, uid)
      await mantle.init()
    } else {
      bridge.setAuthCreds(coreToken, uid)
>>>>>>> 6e1e1eaf
    }

    bridge.updateSettings(await useSettingsStore.getState().getCoreSettings()) // send settings to core

    await navigateToDestination()
    // } catch (error) {
    //   console.error("Token exchange failed:", error)
    //   await checkCustomUrl()
    //   setErrorType("connection")
    //   setState("error")
    // }
  }

  const checkCloudVersion = async (isRetry = false): Promise<void> => {
    // Only show loading screen on initial load, not on retry
    if (!isRetry) {
      setState("loading")
      setLoadingStatus(translate("versionCheck:checkingForUpdates"))
    } else {
      setIsRetrying(true)
    }
    setErrorType(null)

    try {
      const localVer = getLocalVersion()
      setLocalVersion(localVer)

      if (!localVer) {
        console.error("Failed to get local version")
        setErrorType("connection")
        setState("error")
        setIsRetrying(false)
        return
      }

      try {
        const {required, recommended} = await restComms.getMinimumClientVersion()
        setCloudVersion(recommended)
        console.log(`Version check: local=${localVer}, cloud=${required}`)
        if (semver.lt(localVer, recommended)) {
          setState("outdated")
          setCanSkipUpdate(!semver.lt(localVer, required))
          setIsRetrying(false)
          return
        }
        setIsRetrying(false)
        checkLoggedIn()
      } catch (error) {
        console.error("Failed to fetch cloud version:", error)
        setErrorType("connection")
        setState("error")
        setIsRetrying(false)
        return
      }
    } catch (error) {
      console.error("Version check failed:", error)
      setErrorType("connection")
      setState("error")
      setIsRetrying(false)
    }
  }

  const handleUpdate = async (): Promise<void> => {
    setIsUpdating(true)
    try {
      const url = Platform.OS === "ios" ? APP_STORE_URL : PLAY_STORE_URL
      await Linking.openURL(url)
    } catch (error) {
      console.error("Error opening store:", error)
    } finally {
      setIsUpdating(false)
    }
  }

  const handleResetUrl = async (): Promise<void> => {
    try {
      const defaultUrl = (await useSettingsStore.getState().getDefaultValue(SETTINGS_KEYS.custom_backend_url)) as string
      await setCustomBackendUrl(defaultUrl)
      setIsUsingCustomUrl(false)
      await checkCloudVersion(true) // Pass true for retry to avoid flash
    } catch (error) {
      console.error("Failed to reset URL:", error)
    }
  }

  const getStatusConfig = (): StatusConfig => {
    switch (state) {
      case "error":
        if (errorType === "auth") {
          return {
            icon: "account-alert",
            iconColor: theme.colors.error,
            title: "Authentication Error",
            description: "Unable to authenticate. Please sign in again.",
          }
        }
        return {
          icon: "wifi-off",
          iconColor: theme.colors.error,
          title: "Connection Error",
          description: isUsingCustomUrl
            ? "Could not connect to the custom server. Please try using the default server or check your connection."
            : "Could not connect to the server. Please check your connection and try again.",
        }

      case "outdated":
        return {
          icon: "update",
          iconColor: theme.colors.tint,
          title: "Update Required",
          description: "MentraOS is outdated. Please update to continue using the application.",
        }

      default:
        return {
          icon: "check-circle",
          iconColor: theme.colors.palette.primary500,
          title: "Up to Date",
          description: "MentraOS is up to date. Returning to home...",
        }
    }
  }

  // Effects
  useEffect(() => {
    const init = async () => {
      await checkCustomUrl()
      await checkCloudVersion()
    }
    init()
  }, [])

  // Render
  if (state === "loading") {
    return (
      <Screen preset="fixed" safeAreaEdges={["bottom"]}>
        <View style={themed($centerContainer)}>
          <ActivityIndicator size="large" color={theme.colors.tint} />
          <Text style={themed($loadingText)}>{loadingStatus}</Text>
        </View>
      </Screen>
    )
  }

  const statusConfig = getStatusConfig()

  return (
    <Screen preset="fixed" safeAreaEdges={["bottom"]}>
      <View style={themed($mainContainer)}>
        <View style={themed($infoContainer)}>
          <View style={themed($iconContainer)}>
            <Icon name={statusConfig.icon} size={80} color={statusConfig.iconColor} />
          </View>

          <Text style={themed($title)}>{statusConfig.title}</Text>
          <Text style={themed($description)}>{statusConfig.description}</Text>

          {state === "outdated" && (
            <>
              {localVersion && <Text style={themed($versionText)}>Local: v{localVersion}</Text>}
              {cloudVersion && <Text style={themed($versionText)}>Latest: v{cloudVersion}</Text>}
            </>
          )}

          <View style={themed($buttonContainer)}>
            {state === "error" && (
              <Button
                onPress={() => checkCloudVersion(true)}
                style={themed($primaryButton)}
                text={isRetrying ? translate("versionCheck:retrying") : translate("versionCheck:retryConnection")}
                disabled={isRetrying}
                LeftAccessory={
                  isRetrying ? () => <ActivityIndicator size="small" color={theme.colors.textAlt} /> : undefined
                }
              />
            )}

            {state === "outdated" && (
              <Button preset="primary" onPress={handleUpdate} disabled={isUpdating} tx="versionCheck:update" />
            )}

            {state === "error" && isUsingCustomUrl && (
              <Button
                onPress={handleResetUrl}
                style={themed($secondaryButton)}
                tx={isRetrying ? "versionCheck:resetting" : "versionCheck:resetUrl"}
                preset="secondary"
                disabled={isRetrying}
                LeftAccessory={
                  isRetrying ? () => <ActivityIndicator size="small" color={theme.colors.text} /> : undefined
                }
              />
            )}

            {(state === "error" || (state === "outdated" && canSkipUpdate)) && (
              <Button
                preset="accent"
                style={themed($secondaryButton)}
                RightAccessory={() => <Icon name="arrow-right" size={24} color={theme.colors.text} />}
                onPress={navigateToDestination}
                tx="versionCheck:continueAnyway"
              />
            )}
          </View>
        </View>
      </View>
    </Screen>
  )
}

// Styles
const $centerContainer: ThemedStyle<ViewStyle> = () => ({
  flex: 1,
  justifyContent: "center",
  alignItems: "center",
})

const $loadingText: ThemedStyle<TextStyle> = ({colors, spacing}) => ({
  marginTop: spacing.md,
  fontSize: 16,
  color: colors.text,
})

const $mainContainer: ThemedStyle<ViewStyle> = ({spacing}) => ({
  flex: 1,
  padding: spacing.lg,
})

const $infoContainer: ThemedStyle<ViewStyle> = ({spacing}) => ({
  flex: 1,
  justifyContent: "center",
  alignItems: "center",
  paddingTop: spacing.xl,
})

const $iconContainer: ThemedStyle<ViewStyle> = ({spacing}) => ({
  marginBottom: spacing.xl,
})

const $title: ThemedStyle<TextStyle> = ({colors, spacing}) => ({
  fontSize: 28,
  fontWeight: "bold",
  textAlign: "center",
  marginBottom: spacing.md,
  color: colors.text,
})

const $description: ThemedStyle<TextStyle> = ({colors, spacing}) => ({
  fontSize: 16,
  textAlign: "center",
  marginBottom: spacing.xl,
  lineHeight: 24,
  paddingHorizontal: spacing.lg,
  color: colors.textDim,
})

const $versionText: ThemedStyle<TextStyle> = ({colors, spacing}) => ({
  fontSize: 14,
  textAlign: "center",
  marginBottom: spacing.xs,
  color: colors.textDim,
})

const $buttonContainer: ThemedStyle<ViewStyle> = ({spacing}) => ({
  width: "100%",
  alignItems: "center",
  paddingBottom: spacing.xl,
  gap: spacing.xl,
})

const $primaryButton: ThemedStyle<ViewStyle> = () => ({
  width: "100%",
})

const $secondaryButton: ThemedStyle<ViewStyle> = () => ({
  width: "100%",
})<|MERGE_RESOLUTION|>--- conflicted
+++ resolved
@@ -121,24 +121,9 @@
     const coreToken = await restComms.exchangeToken(supabaseToken)
     const uid = user?.email || user?.id
 
-<<<<<<< HEAD
+    bridge.setup()
     socketComms.setAuthCreds(coreToken, uid)
-    try {
-      const loadedSettings = await restComms.loadUserSettings() // get settings from server
-      await useSettingsStore.getState().setManyLocally(loadedSettings) // write settings to local storage
-      await useSettingsStore.getState().initUserSettings() // initialize user settings
-      await mantle.init()
-    } catch (error) {
-      console.error("Failed to load user settings from server:", error)
-=======
-    if (useNewWsManager) {
-      bridge.setup()
-      socketComms.setAuthCreds(coreToken, uid)
-      await mantle.init()
-    } else {
-      bridge.setAuthCreds(coreToken, uid)
->>>>>>> 6e1e1eaf
-    }
+    await mantle.init()
 
     bridge.updateSettings(await useSettingsStore.getState().getCoreSettings()) // send settings to core
 
