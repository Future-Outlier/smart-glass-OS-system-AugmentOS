import {Fragment, useMemo} from "react"
import {View, ScrollView, TouchableOpacity, ViewStyle, TextStyle} from "react-native"
import MaterialCommunityIcons from "react-native-vector-icons/MaterialCommunityIcons"

import {Header, Screen, Text, Switch} from "@/components/ignite"
import AppIcon from "@/components/misc/AppIcon"
import ChevronRight from "assets/icons/component/ChevronRight"
import {GetMoreAppsIcon} from "@/components/misc/GetMoreAppsIcon"
import {AppletInterface, useAppStatus, useBackgroundApps} from "@/contexts/AppletStatusProvider"
import {useNavigationHistory} from "@/contexts/NavigationHistoryContext"
import {useAppTheme} from "@/utils/useAppTheme"
import restComms from "@/managers/RestComms"
import Divider from "@/components/misc/Divider"
import {Spacer} from "@/components/misc/Spacer"
import {performHealthCheckFlow} from "@/utils/healthCheckFlow"
import {askPermissionsUI} from "@/utils/PermissionsUtils"
import {showAlert} from "@/utils/AlertUtils"
import {ThemedStyle} from "@/theme"
import {SETTINGS_KEYS, useSetting} from "@/stores/settings"

export default function BackgroundAppsScreen() {
  const {themed, theme} = useAppTheme()
  const {push, goBack} = useNavigationHistory()
  const {optimisticallyStartApp, optimisticallyStopApp, clearPendingOperation, refreshAppStatus} = useAppStatus()
  const [defaultWearable, _setDefaultWearable] = useSetting(SETTINGS_KEYS.default_wearable)

  const {active, inactive} = useBackgroundApps()

  const incompatibleApps = useMemo(
    () => inactive.filter(app => app.compatibility != null && app.compatibility.isCompatible === false),
    [inactive],
  )

  const toggleApp = async (app: AppletInterface) => {
    if (app.is_running) {
      await stopApp(app.packageName)
    } else {
      await startApp(app.packageName)
    }
  }

  const startApp = async (packageName: string) => {
    const app = inactive.find(a => a.packageName === packageName)
    if (!app) {
      console.error("App not found:", packageName)
      return
    }

    const permissionResult = await askPermissionsUI(app, theme)
    if (permissionResult === -1) {
      return
    } else if (permissionResult === 0) {
      await startApp(packageName)
      return
    }

    if (app.isOnline !== false) {
      console.log("Background app is online, starting optimistically:", packageName)
      optimisticallyStartApp(packageName)

      performHealthCheckFlow({
        app,
        onStartApp: async () => {
          try {
            await restComms.startApp(packageName)
            clearPendingOperation(packageName)
          } catch (error) {
            refreshAppStatus()
            console.error("Start app error:", error)
          }
        },
        onAppUninstalled: async () => {
          await refreshAppStatus()
        },
        onHealthCheckFailed: async () => {
          console.log("Health check failed, reverting background app to inactive:", packageName)
          optimisticallyStopApp(packageName)
          refreshAppStatus()
        },
        optimisticallyStopApp,
        clearPendingOperation,
      })
    } else {
      await performHealthCheckFlow({
        app,
        onStartApp: async () => {
          optimisticallyStartApp(packageName)
          try {
            await restComms.startApp(packageName)
            clearPendingOperation(packageName)
          } catch (error) {
            refreshAppStatus()
            console.error("Start app error:", error)
          }
        },
        onAppUninstalled: async () => {
          await refreshAppStatus()
        },
        optimisticallyStopApp,
        clearPendingOperation,
      })
    }
  }

  const stopApp = async (packageName: string) => {
    optimisticallyStopApp(packageName)

    try {
      await restComms.stopApp(packageName)
      clearPendingOperation(packageName)
    } catch (error) {
      refreshAppStatus()
      console.error("Stop app error:", error)
    }
  }

  const openAppSettings = (app: AppletInterface) => {
    if (app.webviewURL && app.isOnline !== false) {
      push("/applet/webview", {
        webviewURL: app.webviewURL,
        appName: app.name,
        packageName: app.packageName,
      })
    } else {
      push("/applet/settings", {
        packageName: app.packageName,
        appName: app.name,
      })
    }
  }

  const renderAppItem = (app: AppletInterface, index: number, isLast: boolean) => {
    const handleRowPress = () => {
      if (app.is_running) {
        openAppSettings(app)
      }
    }

    return (
      <Fragment key={app.packageName}>
        <TouchableOpacity
          style={themed($appRow)}
          onPress={handleRowPress}
          activeOpacity={app.is_running ? 0.7 : 1}
          disabled={!app.is_running}>
          <View style={themed($appContent)}>
            <AppIcon app={app as any} style={themed($appIcon)} hideLoadingIndicator={app.is_running} />
            <View style={themed($appInfo)}>
              <Text
                text={app.name}
                style={[themed($appName), app.isOnline === false && themed($offlineApp)]}
                numberOfLines={1}
                ellipsizeMode="tail"
              />
              {app.isOnline === false && (
                <View style={themed($offlineRow)}>
                  <MaterialCommunityIcons name="alert-circle" size={14} color={theme.colors.error} />
                  <Text text="Offline" style={themed($offlineText)} />
                </View>
              )}
            </View>
          </View>
          <View style={themed($rightControls)}>
            {app.is_running && (
              <TouchableOpacity
                onPress={e => {
                  e.stopPropagation()
                  openAppSettings(app)
                }}
                style={themed($gearButton)}
                hitSlop={{top: 10, bottom: 10, left: 10, right: 10}}>
                <MaterialCommunityIcons name="cog" size={22} color={theme.colors.textDim} />
              </TouchableOpacity>
            )}
            <TouchableOpacity
              onPress={e => {
                e.stopPropagation()
                toggleApp(app)
              }}
              activeOpacity={1}>
              <Switch
                value={app.is_running}
                onValueChange={() => toggleApp(app)}
                disabled={false}
                pointerEvents="none"
              />
            </TouchableOpacity>
          </View>
        </TouchableOpacity>
        {!isLast && <Divider />}
      </Fragment>
    )
  }

  return (
    <Screen preset="fixed" style={themed($screen)}>
      <Header leftIcon="back" onLeftPress={goBack} title="Background Apps" />

      <View style={themed($headerInfo)}>
        <Text style={themed($headerText)}>Multiple background apps can be active at once.</Text>
      </View>

      <ScrollView
        style={themed($scrollView)}
        contentContainerStyle={themed($scrollViewContent)}
        showsVerticalScrollIndicator={false}>
        {inactive.length === 0 && active.length === 0 ? (
          <View style={themed($emptyContainer)}>
            <Text style={themed($emptyText)}>No background apps available</Text>
          </View>
        ) : (
          <>
            {active.length > 0 ? (
              <>
                <Text style={themed($sectionHeader)}>Active Background Apps</Text>
                <View style={themed($sectionContent)}>
                  {active.map((app, index) => renderAppItem(app, index, index === active.length - 1))}
                </View>
                <Spacer height={theme.spacing.lg} />
              </>
            ) : (
              <>
                <Text style={themed($sectionHeader)} tx="home:activeBackgroundApps" />
                <View style={themed($tipContainer)}>
                  <View style={themed($tipContent)}>
<<<<<<< HEAD
                    <Text style={themed($tipText)}>Activate an App</Text>
                    <Text style={themed($tipSubtext)}>Tap an app&apos;s switch to activate it</Text>
=======
                    <Text style={themed($tipText)} tx="home:activateAnApp" />
                    <Text style={themed($tipSubtext)} tx="home:tapAnAppSwitch" />
>>>>>>> 6e1e1eaf
                  </View>
                  <Switch value={false} onValueChange={() => {}} disabled={false} pointerEvents="none" />
                </View>
                <Spacer height={theme.spacing.lg} />
              </>
            )}

            {inactive.length > 0 && (
              <>
                <Text style={themed($sectionHeader)} tx="home:inactiveBackgroundApps" />
                <View style={themed($sectionContent)}>
                  {inactive.map((app, index) => renderAppItem(app, index, false))}
                  <TouchableOpacity style={themed($appRow)} onPress={() => push("/store")} activeOpacity={0.7}>
                    <View style={themed($appContent)}>
                      <GetMoreAppsIcon size="medium" />
                      <View style={themed($appInfo)}>
                        <Text text="Get More Apps" style={themed($appName)} />
                        <Text text="Explore the MentraOS Store" style={themed($getMoreAppsSubtext)} />
                      </View>
                    </View>
                    <ChevronRight color={theme.colors.textDim} />
                  </TouchableOpacity>
                </View>
              </>
            )}

            {incompatibleApps.length > 0 && (
              <>
                <Spacer height={theme.spacing.lg} />
                <Text style={themed($sectionHeader)}>{`Incompatible with ${defaultWearable}`}</Text>
                <View style={themed($sectionContent)}>
                  {incompatibleApps.map((app, index) => (
                    <Fragment key={app.packageName}>
                      <TouchableOpacity
                        style={themed($appRow)}
                        onPress={() => {
                          const missingHardware =
                            app.compatibility?.missingRequired?.map(req => req.type.toLowerCase()).join(", ") ||
                            "required features"
                          showAlert(
                            "Hardware Incompatible",
                            app.compatibility?.message ||
                              `${app.name} requires ${missingHardware} which is not available on your connected glasses`,
                            [{text: "OK"}],
                            {
                              iconName: "alert-circle-outline",
                              iconColor: theme.colors.error,
                            },
                          )
                        }}
                        activeOpacity={0.7}>
                        <View style={themed($appContent)}>
                          <AppIcon app={app as any} style={themed($incompatibleAppIcon)} />
                          <View style={themed($appInfo)}>
                            <Text
                              text={app.name}
                              style={themed($incompatibleAppName)}
                              numberOfLines={1}
                              ellipsizeMode="tail"
                            />
                          </View>
                        </View>
                      </TouchableOpacity>
                      {index < incompatibleApps.length - 1 && <Divider />}
                    </Fragment>
                  ))}
                </View>
              </>
            )}
          </>
        )}

        <Spacer height={theme.spacing.xxl} />
      </ScrollView>
    </Screen>
  )
}

const $screen: ThemedStyle<ViewStyle> = () => ({
  flex: 1,
})

const $headerInfo: ThemedStyle<ViewStyle> = ({spacing, colors}) => ({
  paddingHorizontal: spacing.md,
  paddingVertical: spacing.sm,
  borderBottomWidth: 1,
  borderBottomColor: colors.border,
})

const $headerText: ThemedStyle<TextStyle> = ({colors}) => ({
  fontSize: 14,
  color: colors.textDim,
  textAlign: "center",
})

const $scrollView: ThemedStyle<ViewStyle> = () => ({
  flex: 1,
})

const $scrollViewContent: ThemedStyle<ViewStyle> = ({spacing}) => ({
  paddingTop: spacing.md,
})

const $sectionHeader: ThemedStyle<TextStyle> = ({colors, spacing}) => ({
  fontSize: 14,
  fontWeight: "600",
  color: colors.textDim,
  marginBottom: spacing.xs,
  paddingHorizontal: spacing.lg,
  textTransform: "uppercase",
  letterSpacing: 0.5,
})

const $sectionContent: ThemedStyle<ViewStyle> = ({spacing}) => ({
  paddingHorizontal: spacing.lg,
})

const $appRow: ThemedStyle<ViewStyle> = ({spacing}) => ({
  flexDirection: "row",
  alignItems: "center",
  justifyContent: "space-between",
  paddingVertical: spacing.md,
  minHeight: 72,
})

const $appContent: ThemedStyle<ViewStyle> = ({spacing}) => ({
  flexDirection: "row",
  alignItems: "center",
  flex: 1,
  gap: spacing.sm,
})

const $appIcon: ThemedStyle<ViewStyle> = () => ({
  width: 48,
  height: 48,
})

const $appInfo: ThemedStyle<ViewStyle> = ({spacing}) => ({
  flex: 1,
  justifyContent: "center",
  marginRight: spacing.lg,
  paddingRight: spacing.sm,
})

const $appName: ThemedStyle<TextStyle> = ({colors}) => ({
  fontSize: 16,
  color: colors.text,
  marginBottom: 2,
})

const $rightControls: ThemedStyle<ViewStyle> = ({spacing}) => ({
  flexDirection: "row",
  alignItems: "center",
  gap: spacing.sm,
})

const $offlineApp: ThemedStyle<TextStyle> = ({colors}) => ({
  textDecorationLine: "line-through",
  color: colors.textDim,
})

const $offlineRow: ThemedStyle<ViewStyle> = ({spacing}) => ({
  flexDirection: "row",
  alignItems: "center",
  gap: spacing.xs,
  marginTop: 2,
})

const $offlineText: ThemedStyle<TextStyle> = ({colors}) => ({
  fontSize: 12,
  color: colors.error,
})

const $tipContainer: ThemedStyle<ViewStyle> = ({colors, spacing}) => ({
  marginHorizontal: spacing.lg,
  paddingVertical: spacing.md,
  paddingHorizontal: spacing.md,
  backgroundColor: colors.background,
  borderRadius: spacing.sm,
  flexDirection: "row",
  alignItems: "center",
  justifyContent: "space-between",
  borderWidth: 1,
  borderColor: colors.border,
})

const $tipContent: ThemedStyle<ViewStyle> = ({spacing}) => ({
  flex: 1,
  gap: spacing.xs,
})

const $tipText: ThemedStyle<TextStyle> = ({colors}) => ({
  fontSize: 15,
  fontWeight: "500",
  color: colors.text,
})

const $tipSubtext: ThemedStyle<TextStyle> = ({colors}) => ({
  fontSize: 13,
  color: colors.textDim,
})

const $gearButton: ThemedStyle<ViewStyle> = ({spacing}) => ({
  padding: spacing.xs,
})

const $emptyContainer: ThemedStyle<ViewStyle> = ({spacing}) => ({
  flex: 1,
  alignItems: "center",
  justifyContent: "center",
  paddingVertical: spacing.xxxl,
})

const $emptyText: ThemedStyle<TextStyle> = ({colors}) => ({
  fontSize: 15,
  color: colors.textDim,
  textAlign: "center",
})

const $getMoreAppsSubtext: ThemedStyle<TextStyle> = ({colors}) => ({
  fontSize: 12,
  color: colors.textDim,
  marginTop: 2,
})

const $incompatibleAppIcon: ThemedStyle<ViewStyle> = () => ({
  width: 48,
  height: 48,
  opacity: 0.4,
})

const $incompatibleAppName: ThemedStyle<TextStyle> = ({colors}) => ({
  fontSize: 16,
  color: colors.textDim,
})<|MERGE_RESOLUTION|>--- conflicted
+++ resolved
@@ -223,13 +223,8 @@
                 <Text style={themed($sectionHeader)} tx="home:activeBackgroundApps" />
                 <View style={themed($tipContainer)}>
                   <View style={themed($tipContent)}>
-<<<<<<< HEAD
-                    <Text style={themed($tipText)}>Activate an App</Text>
-                    <Text style={themed($tipSubtext)}>Tap an app&apos;s switch to activate it</Text>
-=======
                     <Text style={themed($tipText)} tx="home:activateAnApp" />
                     <Text style={themed($tipSubtext)} tx="home:tapAnAppSwitch" />
->>>>>>> 6e1e1eaf
                   </View>
                   <Switch value={false} onValueChange={() => {}} disabled={false} pointerEvents="none" />
                 </View>
