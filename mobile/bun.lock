--- conflicted
+++ resolved
@@ -1,10 +1,6 @@
 {
   "lockfileVersion": 1,
-<<<<<<< HEAD
-  "configVersion": 0,
-=======
   "configVersion": 1,
->>>>>>> de8ecd2f
   "workspaces": {
     "": {
       "name": "mentraos",
