package com.mentra.core.sgcs;

import android.Manifest;
import android.bluetooth.BluetoothAdapter;
import android.bluetooth.BluetoothDevice;
import android.bluetooth.BluetoothGatt;
import android.bluetooth.BluetoothGattCallback;
import android.bluetooth.BluetoothGattCharacteristic;
import android.bluetooth.BluetoothGattDescriptor;
import android.bluetooth.BluetoothGattService;
import android.bluetooth.BluetoothManager;
import android.bluetooth.BluetoothProfile;
import android.bluetooth.le.BluetoothLeScanner;
import android.bluetooth.le.ScanCallback;
import android.bluetooth.le.ScanFilter;
import android.bluetooth.le.ScanResult;
import android.bluetooth.le.ScanSettings;
import android.content.BroadcastReceiver;
import android.content.Context;
import android.content.Intent;
import android.content.IntentFilter;
import android.content.SharedPreferences;
import android.content.pm.PackageManager;
import android.graphics.Bitmap;
import android.os.Build;
import android.os.Handler;
import android.os.Looper;
import android.util.Log;

import androidx.core.app.ActivityCompat;
// import androidx.preference.PreferenceManager;

// import com.augmentos.augmentos_core.smarterglassesmanager.eventbusmessages.BatteryLevelEvent;
// import com.augmentos.augmentos_core.smarterglassesmanager.eventbusmessages.ButtonPressEvent;
// import com.augmentos.augmentos_core.smarterglassesmanager.eventbusmessages.GlassesGalleryStatusEvent;
// import com.augmentos.augmentos_core.smarterglassesmanager.eventbusmessages.GlassesBluetoothSearchDiscoverEvent;
// import com.augmentos.augmentos_core.smarterglassesmanager.eventbusmessages.GlassesBluetoothSearchStopEvent;
// import com.augmentos.augmentos_core.smarterglassesmanager.eventbusmessages.GlassesWifiScanResultEvent;
// import com.augmentos.augmentos_core.smarterglassesmanager.eventbusmessages.GlassesWifiStatusChange;
// import com.augmentos.augmentos_core.smarterglassesmanager.eventbusmessages.GlassesHotspotStatusChange;
// import com.augmentos.augmentos_core.smarterglassesmanager.eventbusmessages.KeepAliveAckEvent;
// import com.augmentos.augmentos_core.smarterglassesmanager.eventbusmessages.RtmpStreamStatusEvent;
// import com.augmentos.augmentos_core.smarterglassesmanager.supportedglasses.SmartGlassesDevice;
// import com.augmentos.augmentos_core.smarterglassesmanager.utils.SmartGlassesConnectionState;
// import com.augmentos.augmentos_core.smarterglassesmanager.eventbusmessages.GlassesVersionInfoEvent;
// import com.augmentos.augmentos_core.smarterglassesmanager.SmartGlassesManager;
// import com.augmentos.augmentos_core.smarterglassesmanager.eventbusmessages.DownloadProgressEvent;
// import com.augmentos.augmentos_core.smarterglassesmanager.eventbusmessages.InstallationProgressEvent;
// import com.augmentos.augmentos_core.smarterglassesmanager.eventbusmessages.PairFailureEvent;
// import com.augmentos.augmentos_core.smarterglassesmanager.eventbusmessages.ImuDataEvent;
// import com.augmentos.augmentos_core.smarterglassesmanager.eventbusmessages.ImuGestureEvent;
// import com.augmentos.augmentos_core.smarterglassesmanager.eventbusmessages.isMicEnabledForFrontendEvent;
// import com.augmentos.augmentos_core.smarterglassesmanager.utils.K900ProtocolUtils;
// import com.augmentos.augmentos_core.smarterglassesmanager.utils.MessageChunker;
// import com.augmentos.augmentos_core.smarterglassesmanager.utils.BlePhotoUploadService;
// import com.augmentos.smartglassesmanager.cpp.L3cCpp;
// import com.augmentos.augmentos_core.audio.Lc3Player;

// Mentra
import com.mentra.core.sgcs.SGCManager;
import com.mentra.core.CoreManager;
import com.mentra.core.Bridge;
import com.mentra.core.utils.DeviceTypes;
import com.mentra.core.utils.ConnTypes;
import com.mentra.core.utils.BitmapJavaUtils;
import com.mentra.core.utils.SmartGlassesConnectionState;
import com.mentra.core.utils.K900ProtocolUtils;
import com.mentra.core.utils.MessageChunker;
import com.mentra.core.utils.audio.Lc3Player;
import com.mentra.core.utils.BlePhotoUploadService;

// old augmentos imports:
import com.mentra.lc3Lib.Lc3Cpp;
import com.mentra.core.utils.audio.Lc3Player;



import org.greenrobot.eventbus.EventBus;
import org.json.JSONArray;
import org.json.JSONException;
import org.json.JSONObject;

import java.util.Set;
import java.util.HashSet;
import java.nio.charset.StandardCharsets;
import java.util.ArrayList;
import java.util.Arrays;
import java.util.HashMap;
import java.util.Iterator;
import java.util.List;
import java.util.Map;
import java.lang.reflect.Method;
import java.util.UUID;
import java.util.concurrent.ConcurrentLinkedQueue;
import java.util.concurrent.Executors;
import java.util.concurrent.ScheduledExecutorService;
import java.util.concurrent.TimeUnit;
import java.util.concurrent.ConcurrentHashMap;
import java.util.concurrent.atomic.AtomicLong;
import java.util.Random;
import java.security.SecureRandom;
import java.io.File;
import java.io.FileOutputStream;
import java.text.SimpleDateFormat;
import java.util.Date;
import java.util.Locale;

// import io.reactivex.rxjava3.subjects.PublishSubject;

/**
 * Smart Glasses Communicator for Mentra Live (K900) glasses
 * Uses BLE to communicate with the glasses
 *
 * Note: Mentra Live glasses have no display capabilities, only camera and microphone.
 * All display-related methods are stubbed out and will log a message but not actually display anything.
 */
public class MentraLive extends SGCManager {
    private static final String TAG = "Live";
    public String savedDeviceName = "";

    // LC3 frame size for Mentra Live
    private static final int LC3_FRAME_SIZE = 40;

    // Local-only fields (not in parent SGCManager)
    private int glassesBuildNumberInt = 0; // Build number as integer for version checks
    private boolean supportsLC3Audio = false; // Whether device supports LC3 audio (false for base K900)
    // Note: glassesAppVersion, glassesBuildNumber, glassesDeviceModel, glassesAndroidVersion
    // are inherited from SGCManager parent class

    // BLE UUIDs - updated to match K900 BES2800 MCU UUIDs for compatibility with both glass types
    // CRITICAL FIX: Swapped TX and RX UUIDs to match actual usage from central device perspective
    // In BLE, characteristic names are from the perspective of the device that owns them:
    // - From peripheral's perspective: TX is for sending, RX is for receiving
    // - From central's perspective: RX is peripheral's TX, TX is peripheral's RX
    private static final UUID SERVICE_UUID = UUID.fromString("00004860-0000-1000-8000-00805f9b34fb");
    //000070FF-0000-1000-8000-00805f9b34fb
    private static final UUID RX_CHAR_UUID = UUID.fromString("000070FF-0000-1000-8000-00805f9b34fb"); // Central receives on peripheral's TX
    private static final UUID TX_CHAR_UUID = UUID.fromString("000071FF-0000-1000-8000-00805f9b34fb"); // Central transmits on peripheral's RX
    private static final UUID CLIENT_CHARACTERISTIC_CONFIG_UUID = UUID.fromString("00002902-0000-1000-8000-00805f9b34fb");

    // BES => PHONE
    private static final UUID FILE_READ_UUID = UUID.fromString("000072FF-0000-1000-8000-00805f9b34fb");
    private static final UUID FILE_WRITE_UUID = UUID.fromString("000073FF-0000-1000-8000-00805f9b34fb");

    private static final UUID LC3_READ_UUID = UUID.fromString("6E400002-B5A3-F393-E0A9-E50E24DCCA9E");
    private static final UUID LC3_WRITE_UUID = UUID.fromString("6E400003-B5A3-F393-E0A9-E50E24DCCA9E");

    // Reconnection parameters
    private static final int BASE_RECONNECT_DELAY_MS = 1000; // Start with 1 second
    private static final int MAX_RECONNECT_DELAY_MS = 30000; // Max 30 seconds
    private static final int MAX_RECONNECT_ATTEMPTS = 10;
    private int reconnectAttempts = 0;

    // Keep-alive parameters
    private static final int KEEP_ALIVE_INTERVAL_MS = 5000; // 5 seconds
    private static final int CONNECTION_TIMEOUT_MS = 10000; // 10 seconds

    // Heartbeat parameters
    private static final int HEARTBEAT_INTERVAL_MS = 30000; // 30 seconds
    private static final int BATTERY_REQUEST_EVERY_N_HEARTBEATS = 10; // Every 10 heartbeats (5 minutes)

    // Micbeat parameters - periodically enable custom audio TX
    private static final long MICBEAT_INTERVAL_MS = (1000 * 60) * 30; // micbeat every 30 minutes

    // Device settings
    private static final String PREFS_NAME = "MentraLivePrefs";
    private static final String PREF_DEVICE_NAME = "LastConnectedDeviceName";

    // Auth settings
    private static final String AUTH_PREFS_NAME = "augmentos_auth_prefs";
    private static final String KEY_CORE_TOKEN = "core_token";

    // State tracking
    private Context context;
    // private PublishSubject<JSONObject> dataObservable;
    private BluetoothAdapter bluetoothAdapter;
    private BluetoothLeScanner bluetoothScanner;
    private BluetoothGatt bluetoothGatt;
    private BluetoothDevice connectedDevice;
    private BluetoothGattCharacteristic txCharacteristic;
    private BluetoothGattCharacteristic rxCharacteristic;
    private BluetoothGattCharacteristic lc3ReadCharacteristic;
    private BluetoothGattCharacteristic lc3WriteCharacteristic;
    private Handler handler = new Handler(Looper.getMainLooper());
    private ScheduledExecutorService scheduler;
    private boolean isScanning = false;
    private boolean isConnecting = false;
    private boolean isKilled = false;

    // CTKD (Cross-Transport Key Derivation) support for BES devices
    private boolean isBondingReceiverRegistered = false;
    private boolean isBtClassicConnected = false;
    private BroadcastReceiver bondingReceiver;

    private ConcurrentLinkedQueue<byte[]> sendQueue = new ConcurrentLinkedQueue<>();
    private Runnable connectionTimeoutRunnable;
    private Handler connectionTimeoutHandler = new Handler(Looper.getMainLooper());
    private Runnable processSendQueueRunnable;
    // Current MTU size
    private int currentMtu = 23; // Default BLE MTU

    // Audio microphone state tracking
    private boolean shouldUseGlassesMic = false; // Whether to use glasses microphone for audio input
    private boolean isMicrophoneEnabled = false; // Track current microphone state

    // Rate limiting - minimum delay between BLE characteristic writes
    private static final long MIN_SEND_DELAY_MS = 160; // 160ms minimum delay (increased from 100ms)
    private long lastSendTimeMs = 0; // Timestamp of last send

    // Local state tracking (not in parent SGCManager)
    private boolean isCharging = false;  // Charging status (batteryLevel is in parent)
    private boolean isConnected = false;

    // File transfer management
    private ConcurrentHashMap<String, FileTransferSession> activeFileTransfers = new ConcurrentHashMap<>();
    private static final String FILE_SAVE_DIR = "MentraLive_Images";

    // BLE photo transfer tracking
    private Map<String, BlePhotoTransfer> blePhotoTransfers = new HashMap<>();

    private static class BlePhotoTransfer {
        String bleImgId;
        String requestId;
        String webhookUrl;
        String authToken;
        FileTransferSession session;
        long phoneStartTime;  // When phone received the request
        long bleTransferStartTime;  // When BLE transfer actually started
        long glassesCompressionDurationMs;  // How long glasses took to compress

        BlePhotoTransfer(String bleImgId, String requestId, String webhookUrl) {
            this.bleImgId = bleImgId;
            this.requestId = requestId;
            this.webhookUrl = webhookUrl;
            this.authToken = "";
            this.phoneStartTime = System.currentTimeMillis();
            this.bleTransferStartTime = 0;
            this.glassesCompressionDurationMs = 0;
        }

        void setAuthToken(String authToken) {
            this.authToken = authToken != null ? authToken : "";
        }
    }

    // Inner class to track incoming file transfers
    private static class FileTransferSession {
        String fileName;
        int fileSize;
        int totalPackets;
        int expectedNextPacket;
        ConcurrentHashMap<Integer, byte[]> receivedPackets;
        long startTime;
        boolean isComplete;
        boolean isAnnounced;

        FileTransferSession(String fileName, int fileSize) {
            this.fileName = fileName;
            this.fileSize = fileSize;
            this.totalPackets = (fileSize + K900ProtocolUtils.FILE_PACK_SIZE - 1) / K900ProtocolUtils.FILE_PACK_SIZE;
            this.expectedNextPacket = 0;
            this.receivedPackets = new ConcurrentHashMap<>();
            this.startTime = System.currentTimeMillis();
            this.isComplete = false;
            this.isAnnounced = false;
        }

        boolean addPacket(int index, byte[] data) {
            if (index >= 0 && index < totalPackets && !receivedPackets.containsKey(index)) {
                receivedPackets.put(index, data);

                // Update expected next packet if this was the one we were waiting for
                while (receivedPackets.containsKey(expectedNextPacket)) {
                    expectedNextPacket++;
                }

                // Check if complete
                isComplete = (receivedPackets.size() == totalPackets);
                return true;
            }
            return false;
        }

        // Check if this is the final packet (highest index we expect)
        boolean isFinalPacket(int index) {
            return index == (totalPackets - 1);
        }

        // Check if we should trigger completion check (either complete or final packet received)
        boolean shouldCheckCompletion(int receivedIndex) {
            return isComplete || isFinalPacket(receivedIndex);
        }

        // Get list of missing packet indices
        List<Integer> getMissingPackets() {
            List<Integer> missing = new ArrayList<>();
            for (int i = 0; i < totalPackets; i++) {
                if (!receivedPackets.containsKey(i)) {
                    missing.add(i);
                }
            }
            return missing;
        }

        byte[] assembleFile() {
            if (!isComplete) {
                return null;
            }

            byte[] fileData = new byte[fileSize];
            int offset = 0;

            for (int i = 0; i < totalPackets; i++) {
                byte[] packet = receivedPackets.get(i);
                if (packet != null) {
                    System.arraycopy(packet, 0, fileData, offset, packet.length);
                    offset += packet.length;
                }
            }

            return fileData;
        }
    }

    // Note: WiFi state (wifiConnected, wifiSsid, wifiLocalIp) and hotspot state
    // (isHotspotEnabled, hotspotSsid, hotspotPassword, hotspotGatewayIp)
    // are inherited from SGCManager parent class

    // Heartbeat tracking
    private Handler heartbeatHandler = new Handler(Looper.getMainLooper());
    private Runnable heartbeatRunnable;
    private int heartbeatCounter = 0;
    private boolean glassesReady = false;
    private boolean rgbLedAuthorityClaimed = false; // Track if we've claimed RGB LED control from BES

    // Audio Pairing: Track readiness separately for BLE and audio (matches iOS implementation)
    private boolean glassesReadyReceived = false;
    private boolean audioConnected = false;

    // Micbeat tracking - periodically enable custom audio TX
    private Handler micBeatHandler = new Handler(Looper.getMainLooper());
    private Runnable micBeatRunnable;
    private int micBeatCount = 0;

    // Message tracking for reliable delivery
    private final ConcurrentHashMap<Long, PendingMessage> pendingMessages = new ConcurrentHashMap<>();
    private final AtomicLong messageIdCounter = new AtomicLong(1);
    private static final long ACK_TIMEOUT_MS = 2000; // 2 seconds
    private static final int MAX_RETRY_ATTEMPTS = 3;
    private static final long RETRY_DELAY_MS = 1000; // 1 second base delay

    // Esoteric message ID generation
    private final SecureRandom secureRandom = new SecureRandom();
    private final long deviceId = System.currentTimeMillis() ^ new Random().nextLong();

    private byte lastReceivedLc3Sequence = -1;
    private byte lc3SequenceNumber = 0;
    private long lc3DecoderPtr = 0;
    private Lc3Player lc3AudioPlayer;
    private boolean audioPlaybackEnabled = false; // Default to enabled

    // Periodic test message for ACK testing
    private static final int TEST_MESSAGE_INTERVAL_MS = 5000; // 5 seconds
    private Handler testMessageHandler = new Handler(Looper.getMainLooper());
    private Runnable testMessageRunnable;
    private int testMessageCounter = 0;

    // Pending message data structure
    private static class PendingMessage {
        final String messageData;
        final long timestamp;
        final int retryCount;
        final Runnable retryRunnable;

        PendingMessage(String messageData, long timestamp, int retryCount, Runnable retryRunnable) {
            this.messageData = messageData;
            this.timestamp = timestamp;
            this.retryCount = retryCount;
            this.retryRunnable = retryRunnable;
        }
    }

    // LC3 Audio Logging and Saving
    private static final boolean LC3_LOGGING_ENABLED = true;
    private static final boolean LC3_SAVING_ENABLED = true;
    private static final String LC3_LOG_DIR = "lc3_audio_logs";
    private FileOutputStream lc3AudioFileStream;
    private String currentLc3FileName;
    private int totalLc3PacketsReceived = 0;
    private int totalLc3BytesReceived = 0;
    private long firstLc3PacketTime = 0;
    private long lastLc3PacketTime = 0;
    private final SimpleDateFormat lc3TimestampFormat = new SimpleDateFormat("yyyy-MM-dd_HH-mm-ss", Locale.US);
    private final SimpleDateFormat lc3PacketTimestampFormat = new SimpleDateFormat("HH:mm:ss.SSS", Locale.US);

    public MentraLive() {
        super();
        this.type = DeviceTypes.LIVE;
        this.hasMic = true;
        this.context = Bridge.getContext();

        // Initialize bluetooth adapter
        BluetoothManager bluetoothManager = (BluetoothManager) context.getSystemService(Context.BLUETOOTH_SERVICE);
        if (bluetoothManager != null) {
            bluetoothAdapter = bluetoothManager.getAdapter();
        }

        // Initialize connection state
        connectionState = ConnTypes.DISCONNECTED;

        // Initialize CTKD bonding receiver
        initializeBondingReceiver();

        // Initialize the send queue processor
        processSendQueueRunnable = new Runnable() {
            @Override
            public void run() {
                processSendQueue();
                // Don't reschedule here - let processSendQueue and onCharacteristicWrite handle scheduling
            }
        };

        // Initialize heartbeat runnable
        heartbeatRunnable = new Runnable() {
            @Override
            public void run() {
                sendHeartbeat();
                // Schedule next heartbeat
                heartbeatHandler.postDelayed(this, HEARTBEAT_INTERVAL_MS);
            }
        };

        // Initialize test message runnable for ACK testing
        // testMessageRunnable = new Runnable() {
        //     @Override
        //     public void run() {
        //         sendTestMessage();
        //         // Schedule next test message
        //         testMessageHandler.postDelayed(this, TEST_MESSAGE_INTERVAL_MS);
        //     }
        // };

        // Initialize scheduler for keep-alive and reconnection
        scheduler = Executors.newScheduledThreadPool(1);

        //setup LC3 player
        lc3AudioPlayer = new Lc3Player(context);
        if (audioPlaybackEnabled) {
            lc3AudioPlayer.init();
            lc3AudioPlayer.startPlay();
        }

        //setup LC3 decoder for PCM conversion
        if (lc3DecoderPtr == 0) {
            lc3DecoderPtr = Lc3Cpp.initDecoder();
            Bridge.log("LIVE: Initialized LC3 decoder for PCM conversion: " + lc3DecoderPtr);
        }
    }

    public void cleanup() {
        Bridge.log("LIVE: Cleaning up MentraLiveSGC");
        destroy();
    }

    private void updateConnectionState(String state) {
        boolean isEqual = state.equals(connectionState);
        if (isEqual) {
            return;
        }

        // Actually update the connection state!
        connectionState = state;

        if (state.equals(ConnTypes.CONNECTED)) {
            ready = true;
            CoreManager.getInstance().handleConnectionStateChanged();
        } else if (state.equals(ConnTypes.DISCONNECTED)) {
            ready = false;
            CoreManager.getInstance().handleConnectionStateChanged();
        }
    }

    protected void setFontSizes() {
        // LARGE_FONT = 3;
        // MEDIUM_FONT = 2;
        // SMALL_FONT = 1;
    }

    /**
     * Starts BLE scanning for Mentra Live glasses
     */
    private void startScan() {
        if (bluetoothAdapter == null || isScanning) {
            return;
        }

        bluetoothScanner = bluetoothAdapter.getBluetoothLeScanner();
        if (bluetoothScanner == null) {
            Log.e(TAG, "BLE scanner not available");
            return;
        }

        // Configure scan settings
        ScanSettings settings = new ScanSettings.Builder()
                .setScanMode(ScanSettings.SCAN_MODE_LOW_LATENCY)
                .build();

        // Set up filters for both standard "Xy_A" and K900 "XyBLE_" device names
        List<ScanFilter> filters = new ArrayList<>();

        // Standard glasses filter
        ScanFilter standardFilter = new ScanFilter.Builder()
                .setDeviceName("Xy_A") // Name for standard glasses BLE peripheral
                .build();
       // filters.add(standardFilter);

        // K900/Mentra Live glasses filter
        ScanFilter k900Filter = new ScanFilter.Builder()
                .setDeviceName("XyBLE_") // Name for K900/Mentra Live glasses
                .build();
       // filters.add(k900Filter);

        // Start scanning
        try {
            Bridge.log("LIVE: Starting BLE scan for Mentra Live glasses");
            isScanning = true;
            bluetoothScanner.startScan(filters, settings, scanCallback);

            // Set a timeout to stop scanning after 60 seconds (increased from 30 seconds)
            // After timeout, just stop scanning but DON'T automatically try to connect
            handler.postDelayed(new Runnable() {
                @Override
                public void run() {
                    if (isScanning) {
                        Bridge.log("LIVE: Scan timeout reached - stopping BLE scan");
                        stopScan();
                        // NOTE: Removed automatic reconnection to last device
                        // Now waits for explicit connection request from UI
                    }
                }
            }, 60000); // 60 seconds (increased from 30)
        } catch (Exception e) {
            Log.e(TAG, "Error starting BLE scan", e);
            isScanning = false;
        }
    }

    /**
     * Stops BLE scanning
     */
    private void stopScan() {
        if (bluetoothAdapter == null || bluetoothScanner == null || !isScanning) {
            return;
        }

        try {
            bluetoothScanner.stopScan(scanCallback);
            isScanning = false;
            Bridge.log("LIVE: BLE scan stopped");

            // Post event only if we haven't been destroyed
            // if (smartGlassesDevice != null) {
                // EventBus.getDefault().post(new GlassesBluetoothSearchStopEvent(smartGlassesDevice.deviceModelName));
            // }
        } catch (Exception e) {
            Log.e(TAG, "Error stopping BLE scan", e);
            // Ensure isScanning is false even if stop failed
            isScanning = false;
        }
    }

    Set<String> seenDevices = new HashSet<>();

    /**
     * BLE Scan callback
     */
    private final ScanCallback scanCallback = new ScanCallback() {
        @Override
        public void onScanResult(int callbackType, ScanResult result) {
            // Check if the object has been destroyed to prevent NPE
            if (context == null || isKilled) {
                Bridge.log("LIVE: Ignoring scan result - object destroyed or killed");
                return;
            }

            if (result.getDevice() == null || result.getDevice().getName() == null) {
                return;
            }

            String deviceName = result.getDevice().getName();
            String deviceAddress = result.getDevice().getAddress();

            // String device = deviceName + deviceAddress;
            // if (!seenDevices.contains(device)) {
            //     seenDevices.add(device);
            //     Bridge.log("LIVE: Found BLE device: " + deviceName + " (" + deviceAddress + ")");
            // }

            // Check if this device matches the saved device name
            // SharedPreferences prefs = context.getSharedPreferences(PREFS_NAME, Context.MODE_PRIVATE);
            // String savedDeviceName = prefs.getString(PREF_DEVICE_NAME, null);

            // Post the discovered device to the event bus ONLY
            // Don't automatically connect - wait for explicit connect request from UI
            if (deviceName.equals("Xy_A") || deviceName.startsWith("XyBLE_") || deviceName.startsWith("MENTRA_LIVE_BLE") || deviceName.startsWith("MENTRA_LIVE_BT")) {
                String glassType = deviceName.equals("Xy_A") ? "Standard" : "K900";
                Bridge.log("LIVE: Found compatible " + glassType + " glasses device: " + deviceName);
                // EventBus.getDefault().post(new GlassesBluetoothSearchDiscoverEvent(
                        // smartGlassesDevice.deviceModelName, deviceName));
                Bridge.sendDiscoveredDevice(DeviceTypes.LIVE, deviceName);

                // If already connecting or connected, don't start another connection
                if (isConnected || isConnecting) {
                    return;
                }

                // If this is the specific device we want to connect to by name, connect to it
                if (savedDeviceName != null && savedDeviceName.equals(deviceName)) {
                    Bridge.log("LIVE: Found our remembered device by name, connecting: " + deviceName);
                    stopScan();
                    connectToDevice(result.getDevice());
                }
            }
        }

        @Override
        public void onScanFailed(int errorCode) {
            Log.e(TAG, "BLE scan failed with error: " + errorCode);
            isScanning = false;
        }
    };

    /**
     * Connect to a specific BLE device
     */
    private void connectToDevice(BluetoothDevice device) {
        if (device == null) {
            return;
        }

        // Cancel any previous connection timeouts
        if (connectionTimeoutRunnable != null) {
            connectionTimeoutHandler.removeCallbacks(connectionTimeoutRunnable);
        }

        // Set connection timeout
        connectionTimeoutRunnable = new Runnable() {
            @Override
            public void run() {
                if (isConnecting && !isConnected) {
                    Bridge.log("LIVE: Connection timeout - closing GATT connection");
                    isConnecting = false;

                    if (bluetoothGatt != null) {
                        bluetoothGatt.disconnect();
                        bluetoothGatt.close();
                        bluetoothGatt = null;
                    }

                    // Try to reconnect with exponential backoff
                    handleReconnection();
                }
            }
        };

        connectionTimeoutHandler.postDelayed(connectionTimeoutRunnable, CONNECTION_TIMEOUT_MS);

        // Update connection state
        isConnecting = true;
        updateConnectionState(ConnTypes.CONNECTING);
        Bridge.log("LIVE: Connecting to device: " + device.getAddress());

        // Connect to the device
        try {
            if (Build.VERSION.SDK_INT >= Build.VERSION_CODES.M) {
                bluetoothGatt = device.connectGatt(context, false, gattCallback, BluetoothDevice.TRANSPORT_LE);
            } else {
                bluetoothGatt = device.connectGatt(context, false, gattCallback);
            }
        } catch (Exception e) {
            Log.e(TAG, "Error connecting to GATT server", e);
            isConnecting = false;
            // connectionEvent(SmartGlassesConnectionState.DISCONNECTED);
        }
    }

    /**
     * Try to reconnect to the last known device by starting a scan and looking for the saved name
     */
    // private void reconnectToLastKnownDevice() {
        // SharedPreferences prefs = context.getSharedPreferences(PREFS_NAME, Context.MODE_PRIVATE);
        // String lastDeviceName = prefs.getString(PREF_DEVICE_NAME, null);

        // if (lastDeviceName != null && bluetoothAdapter != null) {
        //     Bridge.log("LIVE: Attempting to reconnect to last known device by name: " + lastDeviceName);

        //     // We can't directly connect by name, we need to scan to find the device first
        //     Bridge.log("LIVE: Starting scan to find device with name: " + lastDeviceName);
        //     startScan();

        //     // The scan callback will automatically connect when it finds a device with this name
        // } else {
        //     // No last device to connect to, start scanning
        //     Bridge.log("LIVE: No last known device name, starting scan");
        //     startScan();
        // }
    // }

    /**
     * Handle reconnection with exponential backoff
     */
    private void handleReconnection() {
        if (reconnectAttempts >= MAX_RECONNECT_ATTEMPTS) {
            Bridge.log("LIVE: Maximum reconnection attempts reached (" + MAX_RECONNECT_ATTEMPTS + ")");
            reconnectAttempts = 0;
            // connectionEvent(SmartGlassesConnectionState.DISCONNECTED);
            return;
        }

        // Calculate delay with exponential backoff
        long delay = Math.min(BASE_RECONNECT_DELAY_MS * (1L << reconnectAttempts), MAX_RECONNECT_DELAY_MS);
        reconnectAttempts++;

        Bridge.log("LIVE: Scheduling reconnection attempt " + reconnectAttempts +
              " in " + delay + "ms (max " + MAX_RECONNECT_ATTEMPTS + ")");

        // Schedule reconnection attempt
        // handler.postDelayed(new Runnable() {
        //     @Override
        //     public void run() {
        //         if (!isConnected && !isConnecting && !isKilled) {
        //             // Check for last known device name to start scan
        //             SharedPreferences prefs = context.getSharedPreferences(PREFS_NAME, Context.MODE_PRIVATE);
        //             String lastDeviceName = prefs.getString(PREF_DEVICE_NAME, null);

        //             if (lastDeviceName != null && bluetoothAdapter != null) {
        //                 Bridge.log("LIVE: Reconnection attempt " + reconnectAttempts + " - looking for device with name: " + lastDeviceName);
        //                 // Start scan to find this device
        //                 startScan();
        //                 // The scan will automatically connect if it finds a device with the saved name
        //             } else {
        //                 Bridge.log("LIVE: Reconnection attempt " + reconnectAttempts + " - no last device name available");
        //                 // Note: We don't start scanning here without a name to avoid unexpected behavior
        //                 // Instead, let the user explicitly trigger a new scan when needed
        //                 connectionEvent(SmartGlassesConnectionState.DISCONNECTED);
        //             }
        //         }
        //     }
        // }, delay);
    }

    /**
     * GATT callback for BLE operations
     */
    private final BluetoothGattCallback gattCallback = new BluetoothGattCallback() {
        @Override
        public void onConnectionStateChange(BluetoothGatt gatt, int status, int newState) {
            // Cancel the connection timeout
            if (connectionTimeoutRunnable != null) {
                connectionTimeoutHandler.removeCallbacks(connectionTimeoutRunnable);
                connectionTimeoutRunnable = null;
            }

            if (status == BluetoothGatt.GATT_SUCCESS) {
                if (newState == BluetoothProfile.STATE_CONNECTED) {
                    Bridge.log("LIVE: Connected to GATT server, discovering services...");
                    isConnecting = false;
                    isConnected = true;
                    connectedDevice = gatt.getDevice();

                    // Save the connected device name for future reconnections
                    if (connectedDevice != null && connectedDevice.getName() != null) {
                        SharedPreferences prefs = context.getSharedPreferences(PREFS_NAME, Context.MODE_PRIVATE);
                        prefs.edit().putString(PREF_DEVICE_NAME, connectedDevice.getName()).apply();
                        Bridge.log("LIVE: Saved device name for future reconnection: " + connectedDevice.getName());
                    }

                    // CTKD Implementation: Register bonding receiver and create bond for BT Classic
                    registerBondingReceiver();
                    Bridge.log("LIVE: CTKD: BLE connection established, initiating CTKD bonding for BT Classic");

                    // Check if device is already bonded before attempting to create bond
                    if (connectedDevice.getBondState() == BluetoothDevice.BOND_BONDED) {
                        Bridge.log("LIVE: CTKD: Device is already bonded - marking audio as connected immediately");
                        isBtClassicConnected = true;
                        audioConnected = true;
                        // Note: We'll mark as CONNECTED after glasses_ready is received
                    } else {
                        createBond(connectedDevice);
                    }

                    // Discover services
                    gatt.discoverServices();

                    // Reset reconnect attempts on successful connection
                    reconnectAttempts = 0;
                } else if (newState == BluetoothProfile.STATE_DISCONNECTED) {
                    Bridge.log("LIVE: Disconnected from GATT server");
                    isConnected = false;
                    isConnecting = false;

                    // CTKD Implementation: Disconnect BT per documentation
                    if (connectedDevice != null) {
                        Bridge.log("LIVE: CTKD: Disconnecting BT via removeBond per documentation");
                        removeBond(connectedDevice);
                    }

                    connectedDevice = null;
                    glassesReady = false; // Reset ready state on disconnect

                    // Reset audio pairing flags
                    glassesReadyReceived = false;
                    audioConnected = false;

                    // connectionEvent(SmartGlassesConnectionState.DISCONNECTED);

                    handler.removeCallbacks(processSendQueueRunnable);

                    // Stop the readiness check loop
                    stopReadinessCheckLoop();

                    // Stop heartbeat mechanism
                    stopHeartbeat();

                    // Stop micbeat mechanism
                    stopMicBeat();

                    // Clean up GATT resources
                    if (bluetoothGatt != null) {
                        bluetoothGatt.close();
                        bluetoothGatt = null;
                    }

                    // Attempt reconnection
                    handleReconnection();

                    // Close LC3 audio logging
                    closeLc3Logging();

                    //stop LC3 player
                    if (lc3AudioPlayer != null) {
                        lc3AudioPlayer.stopPlay();
                    }
                }
            } else {
                // Connection error
                Log.e(TAG, "GATT connection error: " + status);
                isConnected = false;
                isConnecting = false;
                // connectionEvent(SmartGlassesConnectionState.DISCONNECTED);

                // Stop heartbeat mechanism
                stopHeartbeat();

                // Stop micbeat mechanism
                stopMicBeat();

                // Clean up resources
                if (bluetoothGatt != null) {
                    bluetoothGatt.close();
                    bluetoothGatt = null;
                }

                // Attempt reconnection
                handleReconnection();
            }
        }

        @Override
        public void onServicesDiscovered(BluetoothGatt gatt, int status) {
            if (status == BluetoothGatt.GATT_SUCCESS) {
                Bridge.log("LIVE: GATT services discovered");

                // Find our service and characteristics
                BluetoothGattService service = gatt.getService(SERVICE_UUID);
                if (service != null) {
                    txCharacteristic = service.getCharacteristic(TX_CHAR_UUID);
                    rxCharacteristic = service.getCharacteristic(RX_CHAR_UUID);

                    // Only attempt to get LC3 characteristics if device supports LC3 audio
                    if (supportsLC3Audio) {
                        lc3ReadCharacteristic = service.getCharacteristic(LC3_READ_UUID);
                        lc3WriteCharacteristic = service.getCharacteristic(LC3_WRITE_UUID);
                    } else {
                        lc3ReadCharacteristic = null;
                        lc3WriteCharacteristic = null;
                        Bridge.log("LIVE: ⏭️ Skipping LC3 characteristics - device does not support LC3 audio");
                    }

                    // Check if we have required characteristics based on device capabilities
                    boolean hasRequiredCharacteristics = (rxCharacteristic != null && txCharacteristic != null);
                    if (supportsLC3Audio) {
                        hasRequiredCharacteristics = hasRequiredCharacteristics &&
                                                   (lc3ReadCharacteristic != null && lc3WriteCharacteristic != null);
                    }

                    if (hasRequiredCharacteristics) {
                        // BLE connection established, but we still need to wait for glasses SOC
                        if (supportsLC3Audio) {
                            Bridge.log("LIVE: ✅ Core TX/RX and LC3 TX/RX characteristics found - BLE connection ready");
                        } else {
                            Bridge.log("LIVE: ✅ Core TX/RX characteristics found - BLE connection ready (LC3 not supported)");
                        }
                        Bridge.log("LIVE: 🔄 Waiting for glasses SOC to become ready...");

                        // Keep the state as CONNECTING until the glasses SOC responds
                        // connectionEvent(SmartGlassesConnectionState.CONNECTING);

                        // CRITICAL FIX: Request MTU size ONCE - don't schedule delayed retries
                        // This avoids BLE operations during active data flow
                        if (checkPermission()) {
                            boolean mtuRequested = gatt.requestMtu(512);
                            Bridge.log("LIVE: 🔄 Requested MTU size 512, success: " + mtuRequested);
                        }

                        // Enable notifications AFTER BLE connection is established
                        enableNotifications();

                        // Start queue processing for sending data
                        handler.post(processSendQueueRunnable);

                        //openhotspot(); //TODO: REMOVE AFTER DONE DEVELOPING
                        // Start SOC readiness check loop - this will keep trying until
                        // the glasses SOC boots and responds with a "glasses_ready" message
                        // All other initialization will happen after receiving glasses_ready
                        startReadinessCheckLoop();
                    } else {
                        Log.e(TAG, "Required BLE characteristics not found");
                        if (rxCharacteristic == null) {
                            Log.e(TAG, "RX characteristic (peripheral's TX) not found");
                        }
                        if (txCharacteristic == null) {
                            Log.e(TAG, "TX characteristic (peripheral's RX) not found");
                        }
                        // Log LC3 characteristic errors only if device should support LC3
                        if (supportsLC3Audio) {
                            if (lc3ReadCharacteristic == null) {
                                Log.e(TAG, "LC3_READ characteristic not found on LC3-capable device");
                            }
                            if (lc3WriteCharacteristic == null) {
                                Log.e(TAG, "LC3_WRITE characteristic not found on LC3-capable device");
                            }
                        }
                        gatt.disconnect();
                    }
                } else {
                    Log.e(TAG, "Required BLE service not found: " + SERVICE_UUID);
                    gatt.disconnect();
                }
            } else {
                Log.e(TAG, "Service discovery failed with status: " + status);
                gatt.disconnect();
            }
        }

        @Override
        public void onCharacteristicRead(BluetoothGatt gatt, BluetoothGattCharacteristic characteristic, int status) {
            if (status == BluetoothGatt.GATT_SUCCESS) {
                Bridge.log("LIVE: Characteristic read successful");
                // Process the read data if needed
            } else {
                Log.e(TAG, "Characteristic read failed with status: " + status);
            }
        }

        @Override
        public void onCharacteristicWrite(BluetoothGatt gatt, BluetoothGattCharacteristic characteristic, int status) {
            if (status == BluetoothGatt.GATT_SUCCESS) {
                //Bridge.log("LIVE: Characteristic write successful");

                // Calculate time since last send to enforce rate limiting
                long currentTimeMs = System.currentTimeMillis();
                long timeSinceLastSendMs = currentTimeMs - lastSendTimeMs;
                long nextProcessDelayMs;

                if (timeSinceLastSendMs < MIN_SEND_DELAY_MS) {
                    // Not enough time has elapsed, enforce minimum delay
                    nextProcessDelayMs = MIN_SEND_DELAY_MS - timeSinceLastSendMs;
                    //Bridge.log("LIVE: Rate limiting: Next queue processing in " + nextProcessDelayMs + "ms");
                } else {
                    // Enough time has already passed
                    nextProcessDelayMs = 0;
                }

                // Schedule the next queue processing with appropriate delay
                handler.postDelayed(processSendQueueRunnable, nextProcessDelayMs);
            } else {
                Log.e(TAG, "Characteristic write failed with status: " + status);
                // If write fails, try again with a longer delay
                handler.postDelayed(processSendQueueRunnable, 500);
            }
        }

        @Override
        public void onCharacteristicChanged(BluetoothGatt gatt, BluetoothGattCharacteristic characteristic) {
            // Get thread ID for tracking thread issues
            long threadId = Thread.currentThread().getId();
            UUID uuid = characteristic.getUuid();

            // Bridge.log("LIVE: onCharacteristicChanged triggered for: " + uuid);

            boolean isRxCharacteristic = uuid.equals(RX_CHAR_UUID);
            boolean isTxCharacteristic = uuid.equals(TX_CHAR_UUID);
            boolean isLc3ReadCharacteristic = uuid.equals(LC3_READ_UUID) && supportsLC3Audio;
            boolean isLc3WriteCharacteristic = uuid.equals(LC3_WRITE_UUID) && supportsLC3Audio;

            if (isRxCharacteristic) {
                Bridge.log("LIVE: Received data on RX characteristic");
            } else if (isTxCharacteristic) {
                Bridge.log("LIVE: Received data on TX characteristic");
            } else if (isLc3ReadCharacteristic) {
                // Bridge.log("LIVE: Received data on LC3_READ characteristic");
                if (supportsLC3Audio) {
                    processLc3AudioPacket(characteristic.getValue());
                } else {
                    Log.w(TAG, "Received LC3 data on device that doesn't support LC3 audio");
                }
            } else if (isLc3WriteCharacteristic) {
                Bridge.log("LIVE: Received data on LC3_WRITE characteristic");
            } else {
                Log.w(TAG, "Received data on unknown characteristic: " + uuid);
            }

            // Process ALL data regardless of which characteristic it came from
            {
                byte[] data = characteristic.getValue();

                // Convert first few bytes to hex for better viewing

                if (data != null && data.length > 0) {
                    // Process the received data
                    processReceivedData(data, data.length);
                }
            }
        }

        @Override
        public void onDescriptorWrite(BluetoothGatt gatt, BluetoothGattDescriptor descriptor, int status) {
            long threadId = Thread.currentThread().getId();

            // CRITICAL FIX: Just log the result but take NO ACTION regardless of status
            // This prevents descriptor write failures from crashing the connection
            if (status == BluetoothGatt.GATT_SUCCESS) {
                Log.e(TAG, "Thread-" + threadId + ": ✅ Descriptor write successful");
            } else {
                // Just log the error without taking ANY action
                Log.e(TAG, "Thread-" + threadId + ": ℹ️ Descriptor write failed with status: " + status + " - IGNORING");
                // DO NOT add any other operations or logging as they might cause issues
            }

            // DO NOT:
            // - Schedule any operations
            // - Try to retry anything
            // - Create any new BLE operations
            // - Post any handlers
            // - Do any validation or checking

            // Any of these could cause thread conflicts that would kill the connection
        }

        @Override
        public void onMtuChanged(BluetoothGatt gatt, int mtu, int status) {
            if (status == BluetoothGatt.GATT_SUCCESS) {
                Bridge.log("LIVE: 🔵 MTU negotiation successful - changed to " + mtu + " bytes");
                int effectivePayload = mtu - 3;
                Bridge.log("LIVE:    Effective payload size: " + effectivePayload + " bytes");

                // Store the new MTU value
                currentMtu = mtu;

                // If the negotiated MTU is sufficient for LC3 audio packets (typically 40-60 bytes)
                if (mtu >= 64) {
                    Bridge.log("LIVE: ✅ MTU size is sufficient for LC3 audio data packets");
                } else {
                    Log.w(TAG, "⚠️ MTU size may be too small for LC3 audio data packets");

                    // Log the effective MTU payload directly
                    Bridge.log("LIVE: 📊 Effective MTU payload: " + effectivePayload + " bytes");

                    // Check if it's sufficient for LC3 audio
                    if (effectivePayload < 60) {
                        Log.e(TAG, "❌ CRITICAL: Effective MTU too small for LC3 audio!");
                        Log.e(TAG, "   This will likely cause issues with LC3 audio transmission");
                    }

                    // If we still have a small MTU, try requesting again
                    if (mtu < 64 && gatt != null && checkPermission()) {
                        handler.postDelayed(() -> {
                            if (isConnected && gatt != null) {
                                Bridge.log("LIVE: 🔄 Re-attempting MTU increase after initial small MTU");
                                boolean retryMtuRequest = gatt.requestMtu(512);
                                Bridge.log("LIVE:    MTU increase retry requested: " + retryMtuRequest);
                            }
                        }, 1000); // Wait 1 second before retry
                    }
                }
            } else {
                Log.e(TAG, "❌ MTU change failed with status: " + status);
                Log.w(TAG, "   Will continue with default MTU (23 bytes, 20 byte payload)");

                // Try again if the MTU request failed
                if (gatt != null && checkPermission()) {
                    handler.postDelayed(() -> {
                        if (isConnected && gatt != null) {
                            Bridge.log("LIVE: 🔄 Re-attempting MTU increase after previous failure");
                            boolean retryMtuRequest = gatt.requestMtu(512);
                            Bridge.log("LIVE:    MTU increase retry requested: " + retryMtuRequest);
                        }
                    }, 1500); // Wait 1.5 seconds before retry
                }
            }
        }
    };

    /**
     * Enable notifications for all characteristics to ensure we catch data from any endpoint
     */
    private void enableNotifications() {
        long threadId = Thread.currentThread().getId();
        Log.e(TAG, "Thread-" + threadId + ": 🔵 enableNotifications() called");

        if (bluetoothGatt == null) {
            Log.e(TAG, "Thread-" + threadId + ": ❌ Cannot enable notifications - bluetoothGatt is null");
            return;
        }

        if (!hasPermissions()) {
            Log.e(TAG, "Thread-" + threadId + ": ❌ Cannot enable notifications - missing permissions");
            return;
        }

        // Find our service
        BluetoothGattService service = bluetoothGatt.getService(SERVICE_UUID);
        if (service == null) {
            Log.e(TAG, "Thread-" + threadId + ": ❌ Service not found: " + SERVICE_UUID);
            return;
        }

        // Get all characteristics
        List<BluetoothGattCharacteristic> characteristics = service.getCharacteristics();
        Bridge.log("LIVE: Thread-" + threadId + ": Found " + characteristics.size() + " characteristics in service " + SERVICE_UUID);

        boolean notificationSuccess = false;

        // Enable notifications for each characteristic
        for (BluetoothGattCharacteristic characteristic : characteristics) {
            UUID uuid = characteristic.getUuid();
            Bridge.log("LIVE: Thread-" + threadId + ": Examining characteristic: " + uuid);

            // Log if this is one of the file transfer characteristics
            if (uuid.equals(FILE_READ_UUID)) {
                Log.e(TAG, "Thread-" + threadId + ": 📁 Found FILE_READ characteristic (72FF)!");
            } else if (uuid.equals(FILE_WRITE_UUID)) {
                Log.e(TAG, "Thread-" + threadId + ": 📁 Found FILE_WRITE characteristic (73FF)!");
            }

            int properties = characteristic.getProperties();
            boolean hasNotify = (properties & BluetoothGattCharacteristic.PROPERTY_NOTIFY) != 0;
            boolean hasIndicate = (properties & BluetoothGattCharacteristic.PROPERTY_INDICATE) != 0;
            boolean hasRead = (properties & BluetoothGattCharacteristic.PROPERTY_READ) != 0;
            boolean hasWrite = (properties & BluetoothGattCharacteristic.PROPERTY_WRITE) != 0;
            boolean hasWriteNoResponse = (properties & BluetoothGattCharacteristic.PROPERTY_WRITE_NO_RESPONSE) != 0;

            Bridge.log("LIVE: Thread-" + threadId + ": Characteristic " + uuid + " properties: " +
                   (hasNotify ? "NOTIFY " : "") +
                   (hasIndicate ? "INDICATE " : "") +
                   (hasRead ? "READ " : "") +
                   (hasWrite ? "WRITE " : "") +
                   (hasWriteNoResponse ? "WRITE_NO_RESPONSE " : ""));

            // Store references to our main characteristics
            if (uuid.equals(RX_CHAR_UUID)) {
                rxCharacteristic = characteristic;
                Log.e(TAG, "Thread-" + threadId + ": ✅ Found and stored RX characteristic");
            } else if (uuid.equals(TX_CHAR_UUID)) {
                txCharacteristic = characteristic;
                Log.e(TAG, "Thread-" + threadId + ": ✅ Found and stored TX characteristic");
            } else if (uuid.equals(LC3_READ_UUID)) {
                lc3ReadCharacteristic = characteristic;
                Log.e(TAG, "Thread-" + threadId + ": ✅ Found and stored LC3_READ characteristic");
            } else if (uuid.equals(LC3_WRITE_UUID)) {
                lc3WriteCharacteristic = characteristic;
                Log.e(TAG, "Thread-" + threadId + ": ✅ Found and stored LC3_WRITE characteristic");
            }

            // Enable notifications for any characteristic that supports it
            if (hasNotify || hasIndicate) {
                try {
                    // Enable local notifications
                    boolean success = bluetoothGatt.setCharacteristicNotification(characteristic, true);
                    Log.e(TAG, "Thread-" + threadId + ": 📱 Set local notification for " + uuid + ": " + success);
                    notificationSuccess = notificationSuccess || success;

                    // Try to enable remote notifications by writing to descriptor
                    // We'll do this despite previous issues, since it's required for some devices
                    BluetoothGattDescriptor descriptor = characteristic.getDescriptor(
                        CLIENT_CHARACTERISTIC_CONFIG_UUID);

                    if (descriptor != null) {
                        try {
                            byte[] value;
                            if (hasNotify) {
                                value = BluetoothGattDescriptor.ENABLE_NOTIFICATION_VALUE;
                            } else {
                                value = BluetoothGattDescriptor.ENABLE_INDICATION_VALUE;
                            }

                            descriptor.setValue(value);
                            boolean writeSuccess = bluetoothGatt.writeDescriptor(descriptor);
                            Log.e(TAG, "Thread-" + threadId + ": 📱 Write descriptor for " + uuid + ": " + writeSuccess);
                        } catch (Exception e) {
                            // Just log the error and continue - doesn't stop us from trying other characteristics
                            Log.e(TAG, "Thread-" + threadId + ": ⚠️ Error writing descriptor for " + uuid + ": " + e.getMessage());
                        }
                    } else {
                        Log.e(TAG, "Thread-" + threadId + ": ⚠️ No notification descriptor found for " + uuid);
                    }
                } catch (Exception e) {
                    Log.e(TAG, "Thread-" + threadId + ": ❌ Exception enabling notifications for " + uuid + ": " + e.getMessage());
                }
            }
        }

        // Log notification status but AVOID any delayed operations!
        if (notificationSuccess) {
            Bridge.log("LIVE: Thread-" + threadId + ": Local notification registration SUCCESS for at least one characteristic");
            Log.e(TAG, "Thread-" + threadId + ": 🔔 Ready to receive data via onCharacteristicChanged()");
        } else {
            Log.e(TAG, "Thread-" + threadId + ": ❌ Failed to enable notifications on any characteristic");
        }
    }

    /**
     * Process the send queue with rate limiting
     */
    private void processSendQueue() {
        if (!isConnected || bluetoothGatt == null || txCharacteristic == null) {
            return;
        }

        // Check if we need to enforce rate limiting
        long currentTimeMs = System.currentTimeMillis();
        long timeSinceLastSendMs = currentTimeMs - lastSendTimeMs;

        if (timeSinceLastSendMs < MIN_SEND_DELAY_MS) {
            // Not enough time has elapsed since last send
            // Reschedule processing after the remaining delay
            long remainingDelayMs = MIN_SEND_DELAY_MS - timeSinceLastSendMs;
            Bridge.log("LIVE: Rate limiting: Waiting " + remainingDelayMs + "ms before next BLE send");
            handler.postDelayed(processSendQueueRunnable, remainingDelayMs);
            return;
        }

        // Send the next item from the queue
        byte[] data = sendQueue.poll();
        if (data != null) {
            // Update last send time before sending
            lastSendTimeMs = currentTimeMs;
            Bridge.log("LIVE: 📤 Sending queued data - Queue size: " + sendQueue.size() +
                  ", Time since last send: " + timeSinceLastSendMs + "ms");
            sendDataInternal(data);
        }
    }

    /**
     * Send data through BLE
     */
    private void sendDataInternal(byte[] data) {
        if (!isConnected || bluetoothGatt == null || txCharacteristic == null || data == null) {
            return;
        }

        try {
            txCharacteristic.setValue(data);
            bluetoothGatt.writeCharacteristic(txCharacteristic);
        } catch (Exception e) {
            Log.e(TAG, "Error sending data via BLE", e);
        }
    }

    /**
     * Queue data to be sent
     */
    private void queueData(byte[] data) {
        if (data != null) {
            sendQueue.add(data);
            Bridge.log("LIVE: 📋 Added " + data.length + " to send queue - New queue size: " + sendQueue.size());

            // Log all outgoing bytes for testing
            StringBuilder hexBytes = new StringBuilder();
            for (byte b : data) {
                hexBytes.append(String.format("%02X ", b));
            }
            // Bridge.log("LIVE: 🔍 Outgoing bytes: " + hexBytes.toString().trim());

            // Trigger queue processing if not already running
            handler.removeCallbacks(processSendQueueRunnable);
            handler.post(processSendQueueRunnable);
        }
    }

    /**
     * Generate an esoteric message ID using timestamp, device ID, and random values
     * @return A unique, unpredictable message ID
     */
    private long generateEsotericMessageId() {
        long timestamp = System.currentTimeMillis();
        long randomComponent = secureRandom.nextLong();
        long counter = messageIdCounter.getAndIncrement();

        // Combine timestamp, device ID, random value, and counter in a non-obvious way
        long messageId = timestamp ^ deviceId ^ randomComponent ^ (counter << 32);

        // Ensure it's positive (clear the sign bit)
        messageId = Math.abs(messageId);

        return messageId;
    }

    /**
     * Send a JSON object to the glasses with message ID and ACK tracking
     */
    private void sendJson(JSONObject json, boolean wakeup) {
        if (json != null) {
            try {
                if (glassesBuildNumberInt < 5) {
                    String jsonStr = json.toString();
                    Bridge.log("LIVE: 📤 Sending JSON with esoteric message ID: " + jsonStr);
                    sendDataToGlasses(jsonStr, wakeup);
                } else {
                    // Add esoteric message ID to the JSON
                    long messageId = generateEsotericMessageId();
                    json.put("mId", messageId);

                    String jsonStr = json.toString();
                    Bridge.log("LIVE: 📤 Sending JSON with esoteric message ID " + messageId + ": " + jsonStr);

                    // Check if this message will be chunked to determine timeout
                    long ackTimeout = ACK_TIMEOUT_MS;
                    try {
                        // Create a test C-wrapped version to check size
                        JSONObject testWrapper = new JSONObject();
                        testWrapper.put("C", jsonStr);
                        if (wakeup) {
                            testWrapper.put("W", 1);
                        }
                        String testWrappedJson = testWrapper.toString();

                        if (MessageChunker.needsChunking(testWrappedJson)) {
                            // Calculate dynamic timeout for chunked message
                            int estimatedChunks = (int) Math.ceil(jsonStr.length() / 300.0);
                            ackTimeout = ACK_TIMEOUT_MS + (estimatedChunks * 50L) + 2000L;
                            Bridge.log("LIVE: Message will be chunked into ~" + estimatedChunks + " chunks, using dynamic timeout: " + ackTimeout + "ms");
                        }
                    } catch (JSONException e) {
                        // If we can't determine, use default timeout
                        Log.w(TAG, "Could not determine if message needs chunking, using default timeout");
                    }

                    // Track the message for ACK with appropriate timeout
                    trackMessageForAck(messageId, jsonStr, ackTimeout);

                    // Send the data
                    sendDataToGlasses(jsonStr, wakeup);
                }
            } catch (JSONException e) {
                Log.e(TAG, "Error adding message ID to JSON", e);
            }
        } else {
            Bridge.log("LIVE: Cannot send JSON to ASG, JSON is null");
        }
    }

    private void sendJson(JSONObject json){
        sendJson(json, false);
    }

    public void sendJson(Map<String, Object> jsonOriginal, boolean wakeUp) {

    }

    @Override
    public void setMicEnabled(boolean enabled) {
        Bridge.log("LIVE: setMicEnabled(" + enabled + ")");
        changeSmartGlassesMicrophoneState(enabled);
    }

    @Override
    public List<String> sortMicRanking(List<String> list) {
        return list;
    }

    /**
     * Track a message for ACK response
     */
    private void trackMessageForAck(long messageId, String messageData) {
        trackMessageForAck(messageId, messageData, ACK_TIMEOUT_MS);
    }

    /**
     * Track a message for ACK response with custom timeout
     */
    private void trackMessageForAck(long messageId, String messageData, long timeoutMs) {
        if (!isConnected) {
            Bridge.log("LIVE: Not connected, skipping ACK tracking for message " + messageId);
            return;
        }

        // Skip ACK tracking for glasses with build number < 5 (older firmware)
        if (glassesBuildNumberInt < 5) {
            Bridge.log("LIVE: Glasses build number (" + glassesBuildNumberInt + ") < 5, skipping ACK tracking for message " + messageId);
            return;
        }

        // Create retry runnable
        Runnable retryRunnable = new Runnable() {
            @Override
            public void run() {
                retryMessage(messageId);
            }
        };

        // Create pending message
        PendingMessage pendingMessage = new PendingMessage(messageData, System.currentTimeMillis(), 0, retryRunnable);
        pendingMessages.put(messageId, pendingMessage);

        // Schedule ACK timeout with custom timeout
        handler.postDelayed(new Runnable() {
            @Override
            public void run() {
                checkMessageAck(messageId);
            }
        }, timeoutMs);

        Bridge.log("LIVE: 📋 Tracking message " + messageId + " for ACK (timeout: " + timeoutMs + "ms)");
    }

    /**
     * Check if a message has been acknowledged
     */
    private void checkMessageAck(long messageId) {
        PendingMessage pendingMessage = pendingMessages.get(messageId);
        if (pendingMessage != null) {
            Log.w(TAG, "⏰ ACK timeout for message " + messageId + " (attempt " + pendingMessage.retryCount + ")");

            if (pendingMessage.retryCount < MAX_RETRY_ATTEMPTS) {
                // Retry the message
                Bridge.log("LIVE: 🔄 Retrying message " + messageId + " (attempt " + (pendingMessage.retryCount + 1) + "/" + MAX_RETRY_ATTEMPTS + ")");
                retryMessage(messageId);
            } else {
                // Max retries reached
                Log.e(TAG, "❌ Message " + messageId + " failed after " + MAX_RETRY_ATTEMPTS + " attempts");
                pendingMessages.remove(messageId);
            }
        }
    }

    /**
     * Retry a message
     */
    private void retryMessage(long messageId) {
        PendingMessage pendingMessage = pendingMessages.get(messageId);
        if (pendingMessage == null) {
            Log.w(TAG, "Message " + messageId + " no longer tracked for retry");
            return;
        }

        if (pendingMessage.retryCount >= MAX_RETRY_ATTEMPTS) {
            Log.e(TAG, "Max retries reached for message " + messageId);
            pendingMessages.remove(messageId);
            return;
        }

        // Create new pending message with incremented retry count
        PendingMessage retryMessage = new PendingMessage(
            pendingMessage.messageData,
            System.currentTimeMillis(),
            pendingMessage.retryCount + 1,
            pendingMessage.retryRunnable
        );

        // Update the tracked message
        pendingMessages.put(messageId, retryMessage);

        // Send the message again
        Bridge.log("LIVE: 📤 Retrying message " + messageId + " (attempt " + retryMessage.retryCount + ")");
        sendDataToGlasses(pendingMessage.messageData, false);

        // Schedule next ACK check
        handler.postDelayed(new Runnable() {
            @Override
            public void run() {
                checkMessageAck(messageId);
            }
        }, ACK_TIMEOUT_MS);
    }

    /**
     * Process ACK response from glasses
     */
    private void processAckResponse(long messageId) {
        PendingMessage pendingMessage = pendingMessages.remove(messageId);
        if (pendingMessage != null) {
            Bridge.log("LIVE: ✅ Received ACK for message " + messageId + " (attempts: " + pendingMessage.retryCount + ")");
        } else {
            Log.w(TAG, "⚠️ Received ACK for untracked message " + messageId);
        }
    }

    /**
     * Process data received from the glasses
     */
    private void processReceivedData(byte[] data, int size) {
        Bridge.log("LIVE: Processing received data: " + bytesToHex(data));

        // Check if we have enough data
        if (data == null || size < 1) {
            Log.w(TAG, "Received empty or invalid data packet");
            return;
        }

        // Log the first few bytes to help with debugging
        StringBuilder hexData = new StringBuilder();
        for (int i = 0; i < Math.min(size, 16); i++) {
            hexData.append(String.format("%02X ", data[i]));
        }
        // Bridge.log("LIVE: Processing data packet, first " + Math.min(size, 16) + " bytes: " + hexData.toString());

        // Get thread ID for consistent logging
        long threadId = Thread.currentThread().getId();

        // First check if this looks like a K900 protocol formatted message (starts with ##)
        if (size >= 7 && data[0] == 0x23 && data[1] == 0x23) {
            Bridge.log("LIVE: Thread-" + threadId + ": 🔍 DETECTED K900 PROTOCOL FORMAT (## prefix)");

            // Check the command type byte
            byte cmdType = data[2];

            // Check if this is a file transfer packet
            if (cmdType == K900ProtocolUtils.CMD_TYPE_PHOTO ||
                cmdType == K900ProtocolUtils.CMD_TYPE_VIDEO ||
                cmdType == K900ProtocolUtils.CMD_TYPE_AUDIO ||
                cmdType == K900ProtocolUtils.CMD_TYPE_DATA) {

                Bridge.log("LIVE: Thread-" + threadId + ": 📦 DETECTED FILE TRANSFER PACKET (type: 0x" +
                      String.format("%02X", cmdType) + ")");

                // Debug: Log the raw data
                StringBuilder hexDump = new StringBuilder();
                for (int i = 0; i < Math.min(data.length, 64); i++) {
                    hexDump.append(String.format("%02X ", data[i]));
                }
                Bridge.log("LIVE: Thread-" + threadId + ": 📦 Raw file packet data length=" + data.length +
                      ", first 64 bytes: " + hexDump.toString());

                // The data IS the file packet - it starts with ## and contains the full file packet structure
                K900ProtocolUtils.FilePacketInfo packetInfo = K900ProtocolUtils.extractFilePacket(data);
                if (packetInfo != null && packetInfo.isValid) {
                    processFilePacket(packetInfo);
                } else {
                    Log.e(TAG, "Thread-" + threadId + ": Failed to extract or validate file packet");
                    // BES chip handles ACKs automatically
                }

                return; // Exit after processing file packet
            }

            // Otherwise it's a normal JSON message
            JSONObject json = K900ProtocolUtils.processReceivedBytesToJson(data);
            if (json != null) {
                processJsonMessage(json);
            } else {
                Log.w(TAG, "Thread-" + threadId + ": Failed to parse K900 protocol data");
            }

            return; // Exit after processing K900 protocol format
        }

        // Check the first byte to determine the packet type for non-protocol formatted data
        byte commandByte = data[0];
        // Bridge.log("LIVE: Command byte: 0x" + String.format("%02X", commandByte) + " (" + (int)(commandByte & 0xFF) + ")");

        // NOTE: LC3 audio (0xA0) is now processed exclusively via the dedicated LC3_READ characteristic
        // This prevents duplicate audio processing and follows the proper BLE characteristic separation

        // Process non-audio data based on command byte
        switch (commandByte) {
            case '{': // Likely a JSON message (starts with '{')
                try {
                    String jsonStr = new String(data, 0, size, StandardCharsets.UTF_8);
                    if (jsonStr.startsWith("{") && jsonStr.endsWith("}")) {
                        JSONObject json = new JSONObject(jsonStr);
                        processJsonMessage(json);
                    } else {
                        Log.w(TAG, "Received data that starts with '{' but is not valid JSON");
                    }
                } catch (JSONException e) {
                    Log.e(TAG, "Error parsing received JSON data", e);
                }
                break;

            default:
                // Unknown packet type (LC3 audio 0xA0 is handled via dedicated characteristic)
                // Log.w(TAG, "Received unknown packet type: " + String.format("0x%02X", commandByte));
                if (size > 10) {
                    // Bridge.log("LIVE: First 10 bytes: " + bytesToHex(Arrays.copyOfRange(data, 0, 10)));
                } else {
                    Bridge.log("LIVE: Data: " + bytesToHex(data));
                }
                break;
        }
    }

    /**
     * Process a JSON message
     */
    private void processJsonMessage(JSONObject json) {
        Bridge.log("LIVE: Got some JSON from glasses: " + json.toString());

        // Check if this is an ACK response
        String type = json.optString("type", "");
        if ("msg_ack".equals(type)) {
            long messageId = json.optLong("mId", -1);
            if (messageId != -1) {
                processAckResponse(messageId);
                return;
            }
        }

        // Check if this is a K900 command format (has "C" field instead of "type")
        if (json.has("C")) {
            processK900JsonMessage(json);
            return;
        }

        switch (type) {
            case "file_announce":
                handleFileTransferAnnouncement(json);
                break;
            case "transfer_timeout":
                handleTransferTimeout(json);
                break;
            case "transfer_failed":
                handleTransferFailed(json);
                break;
            case "ble_photo_ready":
                processBlePhotoReady(json);
                break;
            case "rtmp_stream_status":
                // Process RTMP streaming status update from ASG client
                Bridge.log("LIVE: Received RTMP status update from glasses: " + json.toString());

                // Check if this is an error status
                String status = json.optString("status", "");
                if ("error".equals(status)) {
                    String errorDetails = json.optString("errorDetails", "");
                    Log.e(TAG, "🚨🚨🚨 RTMP STREAM ERROR DETECTED 🚨🚨🚨");
                    Log.e(TAG, "📄 Error details: " + errorDetails);
                    Log.e(TAG, "⏱️ Timestamp: " + System.currentTimeMillis());

                    // Check if it's the timeout error we're investigating
                    if (errorDetails.contains("Stream timed out") || errorDetails.contains("no keep-alive")) {
                        Log.e(TAG, "🔍 RTMP TIMEOUT ERROR - Dumping diagnostic info:");
                        Log.e(TAG, "💓 Last heartbeat counter: " + heartbeatCounter);
                        Log.e(TAG, "⏱️ Current timestamp: " + System.currentTimeMillis());

                        // Dump thread states for debugging
                        dumpThreadStates();

                        // Log BLE connection state
                        Log.e(TAG, "🔌 BLE Connection state:");
                        Log.e(TAG, "   - isConnected: " + isConnected);
                        Log.e(TAG, "   - bluetoothGatt: " + (bluetoothGatt != null ? "NOT NULL" : "NULL"));
                        Log.e(TAG, "   - txCharacteristic: " + (txCharacteristic != null ? "NOT NULL" : "NULL"));
                        Log.e(TAG, "   - rxCharacteristic: " + (rxCharacteristic != null ? "NOT NULL" : "NULL"));
                        Log.e(TAG, "   - connectionState: " + connectionState);
                        Log.e(TAG, "   - glassesReady: " + glassesReady);
                    }
                }

                // Forward to websocket system via Bridge (matches iOS emitRtmpStreamStatus)
                try {
                    Map<String, Object> rtmpMap = new HashMap<>();
                    Iterator<String> keys = json.keys();
                    while (keys.hasNext()) {
                        String key = keys.next();
                        rtmpMap.put(key, json.get(key));
                    }
                    Bridge.sendRtmpStreamStatus(rtmpMap);
                } catch (JSONException e) {
                    Log.e(TAG, "Error converting RTMP status to Map", e);
                }
                break;

            case "battery_status":
                // Process battery status
                int percent = json.optInt("percent", batteryLevel);
                boolean charging = json.optBoolean("charging", isCharging);
                updateBatteryStatus(percent, charging);
                break;

            case "pong":
                // Process heartbeat pong response
                Bridge.log("LIVE: 💓 Received pong response - connection healthy");
                break;

            case "imu_response":
            case "imu_stream_response":
            case "imu_gesture_response":
            case "imu_gesture_subscribed":
            case "imu_ack":
            case "imu_error":
                // Handle IMU-related responses
                handleImuResponse(json);
                break;

            case "wifi_status":
                // Process WiFi status information
                boolean wifiConnectedStatus = json.optBoolean("connected", false);
                String ssid = json.optString("ssid", "");
                String localIp = json.optString("local_ip", "");

                updateWifiStatus(wifiConnectedStatus, ssid, localIp);
                break;

            case "hotspot_status_update":
                // Process hotspot status information (same pattern as "wifi_status")
                boolean hotspotEnabled = json.optBoolean("hotspot_enabled", false);
                String hotspotSsid = json.optString("hotspot_ssid", "");
                String hotspotPassword = json.optString("hotspot_password", "");
                String hotspotGatewayIp = json.optString("hotspot_gateway_ip", "");

                updateHotspotStatus(hotspotEnabled, hotspotSsid, hotspotPassword, hotspotGatewayIp);
                break;

            case "hotspot_error":
                // Process hotspot error
                String errorMessage = json.optString("error_message", "Unknown hotspot error");
                long timestamp = json.optLong("timestamp", System.currentTimeMillis());

                handleHotspotError(errorMessage, timestamp);
                break;

            case "photo_response":
                // Process photo response (success or failure)
                String requestId = json.optString("requestId", "");
                String appId = json.optString("appId", "");
                boolean photoSuccess = json.optBoolean("success", false);

                if (!photoSuccess) {
                    // Handle failed photo response
                    String errorMsg = json.optString("error", "Unknown error");
                    Bridge.log("LIVE: Photo request failed - requestId: " + requestId +
                          ", appId: " + appId + ", error: " + errorMsg);
                } else {
                    // Handle successful photo (in future implementation)
                    Bridge.log("LIVE: Photo request succeeded - requestId: " + requestId);
                }
                break;

            case "ble_photo_complete":
                // Process BLE photo transfer completion
                String bleRequestId = json.optString("requestId", "");
                String bleBleImgId = json.optString("bleImgId", "");
                boolean bleSuccess = json.optBoolean("success", false);

                Bridge.log("LIVE: BLE photo transfer complete - requestId: " + bleRequestId +
                     ", bleImgId: " + bleBleImgId + ", success: " + bleSuccess);

                // Send completion notification back to glasses
                if (bleSuccess) {
                    sendBleTransferComplete(bleRequestId, bleBleImgId, true);
                } else {
                    Log.e(TAG, "BLE photo transfer failed for requestId: " + bleRequestId);
                }
                break;

            case "wifi_scan_result":
                // Process WiFi scan results
                List<Map<String, Object>> networks = new ArrayList<>();

                if (json.has("networks_neo")) {
                        try {
                            JSONArray networksNeoArray = json.getJSONArray("networks_neo");

                            for (int i = 0; i < networksNeoArray.length(); i++) {
                                JSONObject networkInfo = networksNeoArray.getJSONObject(i);

                                // Convert JSONObject to Map
                                Map<String, Object> networkMap = new HashMap<>();
                                Iterator<String> keys = networkInfo.keys();
                                while (keys.hasNext()) {
                                    String key = keys.next();
                                    networkMap.put(key, networkInfo.get(key));
                                }
                                networks.add(networkMap);
                            }

                            Bridge.log(
                                "Received enhanced WiFi scan results: " + networks.size() +
                                " networks with security info"
                            );
                        } catch (JSONException e) {
                            Log.e(TAG, "Error parsing networks_neo", e);
                        }
                }

                Bridge.sendWifiScanResults(networks);
                break;

            case "token_status":
                // Process coreToken acknowledgment
                boolean success = json.optBoolean("success", false);
                Bridge.log("LIVE: Received token status from ASG client: " + (success ? "SUCCESS" : "FAILED"));
                break;

            case "button_press":
                // Process button press event
                String buttonId = json.optString("buttonId", "unknown");
                String pressType = json.optString("pressType", "short");

                Bridge.log("LIVE: Received button press - buttonId: " + buttonId + ", pressType: " + pressType);

                Bridge.sendButtonPressEvent(buttonId, pressType);
                break;

            case "gallery_status":
                // Process gallery status response
                int photoCount = json.optInt("photos", 0);
                int videoCount = json.optInt("videos", 0);
                int totalCount = json.optInt("total", 0);
                long totalSize = json.optLong("total_size", 0);
                boolean hasContent = json.optBoolean("has_content", false);

                Bridge.log("LIVE: 📸 Received gallery status: " + photoCount + " photos, " +
                      videoCount + " videos, total size: " + totalSize + " bytes");

                // Send gallery status to React Native frontend (matches iOS pattern)
                Bridge.sendGalleryStatus(photoCount, videoCount, totalCount, totalSize, hasContent);
                break;

            case "touch_event":
                // Process touch event from glasses (swipes, taps, long press)
                String gestureName = json.optString("gesture_name", "unknown");
                long touchTimestamp = json.optLong("timestamp", System.currentTimeMillis());
                String touchDeviceModel = json.optString("device_model", glassesDeviceModel);

                Log.d(TAG, "👆 Received touch event - Gesture: " + gestureName);

                // Send touch event to React Native
                Bridge.sendTouchEvent(touchDeviceModel, gestureName, touchTimestamp);
                break;

            case "swipe_volume_status":
                // Process swipe volume control status from glasses
                boolean swipeVolumeEnabled = json.optBoolean("enabled", false);
                long swipeTimestamp = json.optLong("timestamp", System.currentTimeMillis());

                Log.d(TAG, "🔊 Received swipe volume status - Enabled: " + swipeVolumeEnabled);

                // Send swipe volume status to React Native
                Bridge.sendSwipeVolumeStatus(swipeVolumeEnabled, swipeTimestamp);
                break;

            case "switch_status":
                // Process switch status report from glasses
                int switchType = json.optInt("switch_type", -1);
                int switchValue = json.optInt("switch_value", -1);
                long switchTimestamp = json.optLong("timestamp", System.currentTimeMillis());

                Log.d(TAG, "🔘 Received switch status - Type: " + switchType +
                      ", Value: " + switchValue);

                // Send switch status to React Native
                Bridge.sendSwitchStatus(switchType, switchValue, switchTimestamp);
                break;

            case "sensor_data":
                // Process sensor data
                // ...
                break;

            case "glasses_ready":
                // Glasses SOC has booted and is ready for communication
                Bridge.log("LIVE: 🎉 Received glasses_ready message - SOC is booted and ready!");

                // Set the ready flag to stop any future readiness checks
                glassesReady = true;
                glassesReadyReceived = true;

                // Stop the readiness check loop since we got confirmation
                stopReadinessCheckLoop();

                // Now we can perform all SOC-dependent initialization
                Bridge.log("LIVE: 🔄 Requesting battery and WiFi status from glasses");
                requestBatteryStatus();
                requestWifiStatus();

                // Request version info from ASG client
                Bridge.log("LIVE: 🔄 Requesting version info from ASG client");
                try {
                    JSONObject versionRequest = new JSONObject();
                    versionRequest.put("type", "request_version");
                    sendJson(versionRequest);
                } catch (JSONException e) {
                    Log.e(TAG, "Error creating version request", e);
                }

                Bridge.log("LIVE: 🔄 Sending coreToken to ASG client");
                sendCoreTokenToAsgClient();

                //startDebugVideoCommandLoop();

                // Start the heartbeat mechanism now that glasses are ready
                startHeartbeat();

                // Start the micbeat mechanism now that glasses are ready
                startMicBeat();

                // Send user settings to glasses
                sendUserSettings();

                // Claim RGB LED control authority
                sendRgbLedControlAuthority(true);

                // Initialize LC3 audio logging now that glasses are ready (only if supported)
                if (supportsLC3Audio) {
                    initializeLc3Logging();
                    Bridge.log("LIVE: ✅ LC3 audio logging initialized for device");
                } else {
                    Bridge.log("LIVE: ⏭️ Skipping LC3 audio logging - device does not support LC3 audio");
                }

                // Audio Pairing: Only mark as fully connected if audio is also ready
                // On Android, CTKD automatically pairs BT Classic when BLE bonds, so audio is always ready
                // This check maintains platform parity with iOS
                if (audioConnected) {
                    Bridge.log("LIVE: Audio: Both glasses_ready and audio connected - marking as fully connected");
                    updateConnectionState(ConnTypes.CONNECTED);
                } else {
                    Bridge.log("LIVE: Audio: Waiting for CTKD audio bonding before marking as fully connected");
                }
                break;

            case "keep_alive_ack":
                // Process keep-alive ACK from ASG client
                Bridge.log("LIVE: Received keep-alive ACK from glasses: " + json.toString());

                // Forward to websocket system via Bridge (matches iOS emitKeepAliveAck)
                try {
                    Map<String, Object> ackMap = new HashMap<>();
                    Iterator<String> keys = json.keys();
                    while (keys.hasNext()) {
                        String key = keys.next();
                        ackMap.put(key, json.get(key));
                    }
                    Bridge.sendKeepAliveAck(ackMap);
                } catch (JSONException e) {
                    Log.e(TAG, "Error converting keep_alive_ack to Map", e);
                }
                break;

            case "version_info":
                // Process version information from ASG client
                Bridge.log("LIVE: Received version info from ASG client: " + json.toString());

                // Extract version information
                String appVersion = json.optString("app_version", "");
                String buildNumber = json.optString("build_number", "");
                String deviceModel = json.optString("device_model", "");
                String androidVersion = json.optString("android_version", "");
                String otaVersionUrl = json.optString("ota_version_url", null);

                // Update parent SGCManager fields
                glassesAppVersion = appVersion;
                glassesBuildNumber = buildNumber;
                glassesDeviceModel = deviceModel;
                glassesAndroidVersion = androidVersion;
                glassesOtaVersionUrl = otaVersionUrl != null ? otaVersionUrl : "";

                // Parse build number as integer for version checks (local field)
                try {
                    glassesBuildNumberInt = Integer.parseInt(buildNumber);
                    Bridge.log("LIVE: Parsed build number as integer: " + glassesBuildNumberInt);
                } catch (NumberFormatException e) {
                    glassesBuildNumberInt = 0;
                    Log.e(TAG, "Failed to parse build number as integer: " + buildNumber);
                }

                // Determine LC3 audio support: base K900 doesn't support LC3, variants do (local field)
                supportsLC3Audio = !"K900".equals(deviceModel);
                Bridge.log("LIVE: 📱 LC3 audio support: " + supportsLC3Audio + " (device: " + deviceModel + ")");

                Bridge.log("LIVE: Glasses Version - App: " + appVersion +
                      ", Build: " + buildNumber +
                      ", Device: " + deviceModel +
                      ", Android: " + androidVersion +
                      ", OTA URL: " + otaVersionUrl);

                // Send version info event (matches iOS emitVersionInfo)
                Bridge.sendVersionInfo(appVersion, buildNumber, deviceModel, androidVersion,
                      otaVersionUrl != null ? otaVersionUrl : "");

                // Notify CoreManager to update status and send to frontend
                CoreManager.getInstance().handle_request_status();
                break;

            case "ota_download_progress":
                // Process OTA download progress from ASG client
                Bridge.log("LIVE: 📥 Received OTA download progress from ASG client: " + json.toString());

                // Extract download progress information
                String downloadStatus = json.optString("status", "");
                int downloadProgress = json.optInt("progress", 0);
                long bytesDownloaded = json.optLong("bytes_downloaded", 0);
                long totalBytes = json.optLong("total_bytes", 0);
                String downloadErrorMessage = json.optString("error_message", null);
                long downloadTimestamp = json.optLong("timestamp", System.currentTimeMillis());

                Bridge.log("LIVE: 📥 OTA Download Progress - Status: " + downloadStatus +
                      ", Progress: " + downloadProgress + "%" +
                      ", Bytes: " + bytesDownloaded + "/" + totalBytes +
                      (downloadErrorMessage != null ? ", Error: " + downloadErrorMessage : ""));

                // Emit EventBus event for AugmentosService on main thread
                try {
                    // DownloadProgressEvent.DownloadStatus downloadEventStatus;
                    // final DownloadProgressEvent event;
                    switch (downloadStatus) {
                        case "STARTED":
                            // downloadEventStatus = DownloadProgressEvent.DownloadStatus.STARTED;
                            // event = new DownloadProgressEvent(downloadEventStatus, totalBytes);
                            break;
                        case "PROGRESS":
                            // downloadEventStatus = DownloadProgressEvent.DownloadStatus.PROGRESS;
                            // event = new DownloadProgressEvent(downloadEventStatus, downloadProgress, bytesDownloaded, totalBytes);
                            break;
                        case "FINISHED":
                            // downloadEventStatus = DownloadProgressEvent.DownloadStatus.FINISHED;
                            // event = new DownloadProgressEvent(downloadEventStatus, totalBytes, true);
                            break;
                        case "FAILED":
                            // downloadEventStatus = DownloadProgressEvent.DownloadStatus.FAILED;
                            // event = new DownloadProgressEvent(downloadEventStatus, downloadErrorMessage);
                            break;
                        default:
                            Log.w(TAG, "Unknown download status: " + downloadStatus);
                            return;
                    }

                    // Post event on main thread to ensure proper delivery
                    handler.post(() -> {
                        // Bridge.log("LIVE: 📡 Posting download progress event on main thread: " + downloadEventStatus);
                        // EventBus.getDefault().post(event);
                        // Bridge.
                    });
                } catch (Exception e) {
                    Log.e(TAG, "Error creating download progress event", e);
                }

                // Forward to data observable for cloud communication
                // if (dataObservable != null) {
                    // dataObservable.onNext(json);
                // }
                break;

            case "ota_installation_progress":
                // Process OTA installation progress from ASG client
                Bridge.log("LIVE: 🔧 Received OTA installation progress from ASG client: " + json.toString());

                // Extract installation progress information
                String installationStatus = json.optString("status", "");
                String apkPath = json.optString("apk_path", "");
                String installationErrorMessage = json.optString("error_message", null);
                long installationTimestamp = json.optLong("timestamp", System.currentTimeMillis());

                Bridge.log("LIVE: 🔧 OTA Installation Progress - Status: " + installationStatus +
                      ", APK: " + apkPath +
                      (installationErrorMessage != null ? ", Error: " + installationErrorMessage : ""));

                // Emit EventBus event for AugmentosService on main thread
                try {
                    // InstallationProgressEvent.InstallationStatus installationEventStatus;
                    // final InstallationProgressEvent event;
                    switch (installationStatus) {
                        case "STARTED":
                            // installationEventStatus = InstallationProgressEvent.InstallationStatus.STARTED;
                            // event = new InstallationProgressEvent(installationEventStatus, apkPath);
                            break;
                        case "FINISHED":
                            // installationEventStatus = InstallationProgressEvent.InstallationStatus.FINISHED;
                            // event = new InstallationProgressEvent(installationEventStatus, apkPath);
                            break;
                        case "FAILED":
                            // installationEventStatus = InstallationProgressEvent.InstallationStatus.FAILED;
                            // event = new InstallationProgressEvent(installationEventStatus, apkPath, installationErrorMessage);
                            break;
                        default:
                            // Log.w(TAG, "Unknown installation status: " + installationStatus);
                            return;
                    }

                    // Post event on main thread to ensure proper delivery
                    handler.post(() -> {
                        // Bridge.log("LIVE: 📡 Posting installation progress event on main thread: " + installationEventStatus);
                        // EventBus.getDefault().post(event);
                    });
                } catch (Exception e) {
                    Log.e(TAG, "Error creating installation progress event", e);
                }

                // Forward to data observable for cloud communication
                // if (dataObservable != null) {
                    // dataObservable.onNext(json);
                // }
                break;

            case "mtk_update_complete":
                // Process MTK firmware update complete notification from ASG client
                Bridge.log("LIVE: 🔄 Received MTK update complete from ASG client");

                String updateMessage = json.optString("message", "MTK firmware updated. Please restart glasses.");
<<<<<<< HEAD
                
=======
                long updateTimestamp = json.optLong("timestamp", System.currentTimeMillis());

>>>>>>> c998bc62
                Bridge.log("LIVE: 🔄 MTK Update Message: " + updateMessage);

                // Send to React Native via Bridge on main thread
                handler.post(() -> {
                    Bridge.sendMtkUpdateComplete(updateMessage);
                });
                break;

            default:
                Log.d(TAG, "📦 Unknown message type: " + type);
                // Pass the data to the subscriber for custom processing
                // if (dataObservable != null) {
                    // dataObservable.onNext(json);
                // }
                break;
        }
    }

    /**
     * Process K900 command format JSON messages (messages with "C" field)
     */
    /**
     * Process BLE photo ready notification from glasses
     */
    private void processBlePhotoReady(JSONObject json) {
        try {
            String bleImgId = json.optString("bleImgId", "");
            String requestId = json.optString("requestId", "");
            long compressionDurationMs = json.optLong("compressionDurationMs", 0);

            Bridge.log("LIVE: 📸 BLE photo ready notification: bleImgId=" + bleImgId + ", requestId=" + requestId);

            // Update the transfer with glasses compression duration
            BlePhotoTransfer transfer = blePhotoTransfers.get(bleImgId);
            if (transfer != null) {
                transfer.glassesCompressionDurationMs = compressionDurationMs;
                transfer.bleTransferStartTime = System.currentTimeMillis();  // BLE transfer starts now
                Bridge.log("LIVE: ⏱️ Glasses compression took: " + compressionDurationMs + "ms");
            } else {
                Log.w(TAG, "Received ble_photo_ready for unknown transfer: " + bleImgId);
            }
        } catch (Exception e) {
            Log.e(TAG, "Error processing ble_photo_ready", e);
        }
    }

    /**
     * Handle transfer timeout notification from glasses
     */
    private void handleTransferTimeout(JSONObject json) {
        try {
            String fileName = json.optString("fileName", "");

            Log.e(TAG, "⏰ Transfer timeout notification received for: " + fileName);

            if (!fileName.isEmpty()) {
                // Clean up any active transfer for this file
                FileTransferSession session = activeFileTransfers.remove(fileName);
                if (session != null) {
                    Bridge.log("LIVE: 🧹 Cleaned up timed out transfer session for: " + fileName);
                    Bridge.log("LIVE: 📊 Transfer stats - Received: " + session.receivedPackets.size() + "/" + session.totalPackets + " packets");
                }

                // Clean up any BLE photo transfer
                String bleImgId = fileName;
                int dotIndex = bleImgId.lastIndexOf('.');
                if (dotIndex > 0) {
                    bleImgId = bleImgId.substring(0, dotIndex);
                }
                BlePhotoTransfer photoTransfer = blePhotoTransfers.remove(bleImgId);
                if (photoTransfer != null) {
                    Bridge.log("LIVE: 🧹 Cleaned up timed out BLE photo transfer for: " + bleImgId);
                }
            }

        } catch (Exception e) {
            Log.e(TAG, "⏰ Error processing transfer timeout notification", e);
        }
    }

    /**
     * Handle transfer failed notification from glasses
     * Matches iOS MentraLive.swift handleTransferFailed pattern
     */
    private void handleTransferFailed(JSONObject json) {
        try {
            String fileName = json.optString("fileName", "");
            String reason = json.optString("reason", "unknown");

            if (fileName.isEmpty()) {
                Log.e(TAG, "❌ Transfer failed notification missing fileName: " + json.toString());
                return;
            }

            Log.e(TAG, "❌ Transfer failed for: " + fileName + " (reason: " + reason + ")");

            // Clean up any active transfer for this file
            FileTransferSession session = activeFileTransfers.remove(fileName);
            if (session != null) {
                Bridge.log("LIVE: 📊 Transfer stats - Received: " + session.receivedPackets.size() + "/" + session.totalPackets + " packets");
            }

            // Clean up any BLE photo transfer
            String bleImgId = fileName;
            int dotIndex = bleImgId.lastIndexOf('.');
            if (dotIndex > 0) {
                bleImgId = bleImgId.substring(0, dotIndex);
            }
            BlePhotoTransfer photoTransfer = blePhotoTransfers.remove(bleImgId);
            if (photoTransfer != null) {
                Bridge.log("LIVE: 🧹 Cleaned up failed BLE photo transfer for: " + bleImgId + " (requestId: " + photoTransfer.requestId + ")");
            }
        } catch (Exception e) {
            Log.e(TAG, "❌ Error processing transfer failed notification", e);
        }
    }

    /**
     * Handle file transfer announcement from glasses
     */
    private void handleFileTransferAnnouncement(JSONObject json) {
        try {
            // Extract data directly from JSON (same format as version_info)
            String fileName = json.optString("fileName", "");
            int totalPackets = json.optInt("totalPackets", 0);
            int fileSize = json.optInt("fileSize", 0);

            Bridge.log("LIVE: 📢 File transfer announcement: " + fileName + ", " + totalPackets + " packets, " + fileSize + " bytes");

            if (fileName.isEmpty() || totalPackets <= 0) {
                Log.w(TAG, "📢 Invalid file transfer announcement");
                return;
            }

            // Create announced file transfer session
            FileTransferSession session = new FileTransferSession(fileName, fileSize);
            // Override calculated packet count with announced count for accuracy
            session.totalPackets = totalPackets;
            activeFileTransfers.put(fileName, session);

            Bridge.log("LIVE: 📢 Prepared to receive " + totalPackets + " packets for " + fileName);

        } catch (Exception e) {
            Log.e(TAG, "📢 Error processing file transfer announcement", e);
        }
    }

    private void processK900JsonMessage(JSONObject json) {
        String command = json.optString("C", "");
        Bridge.log("LIVE: Processing K900 command: " + command);

        switch (command) {
            case "sr_hrt":
                try {
                    JSONObject bodyObj = json.optJSONObject("B");
                    if (bodyObj != null) {

                        int batteryPercentage = bodyObj.optInt("pt", -1);
                        int ready = bodyObj.optInt("ready", 0);
                        if (ready == 0 && batteryPercentage > 0 && batteryPercentage <= 20) {
                            Bridge.log("LIVE: K900 battery percentage: " + batteryPercentage);
                            Bridge.sendPairFailureEvent("errors:pairingBatteryTooLow");
                            return;
                        }
                        if (ready == 1) {
                            Bridge.log("LIVE: K900 SOC ready");
                            // Only send phone_ready if we haven't already established connection
                            // This prevents re-initialization on every heartbeat after initial connection
                            // The glassesReady flag is reset on disconnect/reconnect, so this won't prevent proper reconnection
                            if (!glassesReady) {
                                Bridge.log("LIVE: 📱 Sending phone_ready to glasses - waiting for glasses_ready response");
                                JSONObject readyMsg = new JSONObject();
                                readyMsg.put("type", "phone_ready");
                                readyMsg.put("timestamp", System.currentTimeMillis());

                                // Send it through our data channel
                                sendJson(readyMsg, true);
                            } else {
                                Bridge.log("LIVE: ✅ Glasses already marked as ready, skipping phone_ready");
                            }
                        }
                        int charg = bodyObj.optInt("charg", -1);
                        if (batteryPercentage != -1 && charg != -1)
                            updateBatteryStatus(batteryPercentage, charg == 1);
                    }
                } catch (Exception e) {
                    Log.e(TAG, "Error parsing sr_hrt response", e);
                }
                break;
            case "sr_batv":
                // K900 battery voltage response
                try {
                    JSONObject bodyObj = json.optJSONObject("B");
                    if (bodyObj != null) {
                        int voltageMillivolts = bodyObj.optInt("vt", 0);
                        int batteryPercentage = bodyObj.optInt("pt", 0);

                        // Convert to volts for logging
                        double voltageVolts = voltageMillivolts / 1000.0;

                        Bridge.log("LIVE: 🔋 K900 Battery Status - Voltage: " + voltageVolts + "V (" + voltageMillivolts + "mV), Level: " + batteryPercentage + "%");

                        // Determine charging status based on voltage (K900 typical charging voltage is >4.0V)
                        boolean isCharging = voltageMillivolts > 4000;

                        // Update battery status using the existing method
                        updateBatteryStatus(batteryPercentage, isCharging);
                    }
                } catch (Exception e) {
                    Log.e(TAG, "Error parsing sr_batv response", e);
                }
                break;

            case "sr_shut":
                Bridge.log("LIVE: K900 shutdown command received - glasses shutting down");
                // Mark as killed to prevent reconnection attempts
                isKilled = true;
                // Clean disconnect without reconnection
                if (bluetoothGatt != null) {
                    Bridge.log("LIVE: Disconnecting from glasses due to shutdown");
                    bluetoothGatt.disconnect();
                }
                // Notify the system that glasses are intentionally disconnected
                // connectionEvent(SmartGlassesConnectionState.DISCONNECTED);
                updateConnectionState(ConnTypes.DISCONNECTED);
                break;

            default:
                Log.d(TAG, "Unknown K900 command: " + command);

                // Check if this is a C-wrapped standard JSON message (not a true K900 command)
                // This happens when ASG Client sends standard JSON messages through K900BluetoothManager
                // which automatically C-wraps them
                try {
                    // Try to parse the "C" field as JSON
                    JSONObject innerJson = new JSONObject(command);

                    // If it has a "type" field, it's a standard message that got C-wrapped
                    if (innerJson.has("type")) {
                        String messageType = innerJson.optString("type", "");
                        Log.d(TAG, "📦 Detected C-wrapped standard JSON message with type: " + messageType);
                        Log.d(TAG, "🔓 Unwrapping and processing through standard message handler");

                        // Process through the standard message handler
                        processJsonMessage(innerJson);
                        return; // Exit after processing
                    }
                } catch (JSONException e) {
                    // Not valid JSON or doesn't have type field - treat as unknown K900 command
                    Log.d(TAG, "Command is not a C-wrapped JSON message, passing to data observable");
                }

                // Pass to data observable for custom processing
                // if (dataObservable != null) {
                    // dataObservable.onNext(json);
                // }
                break;
        }
    }

    /**
     * Send the coreToken to the ASG client for direct backend authentication
     */
    private void sendCoreTokenToAsgClient() {
        Bridge.log("LIVE: Preparing to send coreToken to ASG client");

        // Get the coreToken from SharedPreferences
        SharedPreferences prefs = context.getSharedPreferences(AUTH_PREFS_NAME, Context.MODE_PRIVATE);
        String coreToken = prefs.getString(KEY_CORE_TOKEN, null);

        if (coreToken == null || coreToken.isEmpty()) {
            Log.e(TAG, "No coreToken available to send to ASG client");
            return;
        }

        try {
            // Create a JSON object with the token
            JSONObject tokenMsg = new JSONObject();
            tokenMsg.put("type", "auth_token");
            tokenMsg.put("coreToken", coreToken);
            tokenMsg.put("timestamp", System.currentTimeMillis());

            // Send the JSON object
            Bridge.log("LIVE: Sending coreToken to ASG client");
            sendJson(tokenMsg);

        } catch (JSONException e) {
            Log.e(TAG, "Error creating coreToken JSON message", e);
        }
    }

    /**
     * Convert bytes to hex string for debugging
     */
    private static String bytesToHex(byte[] bytes) {
        StringBuilder sb = new StringBuilder();
        for (byte b : bytes) {
            sb.append(String.format("%02X ", b));
        }
        return sb.toString();
    }

    /**
     * Request battery status from the glasses
     */
    private void requestBatteryStatus() {
        //JSONObject json = new JSONObject();
        //json.put("type", "request_battery_state");
        //sendDataToGlasses(json.toString());

        requestBatteryK900();
    }

    /**
     * Update battery status and notify listeners
     * Matches iOS MentraLive.swift updateBatteryStatus pattern
     */
    private void updateBatteryStatus(int level, boolean charging) {
        // Update parent SGCManager fields
        batteryLevel = level;  // Parent class field
        isCharging = charging;  // Local field

        // Notify CoreManager to update status and send to frontend
        CoreManager.getInstance().handle_request_status();
    }

    /**
     * Update WiFi status and notify listeners
     * Matches iOS MentraLive.swift updateWifiStatus pattern
     */
    private void updateWifiStatus(boolean connected, String ssid, String localIp) {
        Bridge.log("LIVE: 🌐 Updating WiFi status - connected: " + connected + ", SSID: " + ssid);

        // Update parent SGCManager fields
        wifiConnected = connected;
        wifiSsid = ssid;
        wifiLocalIp = localIp;

        // Send event to bridge for cloud communication
        Bridge.sendWifiStatusChange(connected, ssid, localIp);
    }

    /**
     * Update hotspot status and notify listeners
     * Matches iOS MentraLive.swift updateHotspotStatus pattern
     */
    private void updateHotspotStatus(boolean enabled, String ssid, String password, String gatewayIp) {
        Bridge.log("LIVE: 🔥 Updating hotspot status - enabled: " + enabled + ", SSID: " + ssid);

        // Update parent SGCManager fields
        isHotspotEnabled = enabled;
        hotspotSsid = ssid;
        hotspotPassword = password;
        hotspotGatewayIp = gatewayIp;

        // Send hotspot status change event (matches iOS emitHotspotStatusChange)
        Bridge.sendHotspotStatusChange(enabled, ssid, password, gatewayIp);

        // Trigger a full status update so React Native gets the updated glasses_info
        CoreManager.getInstance().handle_request_status();
    }

    /**
     * Handle hotspot error and notify React Native
     */
    private void handleHotspotError(String errorMessage, long timestamp) {
        Bridge.log("LIVE: 🔥 ❌ Hotspot error: " + errorMessage);

        // Send hotspot error event to React Native
        Bridge.sendHotspotError(errorMessage, timestamp);
    }

    /**
     * Send battery status to connected phone via BLE
     */
    private void sendBatteryStatusOverBle(int level, boolean charging) {
        if (isConnected && bluetoothGatt != null) {
            try {
                JSONObject batteryStatus = new JSONObject();
                batteryStatus.put("type", "battery_status");
                batteryStatus.put("level", level);
                batteryStatus.put("charging", charging);
                batteryStatus.put("timestamp", System.currentTimeMillis());

                // Convert to string and send via BLE
                String jsonString = batteryStatus.toString();
                Bridge.log("LIVE: 🔋 Sending battery status via BLE: " + level + "% " + (charging ? "(charging)" : "(not charging)"));
                sendDataToGlasses(jsonString, false);

            } catch (JSONException e) {
                Log.e(TAG, "Error creating battery status JSON", e);
            }
        } else {
            Bridge.log("LIVE: Cannot send battery status - not connected to BLE device");
        }
    }

    /**
     * Request WiFi status from the glasses
     */
    private void requestWifiStatus() {
        try {
            JSONObject json = new JSONObject();
            json.put("type", "request_wifi_status");
            sendJson(json, true);
        } catch (JSONException e) {
            Log.e(TAG, "Error creating WiFi status request", e);
        }
    }

    /**
     * Request WiFi scan from the glasses
     * This will ask the glasses to scan for available networks
     */
    @Override
    public void requestWifiScan() {
        try {
            JSONObject json = new JSONObject();
            json.put("type", "request_wifi_scan");
            sendJson(json, true);
            Bridge.log("LIVE: Sending WiFi scan request to glasses");
        } catch (JSONException e) {
            Log.e(TAG, "Error creating WiFi scan request", e);
        }
    }

    /**
     * Query gallery status from the glasses
     */
    @Override
    public void queryGalleryStatus() {
        try {
            JSONObject json = new JSONObject();
            json.put("type", "query_gallery_status");
            sendJson(json, true);
            Bridge.log("LIVE: 📸 Sending gallery status query to glasses");
        } catch (JSONException e) {
            Log.e(TAG, "📸 Error creating gallery status query", e);
        }
    }

    @Override
    public void sendGalleryMode() {
        boolean active = CoreManager.getInstance().getGalleryMode();
        Bridge.log("LIVE: 📸 Sending gallery mode active to glasses: " + active);
        try {
            JSONObject json = new JSONObject();
            json.put("type", "save_in_gallery_mode");
            json.put("active", active);
            json.put("timestamp", System.currentTimeMillis());
            sendJson(json, true);
            Bridge.log("LIVE: 📸 ✅ Gallery mode command sent successfully");
        } catch (JSONException e) {
            Log.e(TAG, "📸 💥 Error creating gallery mode JSON", e);
        }
    }

    /**
     * Send heartbeat ping to glasses and handle periodic battery requests
     */
    private void sendHeartbeat() {
        if (!glassesReady || connectionState != ConnTypes.CONNECTED) {
            Bridge.log("LIVE: Skipping heartbeat - glasses not ready or not connected");
            return;
        }

        try {
            // Send ping message (no ACK needed for heartbeats)
            JSONObject pingMsg = new JSONObject();
            pingMsg.put("type", "ping");
            sendJsonWithoutAck(pingMsg);

            // Send custom audio TX command
            // sendEnableCustomAudioTxMessage(shouldUseGlassesMic);

            // Increment heartbeat counter
            heartbeatCounter++;
            Bridge.log("LIVE: 💓 Heartbeat #" + heartbeatCounter + " sent");

            // Request battery status every N heartbeats
            if (heartbeatCounter % BATTERY_REQUEST_EVERY_N_HEARTBEATS == 0) {
                Bridge.log("LIVE: 🔋 Requesting battery status (heartbeat #" + heartbeatCounter + ")");
                requestBatteryStatus();
            }

        } catch (JSONException e) {
            Log.e(TAG, "Error creating heartbeat message", e);
        }
    }

    /**
     * Start the heartbeat mechanism
     */
    private void startHeartbeat() {
        // Bridge.log("LIVE: 💓 Starting heartbeat mechanism");
        heartbeatCounter = 0;
        heartbeatHandler.removeCallbacks(heartbeatRunnable); // Remove any existing callbacks
        heartbeatHandler.postDelayed(heartbeatRunnable, HEARTBEAT_INTERVAL_MS);

        // Also start test messages for ACK verification
        // startTestMessages();
    }

    /**
     * Stop the heartbeat mechanism
     */
    private void stopHeartbeat() {
        Bridge.log("LIVE: 💓 Stopping heartbeat mechanism");
        heartbeatHandler.removeCallbacks(heartbeatRunnable);
        heartbeatCounter = 0;

        // Also stop test messages
        // stopTestMessages();
    }

    /**
     * Start the micbeat mechanism - periodically enable custom audio TX
     */
    private void startMicBeat() {
        // Bridge.log("LIVE: 🎤 Starting micbeat mechanism");
        micBeatCount = 0;

        // Initialize custom audio TX immediately
        sendEnableCustomAudioTxMessage(shouldUseGlassesMic);

        micBeatRunnable = new Runnable() {
            @Override
            public void run() {
                Bridge.log("LIVE: 🎤 Sending micbeat - enabling custom audio TX");
                
                
                // IMPORTANT NOTE: WE ARE DISABLING LC3 MIC UNTIL AFTER RELEASE
                // DO NOT UNDO THIS HARD DISABLE UNTIL AFTER RELEASE
                //sendEnableCustomAudioTxMessage(shouldUseGlassesMic);
                sendEnableCustomAudioTxMessage(false);
                micBeatCount++;

                // Schedule next micbeat
                micBeatHandler.postDelayed(this, MICBEAT_INTERVAL_MS);
            }
        };

        micBeatHandler.removeCallbacks(micBeatRunnable); // Remove any existing callbacks
        micBeatHandler.postDelayed(micBeatRunnable, MICBEAT_INTERVAL_MS);
    }

    /**
     * Stop the micbeat mechanism
     */
    private void stopMicBeat() {
        // Bridge.log("LIVE: 🎤 Stopping micbeat mechanism");
        sendEnableCustomAudioTxMessage(false);
        micBeatHandler.removeCallbacks(micBeatRunnable);
        micBeatCount = 0;
    }

    /**
     * Send a periodic test message to verify ACK system
     */
    private void sendTestMessage() {
        if (!glassesReady || connectionState != ConnTypes.CONNECTED) {
            Bridge.log("LIVE: Skipping test message - glasses not ready or not connected");
            return;
        }

        try {
            testMessageCounter++;
            JSONObject testMsg = new JSONObject();
            testMsg.put("type", "test_message");
            testMsg.put("counter", testMessageCounter);
            testMsg.put("timestamp", System.currentTimeMillis());
            testMsg.put("message", "ACK test message #" + testMessageCounter);
            testMsg.put("deviceId", deviceId); // Include device ID for debugging

            Bridge.log("LIVE: 🧪 Sending test message #" + testMessageCounter + " for ACK verification");
            sendJson(testMsg, true); // This will include esoteric mId and ACK tracking

        } catch (JSONException e) {
            Log.e(TAG, "Error creating test message", e);
        }
    }

    /**
     * Start the periodic test message system
     */
    private void startTestMessages() {
        Bridge.log("LIVE: 🧪 Starting periodic test message system (every " + TEST_MESSAGE_INTERVAL_MS + "ms)");
        testMessageCounter = 0;
        testMessageHandler.removeCallbacks(testMessageRunnable); // Remove any existing callbacks
        testMessageHandler.postDelayed(testMessageRunnable, TEST_MESSAGE_INTERVAL_MS);
    }

    /**
     * Stop the periodic test message system
     */
    private void stopTestMessages() {
        Bridge.log("LIVE: 🧪 Stopping periodic test message system");
        testMessageHandler.removeCallbacks(testMessageRunnable);
        testMessageCounter = 0;
    }

    /**
     * Dump all thread states for debugging BLE failures
     */
    private void dumpThreadStates() {
        Log.e(TAG, "📸 THREAD STATE DUMP - START");
        try {
            Map<Thread, StackTraceElement[]> allThreads = Thread.getAllStackTraces();
            for (Map.Entry<Thread, StackTraceElement[]> entry : allThreads.entrySet()) {
                Thread thread = entry.getKey();
                StackTraceElement[] stack = entry.getValue();

                Log.e(TAG, "📌 Thread: " + thread.getName() +
                      " (ID: " + thread.getId() +
                      ", State: " + thread.getState() +
                      ", Priority: " + thread.getPriority() + ")");

                // Only print first 5 stack frames to avoid log spam
                for (int i = 0; i < Math.min(5, stack.length); i++) {
                    Log.e(TAG, "    at " + stack[i].toString());
                }
                if (stack.length > 5) {
                    Log.e(TAG, "    ... " + (stack.length - 5) + " more frames");
                }
            }
        } catch (Exception e) {
            Log.e(TAG, "Error dumping thread states", e);
        }
        Log.e(TAG, "📸 THREAD STATE DUMP - END");
    }

    /**
     * Check if we have the necessary permissions
     */
    private boolean hasPermissions() {
        if (Build.VERSION.SDK_INT >= Build.VERSION_CODES.S) {
            return ActivityCompat.checkSelfPermission(context, Manifest.permission.BLUETOOTH_CONNECT) ==
                   PackageManager.PERMISSION_GRANTED;
        } else {
            return ActivityCompat.checkSelfPermission(context, Manifest.permission.BLUETOOTH) ==
                   PackageManager.PERMISSION_GRANTED;
        }
    }

    // Helper method for permission checking when needed in different contexts
    private boolean checkPermission() {
        return hasPermissions();
    }

    // SmartGlassesCommunicator interface implementation

    @Override
    public void findCompatibleDevices() {
        Bridge.log("LIVE: Finding compatible Mentra Live glasses");

        if (bluetoothAdapter == null) {
            Log.e(TAG, "Bluetooth not available");
            return;
        }

        if (!bluetoothAdapter.isEnabled()) {
            Log.e(TAG, "Bluetooth is not enabled");
            return;
        }

        // Start scanning for BLE devices
        startScan();
    }

    public void connectById(String id) {
        Bridge.log("LIVE: Connecting to Mentra Live glasses by ID: " + id);
        savedDeviceName = id;
        connectToSmartGlasses();
    }

    public void forget() {
        Bridge.log("LIVE: Forgetting Mentra Live glasses");
        stopScan();
        disconnect();
    }

    public void disconnect() {
        Bridge.log("LIVE: Disconnecting from Mentra Live glasses");
        destroy();
    }

    public void exit() {
        Bridge.log("LIVE: [STUB]");
    }

    public void setSilentMode(boolean enabled) {

    }

    public void getBatteryStatus() {

    }

    public void setHeadUpAngle(int angle) {

    }

    public void setDashboardPosition(int height, int depth) {

    }

    public void showDashboard() {

    }

    public boolean displayBitmap(String base64) {
        return false;
    }

    public void connectToSmartGlasses() {
        Bridge.log("LIVE: Connecting to Mentra Live glasses");
        updateConnectionState(ConnTypes.CONNECTING);

        if (isConnected) {
            Bridge.log("LIVE: #@32 Already connected to Mentra Live glasses");
            updateConnectionState(ConnTypes.CONNECTED);
            return;
        }

        if (bluetoothAdapter == null) {
            Bridge.log("LIVE: Bluetooth not available");
            updateConnectionState(ConnTypes.DISCONNECTED);
            return;
        }

        if (!bluetoothAdapter.isEnabled()) {
            Bridge.log("LIVE: Bluetooth is not enabled");
            updateConnectionState(ConnTypes.DISCONNECTED);
            return;
        }

        // Get last known device address
        // var context = Bridge.getContext();
        // SharedPreferences prefs = context.getSharedPreferences(PREFS_NAME, Context.MODE_PRIVATE);
        // String lastDeviceAddress = prefs.getString(PREF_DEVICE_NAME, null);
        String lastDeviceAddress = CoreManager.getInstance().getDeviceAddress();

        if (lastDeviceAddress != null && lastDeviceAddress.length() > 0) {
            // Connect to last known device if available
            Bridge.log("LIVE: Attempting to connect to last known device: " + lastDeviceAddress);
            try {
                BluetoothDevice device = bluetoothAdapter.getRemoteDevice(lastDeviceAddress);
                if (device != null) {
                    Bridge.log("LIVE: Found saved device, connecting directly: " + lastDeviceAddress);
                    connectToDevice(device);
                } else {
                    Bridge.log("LIVE: ERROR: Could not create device from address: " + lastDeviceAddress);
                    updateConnectionState(ConnTypes.DISCONNECTED);
                    startScan(); // Fallback to scanning
                }
            } catch (Exception e) {
                Bridge.log("LIVE: ERROR: Error connecting to saved device: " + e.getMessage());
                updateConnectionState(ConnTypes.DISCONNECTED);
                startScan(); // Fallback to scanning
            }
        } else {
            // If no last known device, start scanning for devices
            Bridge.log("LIVE: No last known device, starting scan");
            startScan();
        }
    }

    public void changeSmartGlassesMicrophoneState(boolean enable) {
        Bridge.log("LIVE: Microphone state changed: " + enable);

        // Update the microphone state tracker
        isMicrophoneEnabled = enable;
        
        micEnabled = enable;

        // Post event for frontend notification
        // EventBus.getDefault().post(new isMicEnabledForFrontendEvent(enable));

        // Update the shouldUseGlassesMic flag to reflect the current state
        var m = CoreManager.getInstance();
        this.shouldUseGlassesMic = enable && m.getSensingEnabled();
        Bridge.log("LIVE: Updated shouldUseGlassesMic to: " + shouldUseGlassesMic);

        if (this.shouldUseGlassesMic) {
            Bridge.log("LIVE: Microphone enabled, starting audio input handling");
            startMicBeat();
        } else {
            Bridge.log("LIVE: Microphone disabled, stopping audio input handling");
            stopMicBeat();
        }
    }

    /**
     * Returns whether the microphone is currently enabled
     * @return true if microphone is enabled, false otherwise
     */
    public boolean isMicrophoneEnabled() {
        return isMicrophoneEnabled;
    }

    public void requestPhoto(String requestId, String appId, String size, String webhookUrl, String authToken, String compress) {
        Bridge.log("LIVE: Requesting photo: " + requestId + " for app: " + appId + " with size: " + size + ", webhookUrl: " + webhookUrl + ", authToken: " + (authToken.isEmpty() ? "none" : "***") + ", compress=" + compress);

        try {
            JSONObject json = new JSONObject();
            json.put("type", "take_photo");
            json.put("requestId", requestId);
            json.put("appId", appId);
            if (webhookUrl != null && !webhookUrl.isEmpty()) {
                json.put("webhookUrl", webhookUrl);
            }
            if (authToken != null && !authToken.isEmpty()) {
                json.put("authToken", authToken);
            }
            if (size != null && !size.isEmpty()) {
                json.put("size", size);
            }
            if (compress != null && !compress.isEmpty()) {
                json.put("compress", compress);
            } else {
                json.put("compress", "none");
            }

            // Always generate BLE ID for potential fallback
            String bleImgId = "I" + String.format("%09d", System.currentTimeMillis() % 1000000000);
            json.put("bleImgId", bleImgId);

            // Use auto mode by default - glasses will decide based on connectivity
            json.put("transferMethod", "auto");

            // Always prepare for potential BLE transfer
            if (webhookUrl != null && !webhookUrl.isEmpty()) {
                // Store the transfer info for BLE route - include authToken
                BlePhotoTransfer transfer = new BlePhotoTransfer(bleImgId, requestId, webhookUrl);
                transfer.setAuthToken(authToken); // Store authToken for BLE transfer
                blePhotoTransfers.put(bleImgId, transfer);
            }

            Bridge.log("LIVE: Using auto transfer mode with BLE fallback ID: " + bleImgId);

            sendJson(json, true);
        } catch (JSONException e) {
            Log.e(TAG, "Error creating photo request JSON", e);
        }
    }

    @Override
    public void startRtmpStream(Map<String, Object> message) {
        Bridge.log("LIVE: Starting RTMP stream");

        try {
            JSONObject json = new JSONObject(message);
            // Remove timestamp as iOS does
            json.remove("timestamp");
            sendJson(json, true);
        } catch (Exception e) {
            Log.e(TAG, "Error creating RTMP stream start JSON", e);
        }
    }

    public void stopRtmpStream() {
        Bridge.log("LIVE: Requesting to stop RTMP stream");
        try {
            JSONObject json = new JSONObject();
            json.put("type", "stop_rtmp_stream");

            sendJson(json, true);
        } catch (JSONException e) {
            Log.e(TAG, "Error creating RTMP stream stop JSON", e);
        }
    }

    @Override
    public void sendRtmpKeepAlive(Map<String, Object> message) {
        Bridge.log("LIVE: Sending RTMP stream keep alive");

        try {
            JSONObject json = new JSONObject(message);
            sendJson(json);
        } catch (Exception e) {
            Log.e(TAG, "Error sending RTMP stream keep alive", e);
        }
    }

    /**
     * Track a BLE photo transfer request
     */
    private void trackBlePhotoTransfer(String bleImgId, String requestId, String webhookUrl) {
        BlePhotoTransfer transfer = new BlePhotoTransfer(bleImgId, requestId, webhookUrl);
        blePhotoTransfers.put(bleImgId, transfer);
        Bridge.log("LIVE: Tracking BLE photo transfer - bleImgId: " + bleImgId + ", requestId: " + requestId);
    }

    /**
     * Check if the ASG client is connected to WiFi
     * @return true if connected to WiFi, false otherwise
     */
    public boolean isGlassesWifiConnected() {
        return wifiConnected;  // Using parent SGCManager field
    }

    /**
     * Get the SSID of the WiFi network the ASG client is connected to
     * @return SSID string, or empty string if not connected
     */
    public String getGlassesWifiSsid() {
        return wifiSsid;
    }

    /**
     * Manually request a WiFi status update from the ASG client
     */
    public void refreshGlassesWifiStatus() {
        if (isConnected) {
            requestWifiStatus();
        }
    }

    @Override
    public String getConnectedBluetoothName() {
        return "";
    }

    // Debug video command loop vars
    private Runnable debugVideoCommandRunnable;
    private int debugCommandCounter = 0;
    private static final int DEBUG_VIDEO_INTERVAL_MS = 5000; // 5 seconds

    // SOC readiness check parameters
    private static final int READINESS_CHECK_INTERVAL_MS = 2500; // every 2.5 seconds
    private Runnable readinessCheckRunnable;
    private int readinessCheckCounter = 0;
    //private boolean glassesReady = false; // Track if glasses have confirmed they're ready

    /**
     * Starts the glasses SOC readiness check loop
     * This sends a "phone_ready" message every 5 seconds until
     * we receive a "glasses_ready" response, indicating the SOC is booted
     */
    private void startReadinessCheckLoop() {
        // Stop any existing readiness check
        stopReadinessCheckLoop();

        // Reset counter and ready flag
        readinessCheckCounter = 0;
        glassesReady = false;

        Bridge.log("LIVE: 🔄 Starting glasses SOC readiness check loop");

        readinessCheckRunnable = new Runnable() {
            @Override
            public void run() {
                if (isConnected && !isKilled && !glassesReady) {
                    readinessCheckCounter++;

                    Bridge.log("LIVE: 🔄 Readiness check #" + readinessCheckCounter + ": waiting for glasses SOC to boot");
                    requestReadyK900();


                    // Schedule next check only if glasses are still not ready
                    if (!glassesReady) {
                        handler.postDelayed(this, READINESS_CHECK_INTERVAL_MS);
                    }
                } else {
                    Bridge.log("LIVE: 🔄 Readiness check loop stopping - connected: " + isConnected +
                          ", killed: " + isKilled + ", glassesReady: " + glassesReady);
                }
            }
        };

        // Start the loop
        handler.post(readinessCheckRunnable);
    }

    /**
     * Stops the glasses SOC readiness check loop
     */
    private void stopReadinessCheckLoop() {
        if (readinessCheckRunnable != null) {
            handler.removeCallbacks(readinessCheckRunnable);
            readinessCheckRunnable = null;
            Bridge.log("LIVE: 🔄 Stopped glasses SOC readiness check loop");
        }
    }

    // ============================================================================
    // CTKD (Cross-Transport Key Derivation) Implementation for BES Devices
    // ============================================================================

    /**
     * Initialize the bonding receiver for CTKD support
     */
    private void initializeBondingReceiver() {
        bondingReceiver = new BroadcastReceiver() {
            @Override
            public void onReceive(Context context, Intent intent) {
                String action = intent.getAction();
                if (BluetoothDevice.ACTION_BOND_STATE_CHANGED.equals(action)) {
                    BluetoothDevice device = intent.getParcelableExtra(BluetoothDevice.EXTRA_DEVICE);
                    int bondState = intent.getIntExtra(BluetoothDevice.EXTRA_BOND_STATE, BluetoothDevice.ERROR);
                    int previousBondState = intent.getIntExtra(BluetoothDevice.EXTRA_PREVIOUS_BOND_STATE, BluetoothDevice.ERROR);

                    if (device != null && connectedDevice != null &&
                        device.getAddress().equals(connectedDevice.getAddress())) {

                        Bridge.log("LIVE: CTKD: Bond state changed for device " + device.getName() +
                              " - Current: " + bondState + ", Previous: " + previousBondState);

                        switch (bondState) {
                            case BluetoothDevice.BOND_BONDED:
                                Bridge.log("LIVE: CTKD: ✅ Successfully bonded with device - BT Classic connection established");
                                isBtClassicConnected = true;
                                audioConnected = true;
                                // Both BLE and BT Classic are now connected via CTKD

                                // If glasses_ready was already received, now we're fully ready
                                if (glassesReadyReceived) {
                                    Bridge.log("LIVE: Audio: Both audio and glasses_ready confirmed - marking as fully connected");
                                    updateConnectionState(ConnTypes.CONNECTED);
                                }

                                // Send audio connected event for platform parity with iOS
                                Bridge.sendAudioConnected(device.getName());
                                break;

                            case BluetoothDevice.BOND_NONE:
                                Bridge.log("LIVE: CTKD: ❌ Bonding failed or removed for device");
                                isBtClassicConnected = false;
                                audioConnected = false;
                                if (previousBondState == BluetoothDevice.BOND_BONDING) {
                                    Bridge.log("LIVE: CTKD: Bonding process failed");
                                } else if (previousBondState == BluetoothDevice.BOND_BONDED) {
                                    // Send audio disconnected event for platform parity with iOS
                                    Bridge.sendAudioDisconnected();
                                }
                                break;

                            case BluetoothDevice.BOND_BONDING:
                                Bridge.log("LIVE: CTKD: 🔄 Bonding in progress with device");
                                break;

                            default:
                                Bridge.log("LIVE: CTKD: Unknown bond state: " + bondState);
                                break;
                        }
                    }
                }
            }
        };
    }

    /**
     * Register the bonding receiver for CTKD monitoring
     */
    private void registerBondingReceiver() {
        if (!isBondingReceiverRegistered && bondingReceiver != null) {
            IntentFilter filter = new IntentFilter(BluetoothDevice.ACTION_BOND_STATE_CHANGED);
            context.registerReceiver(bondingReceiver, filter);
            isBondingReceiverRegistered = true;
            Bridge.log("LIVE: CTKD: Bonding receiver registered");
        }
    }

    /**
     * Unregister the bonding receiver
     */
    private void unregisterBondingReceiver() {
        if (isBondingReceiverRegistered && bondingReceiver != null) {
            try {
                context.unregisterReceiver(bondingReceiver);
                isBondingReceiverRegistered = false;
                Bridge.log("LIVE: CTKD: Bonding receiver unregistered");
            } catch (Exception e) {
                Bridge.log("LIVE: CTKD: Error unregistering bonding receiver: " + e.getMessage());
            }
        }
    }

    /**
     * Create bond with device for CTKD (Cross-Transport Key Derivation)
     * This will establish both BLE and BT Classic connections automatically
     */
    private boolean createBond(BluetoothDevice device) {
        try {
            if (device == null) {
                Bridge.log("LIVE: CTKD: Cannot create bond - device is null");
                return false;
            }

            Bridge.log("LIVE: CTKD: Creating bond with device " + device.getName() + " for CTKD");
            Method method = device.getClass().getMethod("createBond");
            boolean result = (Boolean) method.invoke(device);
            Bridge.log("LIVE: CTKD: Bond creation initiated, result: " + result);
            return result;
        } catch (Exception e) {
            Bridge.log("LIVE: CTKD: Error creating bond: " + e.getMessage());
            return false;
        }
    }

    /**
     * Remove bond with device to disconnect BT Classic
     */
    private boolean removeBond(BluetoothDevice device) {
        try {
            if (device == null) {
                Bridge.log("LIVE: CTKD: Cannot remove bond - device is null");
                return false;
            }

            Bridge.log("LIVE: CTKD: Removing bond with device " + device.getName());
            Method method = device.getClass().getMethod("removeBond");
            boolean result = (Boolean) method.invoke(device);
            Bridge.log("LIVE: CTKD: Bond removal initiated, result: " + result);
            isBtClassicConnected = false;
            return result;
        } catch (Exception e) {
            Bridge.log("LIVE: CTKD: Error removing bond: " + e.getMessage());
            return false;
        }
    }

    /**
     * Check if BT Classic is connected via CTKD
     */
    public boolean isBtClassicConnected() {
        return isBtClassicConnected;
    }

    public void destroy() {
        Bridge.log("LIVE: Destroying MentraLiveSGC");

        // Mark as killed to prevent reconnection attempts
        boolean wasKilled = isKilled;
        isKilled = true;

        // Stop scanning if in progress
        if (isScanning) {
            stopScan();
        }

        // CTKD Implementation: Unregister bonding receiver
        unregisterBondingReceiver();

        // CTKD Implementation: Disconnect BT per documentation
        if (connectedDevice != null) {
            Bridge.log("LIVE: CTKD: Destroy - disconnecting BT via removeBond per documentation");
            removeBond(connectedDevice);
        }

        // Stop readiness check loop
        stopReadinessCheckLoop();

        // Stop heartbeat mechanism
        stopHeartbeat();

        // Stop micbeat mechanism
        stopMicBeat();

        // Cancel connection timeout
        if (connectionTimeoutRunnable != null) {
            connectionTimeoutHandler.removeCallbacks(connectionTimeoutRunnable);
        }

        // Cancel any pending handlers
        handler.removeCallbacksAndMessages(null);
        heartbeatHandler.removeCallbacksAndMessages(null);
        micBeatHandler.removeCallbacksAndMessages(null);
        connectionTimeoutHandler.removeCallbacksAndMessages(null);
        testMessageHandler.removeCallbacksAndMessages(null);

        // Clean up message tracking
        pendingMessages.clear();
        Bridge.log("LIVE: Cleared pending message tracking");

        // Release RGB LED control authority before disconnecting
        if (rgbLedAuthorityClaimed) {
            sendRgbLedControlAuthority(false);
        }

        // Disconnect from GATT if connected
        if (bluetoothGatt != null) {
            bluetoothGatt.disconnect();
            bluetoothGatt.close();
            bluetoothGatt = null;
        }

        isConnected = false;
        isConnecting = false;

        // Clear the send queue
        sendQueue.clear();

        // Reset state variables
        reconnectAttempts = 0;
        glassesReady = false;
        ready = false;
        updateConnectionState(ConnTypes.DISCONNECTED);

        // Note: We don't null context here to prevent race conditions with BLE callbacks
        // The isKilled flag above serves as our destruction indicator
        // dataObservable = null;

        // Set connection state to disconnected
        // connectionEvent(SmartGlassesConnectionState.DISCONNECTED);

        // Clean up LC3 audio player
        if (lc3AudioPlayer != null) {
            lc3AudioPlayer.stopPlay();
        }

        // Clean up LC3 decoder
        if (lc3DecoderPtr != 0) {
            Lc3Cpp.freeDecoder(lc3DecoderPtr);
            lc3DecoderPtr = 0;
            Bridge.log("LIVE: Freed LC3 decoder resources");
        }
    }

    // Display methods - all stub implementations since Mentra Live has no display

    // @Override
    // public void setFontSize(SmartGlassesFontSize fontSize) {
    //     Bridge.log("LIVE: [STUB] Device has no display. Cannot set font size: " + fontSize);
    // }

    public void sendButtonPhotoSettings(String size) {
        // Send photo size settings to glasses
        JSONObject command = new JSONObject();
        try {
            command.put("type", "button_photo_setting");
            command.put("size", size);
            sendJson(command, true);
        } catch (Exception e) {
            Log.e(TAG, "Error sending button photo settings", e);
        }
    }

    @Override
    public void sendButtonVideoRecordingSettings() {
        var m = CoreManager.getInstance();
        int videoWidth = m.getButtonVideoWidth();
        int videoHeight = m.getButtonVideoHeight();
        int videoFps = m.getButtonVideoFps();

        Bridge.log("LIVE: 🎥 [SETTINGS_SYNC] Sending button video recording settings: " + videoWidth + "x" + videoHeight + "@" + videoFps + "fps");

        try {
            JSONObject json = new JSONObject();
            json.put("type", "button_video_recording_setting");
            JSONObject settings = new JSONObject();
            settings.put("width", videoWidth);
            settings.put("height", videoHeight);
            settings.put("fps", videoFps);
            json.put("params", settings);
            Bridge.log("LIVE: 📤 [SETTINGS_SYNC] BLE packet prepared: " + json.toString());
            sendJson(json);
            Bridge.log("LIVE: ✅ [SETTINGS_SYNC] Video settings transmitted via BLE");
        } catch (JSONException e) {
            Log.e(TAG, "❌ [SETTINGS_SYNC] Error creating button video recording settings message", e);
        }
    }

    public void sendButtonCameraLedSetting(boolean enabled) {
        // Send LED setting to glasses
        JSONObject command = new JSONObject();
        try {
            command.put("type", "button_camera_led");
            command.put("enabled", enabled);
            sendJson(command, true);
        } catch (Exception e) {
            Log.e(TAG, "Error sending button camera LED setting", e);
        }
    }

    @Override
    public void sendTextWall(String text) {
        Bridge.log("LIVE: [STUB] Device has no display. Text wall would show: " + text);
    }

    public void displayBitmap(Bitmap bitmap) {
        Bridge.log("LIVE: [STUB] Device has no display. Cannot display bitmap.");
    }

    public void displayTextLine(String text) {
        Bridge.log("LIVE: [STUB] Device has no display. Text line would show: " + text);
    }

    public void displayReferenceCardSimple(String title, String body) {
        Bridge.log("LIVE: [STUB] Device has no display. Reference card would show: " + title);
    }

    @Override
    public void setBrightness(int level, boolean autoMode) {
        Bridge.log("LIVE: [STUB] Device has no display. Cannot set brightness: " + level);
    }

    public void showHomeScreen() {
        Bridge.log("LIVE: [STUB] Device has no display. Cannot show home screen.");
    }

    public void blankScreen() {
        Bridge.log("LIVE: [STUB] Device has no display. Cannot blank screen.");
    }

    public void displayRowsCard(String[] rowStrings) {
        Bridge.log("LIVE: [STUB] Device has no display. Cannot display rows card with " + rowStrings.length + " rows");
    }

    public void showNaturalLanguageCommandScreen(String prompt, String naturalLanguageArgs) {
        Bridge.log("LIVE: [STUB] Device has no display. Cannot show natural language command screen: " + prompt);
    }

    public void updateNaturalLanguageCommandScreen(String naturalLanguageArgs) {
        Bridge.log("LIVE: [STUB] Device has no display. Cannot update natural language command screen");
    }

    public void scrollingTextViewIntermediateText(String text) {
        Bridge.log("LIVE: [STUB] Device has no display. Cannot display scrolling text: " + text);
    }

    public void displayPromptView(String title, String[] options) {
        Bridge.log("LIVE: [STUB] Device has no display. Cannot display prompt view: " + title);
    }

    public void displayCustomContent(String json) {
        Bridge.log("LIVE: [STUB] Device has no display. Cannot display custom content");
    }

    @Override
    public void clearDisplay() {
        Log.w(TAG, "MentraLiveSGC does not support clearDisplay");
    }

    public void displayReferenceCardImage(String title, String body, String imgUrl) {
        Bridge.log("LIVE: [STUB] Device has no display. Reference card with image would show: " + title);
    }

    @Override
    public void sendDoubleTextWall(String textTop, String textBottom) {
        Bridge.log("LIVE: [STUB] Device has no display. Double text wall would show: " + textTop + " / " + textBottom);
    }

    public void displayBulletList(String title, String[] bullets) {
        Bridge.log("LIVE: [STUB] Device has no display. Bullet list would show: " + title + " with " + bullets.length + " items");
    }

    public void startScrollingTextViewMode(String title) {
        Bridge.log("LIVE: [STUB] Device has no display. Scrolling text view would start with: " + title);
    }

    public void scrollingTextViewFinalText(String text) {
        Bridge.log("LIVE: [STUB] Device has no display. Scrolling text view would show: " + text);
    }

    public void stopScrollingTextViewMode() {
        // Not supported on Mentra Live
    }

    /**
     * Enable or disable receiving custom GATT audio from the glasses microphone.
     * @param enable True to enable, false to disable.
     */
    public void sendEnableCustomAudioTxMessage(boolean enable) {
        try {
            JSONObject cmd = new JSONObject();
            cmd.put("C", "enable_custom_audio_tx");
            JSONObject enableObj = new JSONObject();
            enableObj.put("enable", enable);
            cmd.put("B", enableObj.toString());

            String jsonStr = cmd.toString();
            Bridge.log("LIVE: Sending hrt command: " + jsonStr);
            byte[] packedData = K900ProtocolUtils.packDataToK900(jsonStr.getBytes(StandardCharsets.UTF_8), K900ProtocolUtils.CMD_TYPE_STRING);
            queueData(packedData);
        } catch (JSONException e) {
            Log.e(TAG, "Error creating enable_custom_audio_tx command", e);
        }
    }

    /**
     * Enable or disable sending custom GATT audio to the glasses speaker.
     * @param enable True to enable, false to disable.
     */
    public void enableCustomAudioRx(boolean enable) {
        try {
            JSONObject cmd = new JSONObject();
            cmd.put("C", "enable_custom_audio_rx");
            cmd.put("B", enable);
            sendJson(cmd);
            Bridge.log("LIVE: Setting custom audio RX (speaker) to: " + enable);
        } catch (JSONException e) {
            Log.e(TAG, "Error creating enable_custom_audio_rx command", e);
        }
    }

    /**
     * Enable or disable the standard HFP audio service on the glasses.
     * @param enable True to enable, false to disable.
     */
    public void enableHfpAudioServer(boolean enable) {
        try {
            JSONObject cmd = new JSONObject();
            cmd.put("C", "enable_hfp_audio_server");
            cmd.put("B", enable);
            sendJson(cmd);
            Bridge.log("LIVE: Setting HFP audio server to: " + enable);
        } catch (JSONException e) {
            Log.e(TAG, "Error creating enable_hfp_audio_server command", e);
        }
    }

    /**
     * Enable or disable audio playback through phone speakers when receiving LC3 audio from glasses.
     * @param enable True to enable audio playback, false to disable.
     */
    public void enableAudioPlayback(boolean enable) {
        audioPlaybackEnabled = enable;
        if (enable) {
            Bridge.log("LIVE: Audio playback enabled - LC3 audio will be played through phone speakers");
            // Note: LC3Player is already started during initialization
        } else {
            Bridge.log("LIVE: Audio playback disabled - LC3 audio will not be played through phone speakers");
            // Note: We keep LC3Player running but just stop feeding it data
        }
    }

    /**
     * Check if audio playback is currently enabled.
     * @return True if audio playback is enabled, false otherwise.
     */
    public boolean isAudioPlaybackEnabled() {
        return audioPlaybackEnabled;
    }

    /**
     * Set the volume for audio playback.
     * @param volume Volume level from 0.0f (muted) to 1.0f (full volume).
     */
    public void setAudioPlaybackVolume(float volume) {
        if (lc3AudioPlayer != null) {
            // Clamp volume to valid range
            float clampedVolume = Math.max(0.0f, Math.min(1.0f, volume));
            // Note: LC3Player doesn't have setVolume method, using system volume
            Bridge.log("LIVE: Audio playback volume request: " + clampedVolume + " (handled by system volume)");
        }
    }

    /**
     * Get the current audio playback volume.
     * @return Current volume level from 0.0f to 1.0f.
     */
    public float getAudioPlaybackVolume() {
        // Note: LC3Player doesn't have a getVolume method, so we'll return a default
        // In a real implementation, you might want to track this separately
        return 1.0f; // Default to full volume
    }

    /**
     * Stop any currently playing audio immediately.
     */
    public void stopAudioPlayback() {
        if (lc3AudioPlayer != null) {
            lc3AudioPlayer.stopPlay();
            Bridge.log("LIVE: Audio playback stopped");
        }
    }

    /**
     * Check if audio is currently playing.
     * @return True if audio is currently playing, false otherwise.
     */
    public boolean isAudioPlaying() {
        return lc3AudioPlayer != null && audioPlaybackEnabled;
    }

    /**
     * Pause audio playback.
     */
    public void pauseAudioPlayback() {
        if (lc3AudioPlayer != null) {
            lc3AudioPlayer.stopPlay();
            Bridge.log("LIVE: Audio playback paused");
        }
    }

    /**
     * Resume audio playback.
     */
    public void resumeAudioPlayback() {
        if (lc3AudioPlayer != null) {
            lc3AudioPlayer.startPlay();
            Bridge.log("LIVE: Audio playback resumed");
        }
    }

    /**
     * Get audio playback statistics and status information.
     * @return JSONObject containing audio playback information.
     */
    public JSONObject getAudioPlaybackStatus() {
        JSONObject status = new JSONObject();
        try {
            status.put("enabled", audioPlaybackEnabled);
            status.put("playing", isAudioPlaying());
            status.put("volume", getAudioPlaybackVolume());
            status.put("initialized", lc3AudioPlayer != null);
            status.put("playerType", "LC3Player");
        } catch (JSONException e) {
            Log.e(TAG, "Error creating audio playback status JSON", e);
        }
        return status;
    }

    public void requestReadyK900(){
        try{
            JSONObject cmdObject = new JSONObject();
            cmdObject.put("C", "cs_hrt"); // Video command
            // cmdObject.put("W", 1);        // Wake up MTK system
            cmdObject.put("B", "");       // Add the body
            String jsonStr = cmdObject.toString();
            Bridge.log("LIVE: Sending hrt command: " + jsonStr);
            byte[] packedData = K900ProtocolUtils.packDataToK900(jsonStr.getBytes(StandardCharsets.UTF_8), K900ProtocolUtils.CMD_TYPE_STRING);
            queueData(packedData);
        } catch (JSONException e) {
            Log.e(TAG, "Error creating video command", e);
        }
    }

    public void requestBatteryK900() {
        try {
            JSONObject cmdObject = new JSONObject();
            cmdObject.put("C", "cs_batv"); // Video command
            cmdObject.put("V", 1);        // Version is always 1
            cmdObject.put("B", "");     // Add the body
            String jsonStr = cmdObject.toString();
            Bridge.log("LIVE: Sending hotspot command: " + jsonStr);
            byte[] packedData = K900ProtocolUtils.packDataToK900(jsonStr.getBytes(StandardCharsets.UTF_8), K900ProtocolUtils.CMD_TYPE_STRING);
            queueData(packedData);

        } catch (JSONException e) {
            Log.e(TAG, "Error creating video command", e);
        }
    }


    //---------------------------------------
    // IMU Methods
    //---------------------------------------

    /**
     * Request a single IMU reading from the glasses
     * Power-optimized: sensors turn on briefly then off
     */
    public void requestImuSingle() {
        Bridge.log("LIVE: Requesting single IMU reading");
        try {
            JSONObject json = new JSONObject();
            json.put("type", "imu_single");
            sendJson(json, false);
        } catch (JSONException e) {
            Log.e(TAG, "Error creating IMU single request", e);
        }
    }

    /**
     * Start IMU streaming from the glasses
     * @param rateHz Sampling rate in Hz (1-100)
     * @param batchMs Batching period in milliseconds (0-1000)
     */
    public void startImuStream(int rateHz, long batchMs) {
        Bridge.log("LIVE: Starting IMU stream: " + rateHz + "Hz, batch: " + batchMs + "ms");
        try {
            JSONObject json = new JSONObject();
            json.put("type", "imu_stream_start");
            json.put("rate_hz", rateHz);
            json.put("batch_ms", batchMs);
            sendJson(json, false);
        } catch (JSONException e) {
            Log.e(TAG, "Error creating IMU stream start request", e);
        }
    }

    /**
     * Stop IMU streaming from the glasses
     */
    public void stopImuStream() {
        Bridge.log("LIVE: Stopping IMU stream");
        try {
            JSONObject json = new JSONObject();
            json.put("type", "imu_stream_stop");
            sendJson(json, false);
        } catch (JSONException e) {
            Log.e(TAG, "Error creating IMU stream stop request", e);
        }
    }

    /**
     * Subscribe to gesture detection on the glasses
     * Power-optimized: uses accelerometer-only at low rate
     * @param gestures List of gestures to detect ("head_up", "head_down", "nod_yes", "shake_no")
     */
    public void subscribeToImuGestures(List<String> gestures) {
        Bridge.log("LIVE: Subscribing to IMU gestures: " + gestures);
        try {
            JSONObject json = new JSONObject();
            json.put("type", "imu_subscribe_gesture");
            json.put("gestures", new JSONArray(gestures));
            sendJson(json, false);
        } catch (JSONException e) {
            Log.e(TAG, "Error creating IMU gesture subscription", e);
        }
    }

    /**
     * Unsubscribe from all gesture detection
     */
    public void unsubscribeFromImuGestures() {
        Bridge.log("LIVE: Unsubscribing from IMU gestures");
        try {
            JSONObject json = new JSONObject();
            json.put("type", "imu_unsubscribe_gesture");
            sendJson(json, false);
        } catch (JSONException e) {
            Log.e(TAG, "Error creating IMU gesture unsubscription", e);
        }
    }

    /**
     * Handle IMU response from glasses
     */
    private void handleImuResponse(JSONObject json) {
        try {
            String type = json.getString("type");

            switch(type) {
                case "imu_response":
                    // Single IMU reading
                    handleSingleImuData(json);
                    break;

                case "imu_stream_response":
                    // Stream of IMU readings
                    handleStreamImuData(json);
                    break;

                case "imu_gesture_response":
                    // Gesture detected
                    handleImuGesture(json);
                    break;

                case "imu_gesture_subscribed":
                    // Gesture subscription confirmed
                    Bridge.log("LIVE: IMU gesture subscription confirmed: " + json.optJSONArray("gestures"));
                    break;

                case "imu_ack":
                    // Command acknowledgment
                    Bridge.log("LIVE: IMU command acknowledged: " + json.optString("message"));
                    break;

                case "imu_error":
                    // Error response
                    Log.e(TAG, "IMU error: " + json.optString("error"));
                    break;

                default:
                    Log.w(TAG, "Unknown IMU response type: " + type);
            }
        } catch (JSONException e) {
            Log.e(TAG, "Error handling IMU response", e);
        }
    }

    private void handleSingleImuData(JSONObject json) {
        try {
            // Extract IMU data
            JSONArray accel = json.getJSONArray("accel");
            JSONArray gyro = json.getJSONArray("gyro");
            JSONArray mag = json.getJSONArray("mag");
            JSONArray quat = json.getJSONArray("quat");
            JSONArray euler = json.getJSONArray("euler");

            Log.d(TAG, String.format("IMU Single Reading - Accel: [%.2f, %.2f, %.2f], Euler: [%.1f°, %.1f°, %.1f°]",
                accel.getDouble(0), accel.getDouble(1), accel.getDouble(2),
                euler.getDouble(0), euler.getDouble(1), euler.getDouble(2)));

            // Send IMU data event via Bridge (matches iOS emitImuDataEvent)
            double[] accelArray = new double[]{accel.getDouble(0), accel.getDouble(1), accel.getDouble(2)};
            double[] gyroArray = new double[]{gyro.getDouble(0), gyro.getDouble(1), gyro.getDouble(2)};
            double[] magArray = new double[]{mag.getDouble(0), mag.getDouble(1), mag.getDouble(2)};
            double[] quatArray = new double[]{quat.getDouble(0), quat.getDouble(1), quat.getDouble(2), quat.getDouble(3)};
            double[] eulerArray = new double[]{euler.getDouble(0), euler.getDouble(1), euler.getDouble(2)};

            Bridge.sendImuDataEvent(accelArray, gyroArray, magArray, quatArray, eulerArray, System.currentTimeMillis());
        } catch (JSONException e) {
            Log.e(TAG, "Error parsing single IMU data", e);
        }
    }

    private void handleStreamImuData(JSONObject json) {
        try {
            JSONArray readings = json.getJSONArray("readings");

            for (int i = 0; i < readings.length(); i++) {
                JSONObject reading = readings.getJSONObject(i);
                handleSingleImuData(reading);
            }
        } catch (JSONException e) {
            Log.e(TAG, "Error parsing stream IMU data", e);
        }
    }

    private void handleImuGesture(JSONObject json) {
        try {
            String gesture = json.getString("gesture");
            long timestamp = json.optLong("timestamp", System.currentTimeMillis());

            Bridge.log("LIVE: IMU Gesture detected: " + gesture);

            // Send IMU gesture event via Bridge (matches iOS emitImuGestureEvent)
            Bridge.sendImuGestureEvent(gesture, timestamp);
        } catch (JSONException e) {
            Log.e(TAG, "Error parsing IMU gesture", e);
        }
    }

    /**
     * Send data directly to the glasses using the K900 protocol utility.
     * This method uses K900ProtocolUtils.packJsonToK900 to handle C-wrapping and protocol formatting.
     * Large messages are automatically chunked if they exceed the 400-byte threshold.
     *
     * @param data The string data to be sent to the glasses
     */
    public void sendDataToGlasses(String data, boolean wakeup) {
        if (data == null || data.isEmpty()) {
            Log.e(TAG, "Cannot send empty data to glasses");
            return;
        }

        try {
            // First check if the message needs chunking
            // Create a test C-wrapped version to check size
            JSONObject testWrapper = new JSONObject();
            testWrapper.put("C", data);
            if (wakeup) {
                testWrapper.put("W", 1);
            }
            String testWrappedJson = testWrapper.toString();

            // Check if chunking is needed
            if (MessageChunker.needsChunking(testWrappedJson)) {
                Bridge.log("LIVE: Message exceeds threshold, chunking required");

                // Extract message ID if present for ACK tracking
                long messageId = -1;
                try {
                    JSONObject originalJson = new JSONObject(data);
                    messageId = originalJson.optLong("mId", -1);
                } catch (JSONException e) {
                    // Not a JSON message or no mId, that's okay
                }

                // Create chunks
                List<JSONObject> chunks = MessageChunker.createChunks(data, messageId);
                Bridge.log("LIVE: Sending " + chunks.size() + " chunks");

                // Send each chunk
                for (int i = 0; i < chunks.size(); i++) {
                    JSONObject chunk = chunks.get(i);
                    String chunkStr = chunk.toString();

                    // Pack each chunk using the normal K900 protocol
                    byte[] packedData = K900ProtocolUtils.packJsonToK900(chunkStr, wakeup && i == 0); // Only wakeup on first chunk

                    // Queue the chunk for sending
                    queueData(packedData);

                    // Add small delay between chunks to avoid overwhelming the connection
                    if (i < chunks.size() - 1) {
                        try {
                            Thread.sleep(50); // 50ms delay between chunks
                        } catch (InterruptedException e) {
                            Log.w(TAG, "Interrupted during chunk delay");
                        }
                    }
                }

                Bridge.log("LIVE: All chunks queued for transmission");
            } else {
                // Normal single message transmission
                Bridge.log("LIVE: Sending data to glasses: " + data);

                // Pack the data using the centralized utility
                byte[] packedData = K900ProtocolUtils.packJsonToK900(data, wakeup);

                // Queue the data for sending
                queueData(packedData);
            }

        } catch (Exception e) {
            Log.e(TAG, "Error creating data JSON", e);
        }
    }

    public void sendStartVideoStream(){
        try {
            JSONObject command = new JSONObject();
            command.put("type", "start_video_stream");
            sendJson(command, true);
        } catch (JSONException e) {
            throw new RuntimeException(e);
        }
    }

    public void sendStopVideoStream(){
        try {
            JSONObject command = new JSONObject();
            command.put("type", "stop_video_stream");
            sendJson(command, true);
        } catch (JSONException e) {
            throw new RuntimeException(e);
        }
    }

    /**
     * Sends WiFi credentials to the smart glasses
     *
     * @param ssid The WiFi network name
     * @param password The WiFi password
     */
    public void sendWifiCredentials(String ssid, String password) {
        Bridge.log("LIVE: 432432 Sending WiFi credentials to glasses - SSID: " + ssid);

        // Validate inputs
        if (ssid == null || ssid.isEmpty()) {
            Log.e(TAG, "Cannot set WiFi credentials - SSID is empty");
            return;
        }

        try {
            // Send WiFi credentials to the ASG client
            JSONObject wifiCommand = new JSONObject();
            wifiCommand.put("type", "set_wifi_credentials");
            wifiCommand.put("ssid", ssid);
            wifiCommand.put("password", password != null ? password : "");
            sendJson(wifiCommand, true);
        } catch (JSONException e) {
            Log.e(TAG, "Error creating WiFi credentials JSON", e);
        }
    }

    /**
     * Disconnect from WiFi on the glasses
     */
    public void disconnectFromWifi() {
        Bridge.log("LIVE: 📶 Sending WiFi disconnect command to glasses");

        try {
            // Send WiFi disconnect command to the ASG client
            JSONObject wifiCommand = new JSONObject();
            wifiCommand.put("type", "disconnect_wifi");
            sendJson(wifiCommand, true);
        } catch (JSONException e) {
            Log.e(TAG, "Error creating WiFi disconnect JSON", e);
        }
    }

    public void sendHotspotState(boolean enabled) {
        Bridge.log("LIVE: 🔥 Sending hotspot state to glasses - enabled: " + enabled);
        try {
            // Send hotspot state command to the ASG client
            JSONObject hotspotCommand = new JSONObject();
            hotspotCommand.put("type", "set_hotspot_state");
            hotspotCommand.put("enabled", enabled);
            sendJson(hotspotCommand, true);
            Bridge.log("LIVE: 🔥 ✅ Hotspot state command sent successfully");
        } catch (JSONException e) {
            Log.e(TAG, "🔥 💥 Error creating hotspot state JSON", e);
        }
    }

    public void sendCustomCommand(String commandJson) {
        Bridge.log("LIVE: Received custom command: " + commandJson);

        try {
            JSONObject json = new JSONObject(commandJson);
            String type = json.optString("type", "");

            switch (type) {
                case "request_wifi_scan":
                    requestWifiScan();
                    break;
                case "rgb_led_control_on":
                case "rgb_led_control_off":
                    // Forward LED control commands directly to glasses via BLE
                    Log.d(TAG, "💡 Forwarding LED control command to glasses: " + type);
                    sendJson(json, true);
                    break;
                default:
                    Log.w(TAG, "Unknown custom command type: " + type + " - attempting to forward to glasses");
                    // Forward unknown commands to glasses - they might handle them
                    sendJson(json, true);
                    break;
            }
        } catch (JSONException e) {
            Log.e(TAG, "Error parsing custom command JSON", e);
        }
    }

    /**
     * Send a JSON object to the glasses without ACK tracking (for non-critical messages)
     */
    private void sendJsonWithoutAck(JSONObject json, boolean wakeup) {
        if (json != null) {
            String jsonStr = json.toString();
            Bridge.log("LIVE: 📤 Sending JSON without ACK tracking: " + jsonStr);
            sendDataToGlasses(jsonStr, wakeup);
        } else {
            Bridge.log("LIVE: Cannot send JSON to ASG, JSON is null");
        }
    }

    private void sendJsonWithoutAck(JSONObject json){
        sendJsonWithoutAck(json, false);
    }

    /**
     * Claim or release RGB LED control authority from BES chipset
     * @param claimControl true to claim control, false to release
     */
    private void sendRgbLedControlAuthority(boolean claimControl) {
        try {
            JSONObject bodyData = new JSONObject();
            bodyData.put("on", claimControl);

            JSONObject command = new JSONObject();
            command.put("C", "android_control_led");
            command.put("V", 1);
            command.put("B", bodyData.toString());

            Bridge.log("LIVE: " + (claimControl ? "📍 Claiming" : "📍 Releasing") + " RGB LED control authority");
            sendJson(command, false);
            rgbLedAuthorityClaimed = claimControl;
        } catch (JSONException e) {
            Log.e(TAG, "Error building RGB LED authority command", e);
        }
    }

    /**
     * Send RGB LED control command to glasses
     * Matches iOS implementation for cross-platform consistency
     */
    public void sendRgbLedControl(String requestId,
                                   String packageName,
                                   String action,
                                   String color,
                                   int ontime,
                                   int offtime,
                                   int count) {
        if (!isConnected || !glassesReady) {
            Bridge.log("LIVE: Cannot handle RGB LED control - glasses not connected");
            Bridge.sendRgbLedControlResponse(requestId, false, "glasses_not_connected");
            return;
        }

        if (!rgbLedAuthorityClaimed) {
            sendRgbLedControlAuthority(true);
        }

        try {
            JSONObject command = new JSONObject();
            command.put("requestId", requestId);

            if (packageName != null && !packageName.isEmpty()) {
                command.put("packageName", packageName);
            }

            switch (action) {
                case "on":
                    int ledIndex = ledIndexForColor(color);
                    command.put("type", "rgb_led_control_on");
                    command.put("led", ledIndex);
                    command.put("ontime", ontime);
                    command.put("offtime", offtime);
                    command.put("count", count);
                    break;
                case "off":
                    command.put("type", "rgb_led_control_off");
                    break;
                default:
                    Bridge.log("LIVE: Unsupported RGB LED action: " + action);
                    Bridge.sendRgbLedControlResponse(requestId, false, "unsupported_action");
                    return;
            }

            Bridge.log("LIVE: 💡 Forwarding RGB LED command to glasses: " + command.toString());
            sendJson(command, true);
        } catch (JSONException e) {
            Log.e(TAG, "Error building RGB LED command", e);
            Bridge.sendRgbLedControlResponse(requestId, false, "json_error");
        }
    }

    /**
     * Convert color string to LED index
     * Matches iOS implementation
     */
    private int ledIndexForColor(String color) {
        if (color == null) return 0;

        switch (color.toLowerCase()) {
            case "red":
                return 0;
            case "green":
                return 1;
            case "blue":
                return 2;
            case "orange":
                return 3;
            case "white":
                return 4;
            default:
                return 0;
        }
    }

    /**
     * Get statistics about the message tracking system
     * @return String with tracking statistics
     */
    public String getMessageTrackingStats() {
        StringBuilder stats = new StringBuilder();
        stats.append("Message Tracking Stats:\n");
        stats.append("- Pending messages: ").append(pendingMessages.size()).append("\n");
        stats.append("- Next message ID: ").append(messageIdCounter.get()).append("\n");
        stats.append("- ACK timeout: ").append(ACK_TIMEOUT_MS).append("ms\n");
        stats.append("- Max retries: ").append(MAX_RETRY_ATTEMPTS).append("\n");

        if (!pendingMessages.isEmpty()) {
            stats.append("- Pending message IDs: ");
            for (Long messageId : pendingMessages.keySet()) {
                PendingMessage msg = pendingMessages.get(messageId);
                if (msg != null) {
                    stats.append(messageId).append("(retry:").append(msg.retryCount).append(") ");
                }
            }
        }

        return stats.toString();
    }

    //---------------------------------------
    // File Transfer Methods
    //---------------------------------------

    /**
     * Process a received file packet
     */
    private void processFilePacket(K900ProtocolUtils.FilePacketInfo packetInfo) {
        Bridge.log("LIVE: 📦 Processing file packet: " + packetInfo.fileName +
              " [" + packetInfo.packIndex + "/" + ((packetInfo.fileSize + K900ProtocolUtils.FILE_PACK_SIZE - 1) / K900ProtocolUtils.FILE_PACK_SIZE - 1) + "]" +
              " (" + packetInfo.packSize + " bytes)");

        // Check if this is a BLE photo transfer we're tracking
        // The filename might have an extension (.avif or .jpg), but we track by ID only
        String bleImgId = packetInfo.fileName;
        int dotIndex = bleImgId.lastIndexOf('.');
        if (dotIndex > 0) {
            bleImgId = bleImgId.substring(0, dotIndex);
        }

        Bridge.log("LIVE: 📦 BLE photo transfer packet for requestId: " + bleImgId);

        BlePhotoTransfer photoTransfer = blePhotoTransfers.get(bleImgId);
        Bridge.log("LIVE: 📦 BLE photo transfer for requestId: " + bleImgId + " found: " + (photoTransfer != null));
        if (photoTransfer != null) {
            // This is a BLE photo transfer
            Bridge.log("LIVE: 📦 BLE photo transfer packet for requestId: " + photoTransfer.requestId);

            // Get or create session for this transfer
            if (photoTransfer.session == null) {
                photoTransfer.session = new FileTransferSession(packetInfo.fileName, packetInfo.fileSize);
                Bridge.log("LIVE: 📦 Started BLE photo transfer: " + packetInfo.fileName +
                      " (" + packetInfo.fileSize + " bytes, " + photoTransfer.session.totalPackets + " packets)");
            }

            // Add packet to session
            boolean added = photoTransfer.session.addPacket(packetInfo.packIndex, packetInfo.data);

            // Check completion when final packet arrives or transfer is complete
            if (added && photoTransfer.session.shouldCheckCompletion(packetInfo.packIndex)) {
                if (photoTransfer.session.isComplete) {
                    // Transfer is complete - process successfully
                    long transferEndTime = System.currentTimeMillis();
                    long totalDuration = transferEndTime - photoTransfer.phoneStartTime;
                    long bleTransferDuration = photoTransfer.bleTransferStartTime > 0 ?
                        (transferEndTime - photoTransfer.bleTransferStartTime) : 0;

                    Bridge.log("LIVE: ✅ BLE photo transfer complete: " + packetInfo.fileName);
                    Bridge.log("LIVE: ⏱️ Total duration (request to complete): " + totalDuration + "ms");
                    Bridge.log("LIVE: ⏱️ Glasses compression: " + photoTransfer.glassesCompressionDurationMs + "ms");
                    if (bleTransferDuration > 0) {
                        Bridge.log("LIVE: ⏱️ BLE transfer duration: " + bleTransferDuration + "ms");
                        Bridge.log("LIVE: 📊 Transfer rate: " + (packetInfo.fileSize * 1000 / bleTransferDuration) + " bytes/sec");
                    }

                    // Get complete image data (AVIF or JPEG)
                    byte[] imageData = photoTransfer.session.assembleFile();
                    if (imageData != null) {
                        // Process and upload the photo
                        processAndUploadBlePhoto(photoTransfer, imageData);
                    }

                    // Send completion confirmation to glasses
                    sendTransferCompleteConfirmation(packetInfo.fileName, true);

                    // Clean up - use the bleImgId without extension
                    blePhotoTransfers.remove(bleImgId);
                } else {
                    // Final packet received but transfer incomplete - tell glasses to retry
                    List<Integer> missingPackets = photoTransfer.session.getMissingPackets();
                    Log.e(TAG, "❌ BLE photo transfer incomplete after final packet. Missing " + missingPackets.size() + " packets: " + missingPackets);
                    Log.e(TAG, "❌ Telling glasses to retry entire transfer");

                    // Tell glasses transfer failed, they will retry
                    sendTransferCompleteConfirmation(packetInfo.fileName, false);
                    blePhotoTransfers.remove(bleImgId);
                }
            }

            return; // Exit after handling BLE photo
        }

        // Regular file transfer (not a BLE photo)
        FileTransferSession session = activeFileTransfers.get(packetInfo.fileName);
        if (session == null) {
            // New file transfer
            session = new FileTransferSession(packetInfo.fileName, packetInfo.fileSize);
            activeFileTransfers.put(packetInfo.fileName, session);

            Bridge.log("LIVE: 📦 Started new file transfer: " + packetInfo.fileName +
                  " (" + packetInfo.fileSize + " bytes, " + session.totalPackets + " packets)");
        }

            // Add packet to session
            boolean added = session.addPacket(packetInfo.packIndex, packetInfo.data);

            if (added) {
                // BES chip handles ACKs automatically
                Bridge.log("LIVE: 📦 Packet " + packetInfo.packIndex + " received successfully (BES will auto-ACK)");

                // Check completion when final packet arrives or transfer is complete
                if (session.shouldCheckCompletion(packetInfo.packIndex)) {
                    if (session.isComplete) {
                        // Transfer is complete - process successfully
                        Bridge.log("LIVE: 📦 File transfer complete: " + packetInfo.fileName);

                        // Assemble and save the file
                        byte[] fileData = session.assembleFile();
                        if (fileData != null) {
                            saveReceivedFile(packetInfo.fileName, fileData, packetInfo.fileType);
                        }

                        // Send completion confirmation to glasses
                        sendTransferCompleteConfirmation(packetInfo.fileName, true);

                        // Remove from active transfers
                        activeFileTransfers.remove(packetInfo.fileName);
                    } else {
                        // Final packet received but transfer incomplete - tell glasses to retry
                        List<Integer> missingPackets = session.getMissingPackets();
                        Log.e(TAG, "❌ File transfer incomplete after final packet. Missing " + missingPackets.size() + " packets: " + missingPackets);
                        Log.e(TAG, "❌ Telling glasses to retry entire transfer");

                        // Tell glasses transfer failed, they will retry
                        sendTransferCompleteConfirmation(packetInfo.fileName, false);
                        activeFileTransfers.remove(packetInfo.fileName);
                    }
                }
            } else {
                // Packet already received or invalid index
                Log.w(TAG, "📦 Duplicate or invalid packet: " + packetInfo.packIndex);
                // BES chip handles ACKs automatically
            }
    }

    /**
     * Request missing packets from glasses
     */
    private void requestMissingPackets(String fileName, List<Integer> missingPackets) {
        if (missingPackets.isEmpty()) {
            Bridge.log("LIVE: ✅ No missing packets for " + fileName + " - should not have been called");
            return;
        }

        // Check if too many packets are missing (>50% = likely failure)
        FileTransferSession session = activeFileTransfers.get(fileName);
        if (session != null && missingPackets.size() > session.totalPackets / 2) {
            Log.e(TAG, "❌ Too many missing packets (" + missingPackets.size() + "/" + session.totalPackets + ") for " + fileName + " - treating as failed transfer");

            // Send failure confirmation to glasses
            sendTransferCompleteConfirmation(fileName, false);

            // Clean up the failed session
            activeFileTransfers.remove(fileName);
            return;
        }

        Bridge.log("LIVE: 🔍 Requesting retransmission of " + missingPackets.size() + " missing packets for " + fileName + ": " + missingPackets);

        try {
            // Send missing packets request to glasses
            JSONObject request = new JSONObject();
            request.put("type", "request_missing_packets");
            request.put("fileName", fileName);

            JSONArray missingArray = new JSONArray();
            for (Integer packetIndex : missingPackets) {
                missingArray.put(packetIndex);
            }
            request.put("missingPackets", missingArray);

            sendJson(request, true); // Wake up glasses for this request

        } catch (JSONException e) {
            Log.e(TAG, "Error creating missing packets request", e);
        }
    }

    /**
     * Send transfer completion confirmation to glasses
     */
    private void sendTransferCompleteConfirmation(String fileName, boolean success) {
        try {
            JSONObject confirmation = new JSONObject();
            confirmation.put("type", "transfer_complete");
            confirmation.put("fileName", fileName);
            confirmation.put("success", success);
            confirmation.put("timestamp", System.currentTimeMillis());

            Log.d(TAG, (success ? "✅" : "❌") + " Sending transfer completion confirmation for: " + fileName + " (success: " + success + ")");
            sendJson(confirmation, true);

        } catch (JSONException e) {
            Log.e(TAG, "Error creating transfer completion confirmation", e);
        }
    }

    /**
     * Save received file to storage
     */
    private void saveReceivedFile(String fileName, byte[] fileData, byte fileType) {
        try {
            // Get or create the directory for saving files
            File dir = new File(context.getExternalFilesDir(null), FILE_SAVE_DIR);
            if (!dir.exists()) {
                dir.mkdirs();
            }

            // Generate unique filename with timestamp
            SimpleDateFormat sdf = new SimpleDateFormat("yyyyMMdd_HHmmss", Locale.US);
            String timestamp = sdf.format(new Date());

            // Determine file extension based on type
            String extension = "";
            switch (fileType) {
                case K900ProtocolUtils.CMD_TYPE_PHOTO:
                    // For photos, try to preserve the original extension
                    int photoExtIndex = fileName.lastIndexOf('.');
                    if (photoExtIndex > 0) {
                        extension = fileName.substring(photoExtIndex);
                    } else {
                        extension = ".jpg"; // Default to JPEG if no extension
                    }
                    break;
                case K900ProtocolUtils.CMD_TYPE_VIDEO:
                    extension = ".mp4";
                    break;
                case K900ProtocolUtils.CMD_TYPE_AUDIO:
                    extension = ".wav";
                    break;
                default:
                    // Try to get extension from original filename
                    int dotIndex = fileName.lastIndexOf('.');
                    if (dotIndex > 0) {
                        extension = fileName.substring(dotIndex);
                    }
                    break;
            }

            // Create unique filename
            String baseFileName = fileName;
            if (baseFileName.contains(".")) {
                baseFileName = baseFileName.substring(0, baseFileName.lastIndexOf('.'));
            }
            String uniqueFileName = baseFileName + "_" + timestamp + extension;

            // Save the file
            File file = new File(dir, uniqueFileName);
            try (FileOutputStream fos = new FileOutputStream(file)) {
                fos.write(fileData);
                fos.flush();

                Bridge.log("LIVE: 💾 Saved file: " + file.getAbsolutePath());

                // Notify about the received file
                notifyFileReceived(file.getAbsolutePath(), fileType);
            }

        } catch (Exception e) {
            Log.e(TAG, "Error saving received file: " + fileName, e);
        }
    }

    /**
     * Notify listeners about received file
     */
    private void notifyFileReceived(String filePath, byte fileType) {
        // Create event based on file type
        JSONObject event = new JSONObject();
        try {
            event.put("type", "file_received");
            event.put("filePath", filePath);
            event.put("fileType", String.format("0x%02X", fileType));
            event.put("timestamp", System.currentTimeMillis());

            // Emit event through data observable
            // if (dataObservable != null) {
                // dataObservable.onNext(event);
            // }

            // You could also post an EventBus event here if needed
            // EventBus.getDefault().post(new FileReceivedEvent(filePath, fileType));

        } catch (JSONException e) {
            Log.e(TAG, "Error creating file received event", e);
        }
    }

    /**
     * Process and upload a BLE photo transfer
     */
    private void processAndUploadBlePhoto(BlePhotoTransfer transfer, byte[] imageData) {
        Bridge.log("LIVE: Processing BLE photo for upload. RequestId: " + transfer.requestId);
        long uploadStartTime = System.currentTimeMillis();

        // Save BLE photo locally for debugging/backup
        try {
            File dir = new File(context.getExternalFilesDir(null), FILE_SAVE_DIR);
            if (!dir.exists()) {
                dir.mkdirs();
            }

            // BLE photos are ALWAYS AVIF format
            String fileName = "BLE_" + transfer.bleImgId + "_" + System.currentTimeMillis() + ".avif";
            File file = new File(dir, fileName);

            try (FileOutputStream fos = new FileOutputStream(file)) {
                fos.write(imageData);
                Bridge.log("LIVE: 💾 Saved BLE photo locally: " + file.getAbsolutePath());
            }
        } catch (Exception e) {
            Log.e(TAG, "Error saving BLE photo locally", e);
        }

        // Get core token for authentication
        String coreToken = getCoreToken();

        // Use BlePhotoUploadService to handle decoding and upload
        BlePhotoUploadService.processAndUploadPhoto(
            imageData,
            transfer.requestId,
            transfer.webhookUrl,
            coreToken,
            new BlePhotoUploadService.UploadCallback() {
                @Override
                public void onSuccess(String requestId) {
                    long uploadDuration = System.currentTimeMillis() - uploadStartTime;
                    long totalDuration = System.currentTimeMillis() - transfer.phoneStartTime;

                    Bridge.log("LIVE: ✅ BLE photo uploaded successfully via phone relay for requestId: " + requestId);
                    Bridge.log("LIVE: ⏱️ Upload duration: " + uploadDuration + "ms");
                    Bridge.log("LIVE: ⏱️ Total end-to-end duration: " + totalDuration + "ms");
                    //sendPhotoUploadSuccess(requestId);
                }

                @Override
                public void onError(String requestId, String error) {
                    long uploadDuration = System.currentTimeMillis() - uploadStartTime;
                    Log.e(TAG, "❌ BLE photo upload failed for requestId: " + requestId + ", error: " + error);
                    Log.e(TAG, "⏱️ Failed after: " + uploadDuration + "ms");
                    //sendPhotoUploadError(requestId, error);
                }
            }
        );
    }

    /**
     * Send photo upload success notification to glasses
     */
    private void sendPhotoUploadSuccess(String requestId) {
        try {
            JSONObject json = new JSONObject();
            json.put("type", "photo_upload_result");
            json.put("requestId", requestId);
            json.put("success", true);

            sendJson(json, true);
        } catch (JSONException e) {
            Log.e(TAG, "Error creating photo upload success message", e);
        }
    }

    /**
     * Send photo upload error notification to glasses
     */
    private void sendPhotoUploadError(String requestId, String error) {
        try {
            JSONObject json = new JSONObject();
            json.put("type", "photo_upload_result");
            json.put("requestId", requestId);
            json.put("success", false);
            json.put("error", error);

            sendJson(json, true);
        } catch (JSONException e) {
            Log.e(TAG, "Error creating photo upload error message", e);
        }
    }

    /**
     * Get the core authentication token
     */
    private String getCoreToken() {
        SharedPreferences prefs = context.getSharedPreferences(AUTH_PREFS_NAME, Context.MODE_PRIVATE);
        return prefs.getString(KEY_CORE_TOKEN, "");
    }

    /**
     * Send BLE transfer completion notification
     */
    private void sendBleTransferComplete(String requestId, String bleImgId, boolean success) {
        try {
            JSONObject json = new JSONObject();
            json.put("type", "ble_photo_transfer_complete");
            json.put("requestId", requestId);
            json.put("bleImgId", bleImgId);
            json.put("success", success);

            sendJson(json, true);
            Bridge.log("LIVE: Sent BLE transfer complete notification: " + json.toString());
        } catch (JSONException e) {
            Log.e(TAG, "Error creating BLE transfer complete message", e);
        }
    }

    /**
     * Send button mode setting to the smart glasses
     *
     * @param mode The button mode (photo, apps, both)
     */
    @Override
    public void sendButtonModeSetting() {
        Bridge.log("LIVE: Sending button mode setting to glasses");

        if (!isConnected) {
            Log.w(TAG, "Cannot send button mode - not connected");
            return;
        }

        var m = CoreManager.getInstance();
        String mode = m.getButtonPressMode();

        try {
            JSONObject json = new JSONObject();
            json.put("type", "button_mode_setting");
            json.put("mode", mode);
            sendJson(json);
        } catch (JSONException e) {
            Log.e(TAG, "Error creating button mode message", e);
        }
    }

    /**
     * Start buffer recording on glasses
     */
    @Override
    public void startBufferRecording() {
        Bridge.log("LIVE: Starting buffer recording on glasses");

        if (!isConnected) {
            Log.w(TAG, "Cannot start buffer recording - not connected");
            return;
        }

        try {
            JSONObject json = new JSONObject();
            json.put("type", "start_buffer_recording");
            sendJson(json, true); // Wake up glasses for this command
        } catch (JSONException e) {
            Log.e(TAG, "Error creating start buffer recording message", e);
        }
    }

    /**
     * Stop buffer recording on glasses
     */
    @Override
    public void stopBufferRecording() {
        Bridge.log("LIVE: Stopping buffer recording on glasses");

        if (!isConnected) {
            Log.w(TAG, "Cannot stop buffer recording - not connected");
            return;
        }

        try {
            JSONObject json = new JSONObject();
            json.put("type", "stop_buffer_recording");
            sendJson(json, true); // Wake up glasses for this command
        } catch (JSONException e) {
            Log.e(TAG, "Error creating stop buffer recording message", e);
        }
    }

    /**
     * Save buffer video from glasses
     */
    @Override
    public void saveBufferVideo(String requestId, int durationSeconds) {
        Bridge.log("LIVE: Saving buffer video: requestId=" + requestId + ", duration=" + durationSeconds + " seconds");

        if (!isConnected) {
            Log.w(TAG, "Cannot save buffer video - not connected");
            return;
        }

        // Validate duration
        if (durationSeconds < 1 || durationSeconds > 30) {
            Log.e(TAG, "Invalid duration: " + durationSeconds + " (must be 1-30 seconds)");
            return;
        }

        try {
            JSONObject json = new JSONObject();
            json.put("type", "save_buffer_video");
            json.put("requestId", requestId);
            json.put("duration", durationSeconds);
            sendJson(json, true); // Wake up glasses for this command
        } catch (JSONException e) {
            Log.e(TAG, "Error creating save buffer video message", e);
        }
    }

    /**
     * Send user settings to glasses after connection is established
     */
    private void sendUserSettings() {
        Bridge.log("LIVE: [VIDEO_SYNC] Sending user settings to glasses on connection");

        // Send button mode setting
        sendButtonModeSetting();

        // Send button video recording settings
        sendButtonVideoRecordingSettings();

        // Send button max recording time
        sendButtonMaxRecordingTime();

        // Send button photo settings
        sendButtonPhotoSettings();

        // Send button camera LED setting
        sendButtonCameraLedSetting();
    }

    /**
     * Send button photo settings to glasses
     */
    public void sendButtonPhotoSettings() {
        var m = CoreManager.getInstance();
        String size = m.getButtonPhotoSize();

        Bridge.log("LIVE: Sending button photo setting: " + size);

        if (!isConnected) {
            Log.w(TAG, "Cannot send button photo settings - not connected");
            return;
        }

        try {
            JSONObject json = new JSONObject();
            json.put("type", "button_photo_setting");
            json.put("size", size);
            sendJson(json);
        } catch (JSONException e) {
            Log.e(TAG, "Error creating button photo settings message", e);
        }
    }

    /**
     * Send button camera LED setting to glasses
     */
    @Override
    public void sendButtonCameraLedSetting() {
        var m = CoreManager.getInstance();
        boolean enabled = m.getButtonCameraLed();

        Bridge.log("LIVE: Sending button camera LED setting: " + enabled);

        if (!isConnected) {
            Log.w(TAG, "Cannot send button camera LED setting - not connected");
            return;
        }

        try {
            JSONObject json = new JSONObject();
            json.put("type", "button_camera_led");
            json.put("enabled", enabled);
            sendJson(json, true);
        } catch (JSONException e) {
            Log.e(TAG, "Error creating button camera LED setting message", e);
        }
    }

    /**
     * Send button max recording time to glasses
     * Matches iOS MentraLive.swift sendButtonMaxRecordingTime pattern
     */
    @Override
    public void sendButtonMaxRecordingTime() {
        Bridge.log("LIVE: Sending button max recording time");

        if (!isConnected) {
            Bridge.log("LIVE: Cannot send button max recording time - not connected");
            return;
        }

        int minutes = CoreManager.getInstance().getButtonMaxRecordingTime();

        try {
            JSONObject json = new JSONObject();
            json.put("type", "button_max_recording_time");
            json.put("minutes", minutes);
            sendJson(json, true);
        } catch (JSONException e) {
            Log.e(TAG, "Error creating button max recording time message", e);
        }
    }

    @Override
    public void startVideoRecording(String requestId, boolean save) {
        startVideoRecording(requestId, save, 0, 0, 0); // Use defaults
    }

    /**
     * Start video recording with optional resolution settings
     * @param requestId Request ID for tracking
     * @param save Whether to save the video
     * @param width Video width (0 for default)
     * @param height Video height (0 for default)
     * @param fps Video frame rate (0 for default)
     */
    public void startVideoRecording(String requestId, boolean save, int width, int height, int fps) {
        Bridge.log("LIVE: Starting video recording: requestId=" + requestId + ", save=" + save +
                   ", resolution=" + width + "x" + height + "@" + fps + "fps");

        if (!isConnected) {
            Log.w(TAG, "Cannot start video recording - not connected");
            return;
        }

        try {
            JSONObject json = new JSONObject();
            json.put("type", "start_video_recording");
            json.put("requestId", requestId);
            json.put("save", save);

            // Add video settings if provided
            if (width > 0 && height > 0) {
                JSONObject settings = new JSONObject();
                settings.put("width", width);
                settings.put("height", height);
                settings.put("fps", fps > 0 ? fps : 30);
                json.put("settings", settings);
            }

            sendJson(json, true); // Wake up glasses for this command
        } catch (JSONException e) {
            Log.e(TAG, "Failed to create start video recording command", e);
        }
    }

    @Override
    public void stopVideoRecording(String requestId) {
        Bridge.log("LIVE: Stopping video recording: requestId=" + requestId);

        if (!isConnected) {
            Log.w(TAG, "Cannot stop video recording - not connected");
            return;
        }

        try {
            JSONObject json = new JSONObject();
            json.put("type", "stop_video_recording");
            json.put("requestId", requestId);
            sendJson(json, true); // Wake up glasses for this command
        } catch (JSONException e) {
            Log.e(TAG, "Failed to create stop video recording command", e);
        }
    }

    /**
     * Process incoming LC3 audio packet from the glasses.
     * Packet Structure:
     * Byte 0: 0xF1 (Audio data identifier)
     * Byte 1: Sequence number (0-255)
     * Bytes 2-401: LC3 encoded audio data (400 bytes - 10 frames × 40 bytes per frame)
     */
    private void processLc3AudioPacket(byte[] data) {
        if (data == null || data.length < 2) {
            Log.w(TAG, "Invalid LC3 audio packet received: too short");
            return;
        }

        // Check for audio packet header
        if (data[0] == (byte) 0xF1) {
            byte sequenceNumber = data[1];
            long receiveTime = System.currentTimeMillis();

            // Basic sequence validation
            if (lastReceivedLc3Sequence != -1 && (byte)(lastReceivedLc3Sequence + 1) != sequenceNumber) {
                Log.w(TAG, "LC3 packet sequence mismatch. Expected: " + (lastReceivedLc3Sequence + 1) + ", Got: " + sequenceNumber);
            }
            lastReceivedLc3Sequence = sequenceNumber;

            byte[] lc3Data = Arrays.copyOfRange(data, 2, data.length);

            // Enhanced LC3 packet logging and saving
            logLc3PacketDetails(lc3Data, sequenceNumber, receiveTime);
            // saveLc3AudioPacket(lc3Data, sequenceNumber);

            // Bridge.log("LIVE: Received LC3 audio packet seq=" + sequenceNumber + ", size=" + lc3Data.length);

            // Decode LC3 to PCM and forward to audio processing system
            // if (audioProcessingCallback != null) {
                if (lc3DecoderPtr != 0) {
                    // Decode LC3 to PCM using the native decoder with Mentra Live frame size
                    byte[] pcmData = Lc3Cpp.decodeLC3(lc3DecoderPtr, lc3Data, LC3_FRAME_SIZE);

                    if (pcmData != null && pcmData.length > 0) {
                        // Forward PCM data to audio processing system (like Even Realities G1)
                        // audioProcessingCallback.onAudioDataAvailable(pcmData);
                        var m = CoreManager.getInstance();
                        m.handlePcm(pcmData);
                        // Bridge.log("LIVE: Decoded and forwarded LC3 to PCM: " + lc3Data.length + " -> " + pcmData.length + " bytes");
                    } else {
                        // Log.e(TAG, "Failed to decode LC3 data to PCM - got null or empty result");
                    }
                } else {
                    Log.e(TAG, "LC3 decoder not initialized - cannot decode to PCM");

                }
            // } else {
                // Log.w(TAG, "No audio processing callback registered - audio data will not be processed");
            // }

            // Play LC3 audio directly through LC3 player if enabled
            if (audioPlaybackEnabled && lc3AudioPlayer != null) {
                // The data array already contains the full packet with F1 header and sequence
                // Just pass it directly to the LC3 player
                lc3AudioPlayer.write(data, 0, data.length);
                // Bridge.log("LIVE: Playing LC3 audio directly through LC3 player: " + data.length + " bytes");
            } else {
                Bridge.log("LIVE: Audio playback disabled - skipping LC3 audio output");
            }

        } else {
            Log.w(TAG, "Received non-audio packet on LC3 characteristic.");
        }
    }

    /**
     * Sends an LC3 audio packet to the glasses.
     * @param lc3Data The raw LC3 encoded audio data (e.g., 400 bytes - 10 frames × 40 bytes per frame).
     */
    public void sendLc3AudioPacket(byte[] lc3Data) {
        if (!supportsLC3Audio) {
            Log.w(TAG, "Cannot send LC3 audio packet - device does not support LC3 audio.");
            return;
        }
        if (lc3WriteCharacteristic == null) {
            Log.w(TAG, "Cannot send LC3 audio packet, characteristic not available.");
            return;
        }
        if (lc3Data == null || lc3Data.length == 0) {
            Log.w(TAG, "Cannot send empty LC3 data.");
            return;
        }

        // Packet Structure: Header (1) + Sequence (1) + Data (N)
        byte[] packet = new byte[lc3Data.length + 2];
        packet[0] = (byte) 0xF1; // Audio data identifier
        packet[1] = lc3SequenceNumber++; // Sequence number

        System.arraycopy(lc3Data, 0, packet, 2, lc3Data.length);

        // We use queueData to handle rate-limiting and sending
        queueData(packet);
    }

    /**
     * Initialize LC3 audio logging and file saving
     */
    private void initializeLc3Logging() {
        if (!LC3_LOGGING_ENABLED) {
            return;
        }

        try {
            // Create logs directory
            File logsDir = new File(context.getExternalFilesDir(null), LC3_LOG_DIR);
            Bridge.log("LIVE: 🎯 Attempting to create LC3 logs directory: " + logsDir.getAbsolutePath());

            if (!logsDir.exists()) {
                boolean created = logsDir.mkdirs();
                if (created) {
                    Log.i(TAG, "✅ Successfully created LC3 logs directory: " + logsDir.getAbsolutePath());
                } else {
                    Log.e(TAG, "❌ Failed to create LC3 logs directory: " + logsDir.getAbsolutePath());
                    // Try to get more info about why it failed
                    File parentDir = logsDir.getParentFile();
                    if (parentDir != null) {
                        Log.e(TAG, "📁 Parent directory exists: " + parentDir.exists() + ", writable: " + parentDir.canWrite());
                    }
                    return; // Exit early if directory creation fails
                }
            } else {
                Log.i(TAG, "✅ LC3 logs directory already exists: " + logsDir.getAbsolutePath());
            }

            // Create new audio file with timestamp
            String timestamp = lc3TimestampFormat.format(new Date());
            currentLc3FileName = "lc3_audio_" + timestamp + ".raw";
            File audioFile = new File(logsDir, currentLc3FileName);

            lc3AudioFileStream = new FileOutputStream(audioFile);

            // Reset statistics
            totalLc3PacketsReceived = 0;
            totalLc3BytesReceived = 0;
            firstLc3PacketTime = System.currentTimeMillis();
            lastLc3PacketTime = firstLc3PacketTime;

            Log.i(TAG, "🎵 LC3 Audio logging initialized - File: " + currentLc3FileName);
            Log.i(TAG, "📁 LC3 logs directory: " + logsDir.getAbsolutePath());

        } catch (Exception e) {
            Log.e(TAG, "❌ Failed to initialize LC3 audio logging", e);
        }
    }

    /**
     * Save LC3 audio packet to file
     */
    private void saveLc3AudioPacket(byte[] lc3Data, byte sequenceNumber) {
        Bridge.log("LIVE: 🎵 Saving LC3 audio packet to file: " + lc3Data.length + " bytes");
        if (!LC3_SAVING_ENABLED || lc3AudioFileStream == null) {
            Bridge.log("LIVE: 🎵 LC3 audio saving disabled or file stream not initialized");
            return;
        }

        // Log the current file path for debugging
        if (currentLc3FileName != null) {
            File logsDir = new File(context.getExternalFilesDir(null), LC3_LOG_DIR);
            String fullPath = new File(logsDir, currentLc3FileName).getAbsolutePath();
            Log.i(TAG, "📁 LC3 Audio file path #####: " + fullPath);
        } else {
            Log.i(TAG, "📁 LC3 Audio file path for saving failed %%%%%%%: " + currentLc3FileName);
        }


        try {
            // Write packet header: [timestamp][sequence][length][data]
            long timestamp = System.currentTimeMillis();
            String timeStr = lc3PacketTimestampFormat.format(new Date(timestamp));

            // Write timestamp and metadata
            String header = String.format("[%s] SEQ:%d LEN:%d\n", timeStr, sequenceNumber, lc3Data.length);
            lc3AudioFileStream.write(header.getBytes(StandardCharsets.UTF_8));

            // Write raw LC3 data
            lc3AudioFileStream.write(lc3Data);
            lc3AudioFileStream.write('\n'); // Newline separator

            lc3AudioFileStream.flush();

        } catch (Exception e) {
            Log.e(TAG, "❌ Failed to save LC3 audio packet", e);
        }
    }

    /**
     * Log detailed LC3 packet information
     */
    private void logLc3PacketDetails(byte[] data, byte sequenceNumber, long receiveTime) {
        if (!LC3_LOGGING_ENABLED) {
            return;
        }

        // Update statistics
        totalLc3PacketsReceived++;
        totalLc3BytesReceived += data.length;
        lastLc3PacketTime = receiveTime;

        if (firstLc3PacketTime == 0) {
            firstLc3PacketTime = receiveTime;
        }

        // Calculate packet timing
        long timeSinceFirst = receiveTime - firstLc3PacketTime;
        long timeSinceLast = receiveTime - lastLc3PacketTime;

        // Log detailed packet information
        // Log.i(TAG, String.format("🎵 LC3 PACKET #%d RECEIVED:", sequenceNumber));
        // Log.i(TAG, String.format("   📊 Size: %d bytes", data.length));
        // Log.i(TAG, String.format("   ⏰ Time: %s", lc3PacketTimestampFormat.format(new Date(receiveTime))));
        // Log.i(TAG, String.format("   ⏱️  Since first: +%dms", timeSinceFirst));
        // Log.i(TAG, String.format("   ⏱️  Since last: +%dms", timeSinceLast));
        // Log.i(TAG, String.format("   📈 Total packets: %d", totalLc3PacketsReceived));
        // Log.i(TAG, String.format("   📈 Total bytes: %d", totalLc3BytesReceived));

        // Log first few bytes for debugging
        if (data.length > 0) {
            StringBuilder hexDump = new StringBuilder("   🔍 First 16 bytes: ");
            for (int i = 0; i < Math.min(16, data.length); i++) {
                hexDump.append(String.format("%02X ", data[i] & 0xFF));
            }
            // Log.d(TAG, hexDump.toString());
        }

        // Log packet statistics every 10 packets
        if (totalLc3PacketsReceived % 10 == 0) {
            long duration = lastLc3PacketTime - firstLc3PacketTime;
            double packetsPerSecond = duration > 0 ? (totalLc3PacketsReceived * 1000.0) / duration : 0;
            double bytesPerSecond = duration > 0 ? (totalLc3BytesReceived * 1000.0) / duration : 0;

            // Log.i(TAG, String.format("📊 LC3 STATS UPDATE:"));
            // Log.i(TAG, String.format("   🎯 Packets/sec: %.2f", packetsPerSecond));
            // Log.i(TAG, String.format("   🎯 Bytes/sec: %.2f", bytesPerSecond));
            // Log.i(TAG, String.format("   🎯 Average packet size: %.1f bytes",
            //     totalLc3PacketsReceived > 0 ? (double) totalLc3BytesReceived / totalLc3PacketsReceived : 0));
        }
    }

    /**
     * Close LC3 audio logging and save final statistics
     */
    private void closeLc3Logging() {
        if (lc3AudioFileStream != null) {
            try {
                // Write final statistics to file
                if (totalLc3PacketsReceived > 0) {
                    long duration = lastLc3PacketTime - firstLc3PacketTime;
                    double packetsPerSecond = duration > 0 ? (totalLc3PacketsReceived * 1000.0) / duration : 0;
                    double bytesPerSecond = duration > 0 ? (totalLc3BytesReceived * 1000.0) / duration : 0;

                    String stats = String.format("\n=== LC3 AUDIO SESSION STATISTICS ===\n");
                    stats += String.format("Total packets received: %d\n", totalLc3PacketsReceived);
                    stats += String.format("Total bytes received: %d\n", totalLc3BytesReceived);
                    stats += String.format("Session duration: %d ms\n", duration);
                    stats += String.format("Average packets/sec: %.2f\n", packetsPerSecond);
                    stats += String.format("Average bytes/sec: %.2f\n", bytesPerSecond);
                    stats += String.format("Average packet size: %.1f bytes\n",
                        (double) totalLc3BytesReceived / totalLc3PacketsReceived);
                    stats += String.format("Session ended: %s\n",
                        lc3TimestampFormat.format(new Date()));
                    stats += "==========================================\n";

                    lc3AudioFileStream.write(stats.getBytes(StandardCharsets.UTF_8));
                }

                lc3AudioFileStream.close();
                lc3AudioFileStream = null;

                Log.i(TAG, "🎵 LC3 Audio logging closed - Final stats written to: " + currentLc3FileName);
                Log.i(TAG, String.format("📊 Final Statistics: %d packets, %d bytes, %.2f packets/sec",
                    totalLc3PacketsReceived, totalLc3BytesReceived,
                    totalLc3PacketsReceived > 0 ? (totalLc3PacketsReceived * 1000.0) / (lastLc3PacketTime - firstLc3PacketTime) : 0));

            } catch (Exception e) {
                Log.e(TAG, "❌ Error closing LC3 audio logging", e);
            }
        }
    }

    /**
     * Public method to manually initialize LC3 logging (for testing/debugging)
     */
    public void manualInitializeLc3Logging() {
        Log.i(TAG, "🔧 Manual LC3 logging initialization requested");
        initializeLc3Logging();
    }

    /**
     * Get current LC3 logging statistics
     */
    public String getLc3LoggingStats() {
        if (totalLc3PacketsReceived == 0) {
            return "No LC3 packets received yet";
        }

        long duration = lastLc3PacketTime - firstLc3PacketTime;
        double packetsPerSecond = duration > 0 ? (totalLc3PacketsReceived * 1000.0) / duration : 0;
        double bytesPerSecond = duration > 0 ? (totalLc3BytesReceived * 1000.0) / duration : 0;

        return String.format("LC3 Stats: %d packets, %d bytes, %.2f packets/sec, %.2f bytes/sec, avg size: %.1f bytes",
            totalLc3PacketsReceived, totalLc3BytesReceived, packetsPerSecond, bytesPerSecond,
            (double) totalLc3BytesReceived / totalLc3PacketsReceived);
    }

    /**
     * Get the current LC3 log file path
     */
    public String getCurrentLc3LogFilePath() {
        if (currentLc3FileName == null) {
            return "No LC3 log file active";
        }
        File logsDir = new File(context.getExternalFilesDir(null), LC3_LOG_DIR);
                 return new File(logsDir, currentLc3FileName).getAbsolutePath();
     }

     /**
      * List all LC3 log files with their sizes
      */
     public String listAllLc3LogFiles() {
         try {
             File logsDir = new File(context.getExternalFilesDir(null), LC3_LOG_DIR);
             if (!logsDir.exists()) {
                 return "LC3 logs directory does not exist";
             }

             File[] files = logsDir.listFiles((dir, name) -> name.endsWith(".raw"));
             if (files == null || files.length == 0) {
                 return "No LC3 log files found";
             }

             StringBuilder result = new StringBuilder("LC3 Log Files:\n");
             for (File file : files) {
                 long sizeKB = file.length() / 1024;
                 result.append(String.format("  📄 %s (%d KB)\n", file.getName(), sizeKB));
             }
             return result.toString();

         } catch (Exception e) {
             return "Error listing LC3 log files: " + e.getMessage();
         }
     }
}<|MERGE_RESOLUTION|>--- conflicted
+++ resolved
@@ -2120,12 +2120,8 @@
                 Bridge.log("LIVE: 🔄 Received MTK update complete from ASG client");
 
                 String updateMessage = json.optString("message", "MTK firmware updated. Please restart glasses.");
-<<<<<<< HEAD
-                
-=======
                 long updateTimestamp = json.optLong("timestamp", System.currentTimeMillis());
 
->>>>>>> c998bc62
                 Bridge.log("LIVE: 🔄 MTK Update Message: " + updateMessage);
 
                 // Send to React Native via Bridge on main thread
