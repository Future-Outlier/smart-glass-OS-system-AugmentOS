--- conflicted
+++ resolved
@@ -939,15 +939,12 @@
         sgc?.queryGalleryStatus()
     }
 
-<<<<<<< HEAD
     fun handle_send_gallery_mode_active(active: Boolean) {
         Bridge.log("Mentra: Sending gallery mode active to glasses: $active")
         galleryMode = active
         sgc?.sendGalleryMode()
     }
 
-=======
->>>>>>> 31d6a483
     fun handle_start_buffer_recording() {
         Bridge.log("Mentra: onStartBufferRecording")
         sgc?.startBufferRecording()
