--- conflicted
+++ resolved
@@ -107,8 +107,7 @@
         applicationId 'com.mentra.mentra'
         minSdkVersion rootProject.ext.minSdkVersion
         targetSdkVersion rootProject.ext.targetSdkVersion
-<<<<<<< HEAD
-        versionCode 44
+        versionCode 49
         versionName "2.2.11"
 
         // Native build configuration for LC3
@@ -125,10 +124,6 @@
             path "src/main/cpp/CMakeLists.txt"
             version "3.22.1"
         }
-=======
-        versionCode 49
-        versionName "2.2.11"
->>>>>>> 4e5a3b94
     }
     signingConfigs {
         debug {
