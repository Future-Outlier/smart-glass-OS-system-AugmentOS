--- conflicted
+++ resolved
@@ -696,17 +696,11 @@
         liveManager?.sendJson(message)
     }
 
-<<<<<<< HEAD
-    func onPhotoRequest(_ requestId: String, _ appId: String, _ webhookUrl: String, _ authToken: String, _ size: String) {
-        Core.log("AOS: onPhotoRequest: \(requestId), \(appId), \(webhookUrl), authToken=\(authToken.isEmpty ? "none" : "***"), size=\(size)")
-        liveManager?.requestPhoto(requestId, appId: appId, webhookUrl: webhookUrl.isEmpty ? nil : webhookUrl, authToken: authToken.isEmpty ? nil : authToken, size: size)
-=======
     func onPhotoRequest(_ requestId: String, _ appId: String, _ webhookUrl: String, _ size: String) {
         Core.log("Mentra: onPhotoRequest: \(requestId), \(appId), \(webhookUrl), size=\(size)")
         liveManager?.requestPhoto(
             requestId, appId: appId, webhookUrl: webhookUrl.isEmpty ? nil : webhookUrl, size: size
         )
->>>>>>> e1017a3f
     }
 
     func onRtmpStreamStartRequest(_ message: [String: Any]) {
