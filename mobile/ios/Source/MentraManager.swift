--- conflicted
+++ resolved
@@ -2272,13 +2272,11 @@
            newDefaultWearable != defaultWearable
         {
             defaultWearable = newDefaultWearable
-<<<<<<< HEAD
-            saveSettings()
         }
     }
 
     private func saveSettings() {
-        // Bridge.log("about to save settings, waiting for loaded settings first: \(settingsLoaded)")
+        // Core.log("about to save settings, waiting for loaded settings first: \(settingsLoaded)")
         if !settingsLoaded {
             // Wait for settings to load with a timeout
             let timeout = DispatchTime.now() + .seconds(5) // 5 second timeout
@@ -2312,10 +2310,10 @@
         // Force immediate save (optional, as UserDefaults typically saves when appropriate)
         defaults.synchronize()
 
-        // Bridge.log("Settings saved: Default Wearable: \(defaultWearable ?? "None"), Preferred Mic: \(preferredMic), " +
+        // Core.log("Settings saved: Default Wearable: \(defaultWearable ?? "None"), Preferred Mic: \(preferredMic), " +
         //       "Contextual Dashboard: \(contextualDashboard), Head Up Angle: \(headUpAngle), Brightness: \(brightness)")
 
-        // Bridge.log("Sending settings to server")
+        // Core.log("Sending settings to server")
         serverComms.sendCoreStatus(status: lastStatusObj)
     }
 
@@ -2370,9 +2368,6 @@
             "Mentra: Settings loaded: Default Wearable: \(defaultWearable ?? "None"), Preferred Mic: \(preferredMic), "
                 + "Contextual Dashboard: \(contextualDashboard), Head Up Angle: \(headUpAngle), Brightness: \(brightness)"
         )
-=======
-        }
->>>>>>> 8f8db0be
     }
 
     // MARK: - Helper Functions
