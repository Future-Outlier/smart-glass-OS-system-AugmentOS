--- conflicted
+++ resolved
@@ -388,6 +388,12 @@
     func updateButtonCameraLed(_ enabled: Bool) {
         buttonCameraLed = enabled
         sgc?.sendButtonCameraLedSetting()
+        handle_request_status() // to update the UI
+    }
+
+    func updateButtonMaxRecordingTime(_ value: Int) {
+        buttonMaxRecordingTimeMinutes = value
+        sgc?.sendButtonMaxRecordingTimeSetting()
         handle_request_status() // to update the UI
     }
 
@@ -967,21 +973,10 @@
         sgc?.stopRtmpStream()
     }
 
-<<<<<<< HEAD
     func handle_keep_rtmp_stream_alive(_ message: [String: Any]) {
         Bridge.log("Mentra: sendRtmpKeepAlive: \(message)")
         sgc?.sendRtmpKeepAlive(message)
     }
-=======
-    func setButtonMaxRecordingTime(_ minutes: Int) {
-        buttonMaxRecordingTimeMinutes = minutes
-        sgc?.sendButtonMaxRecordingTime(minutes)
-        handle_request_status() // to update the UI
-    }
-
-    func setButtonCameraLed(_: Bool) {
-        sgc?.sendButtonCameraLedSetting()
->>>>>>> 89bbec36
 
     func handle_request_wifi_scan() {
         Bridge.log("Mentra: Requesting wifi scan")
@@ -1447,6 +1442,14 @@
             updateButtonPhotoSize(newPhotoSize)
         }
 
+        if let newButtonMaxRecordingTime = settings["button_max_recording_time_minutes"] as? Int, newButtonMaxRecordingTimeMinutes != buttonMaxRecordingTimeMinutes {
+            updateButtonMaxRecordingTime(newButtonMaxRecordingTime)
+        }
+
+        if let newButtonCameraLed = settings["button_camera_led"] as? Bool, newButtonCameraLed != buttonCameraLed {
+            updateButtonCameraLed(newButtonCameraLed)
+        }
+
         // get default wearable from core_info:
         if let newDefaultWearable = settings["default_wearable"] as? String,
            newDefaultWearable != defaultWearable
