--- conflicted
+++ resolved
@@ -361,13 +361,10 @@
             case save_buffer_video
             case start_video_recording
             case stop_video_recording
-<<<<<<< HEAD
-=======
             case start_rtmp_stream
             case stop_rtmp_stream
             case keep_rtmp_stream_alive
             case set_auth_secret_key
->>>>>>> 1ec5d65f
             case set_stt_model_details
             case get_stt_model_path
             case check_stt_model_available
