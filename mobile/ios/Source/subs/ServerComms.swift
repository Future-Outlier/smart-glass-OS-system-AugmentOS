--- conflicted
+++ resolved
@@ -495,11 +495,8 @@
             let webhookUrl = msg["webhookUrl"] as? String ?? ""
             let authToken = msg["authToken"] as? String ?? ""
             let size = (msg["size"] as? String) ?? "medium"
-<<<<<<< HEAD
-            Core.log("Received photo_request, requestId: \(requestId), appId: \(appId), webhookUrl: \(webhookUrl), authToken: \(authToken.isEmpty ? "none" : "***"), size: \(size)")
-=======
-            Bridge.log("Received photo_request, requestId: \(requestId), appId: \(appId), webhookUrl: \(webhookUrl), size: \(size)")
->>>>>>> 9a60773b
+
+            Bridge.log("Received photo_request, requestId: \(requestId), appId: \(appId), webhookUrl: \(webhookUrl), authToken: \(authToken.isEmpty ? "none" : "***"), size: \(size)")
             if !requestId.isEmpty, !appId.isEmpty {
                 m.onPhotoRequest(requestId, appId, webhookUrl, size)
             } else {
