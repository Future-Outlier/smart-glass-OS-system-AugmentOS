//
//  CommandBridge.swift
//
//  Created by Matthew Fosse on 8/20/25.
//

import Foundation

@objc(CommandBridge) class CommandBridge: NSObject {
    private static var instance: CommandBridge?

    @objc static func getInstance() -> CommandBridge {
        if instance == nil {
            instance = CommandBridge()
        }
        return instance!
    }

    @objc func handleCommand(_ command: String) -> Any {
        Core.log("CommandBridge: Received command: \(command)")

        let m = MentraManager.getInstance()

        // Define command types enum
        enum CommandType: String {
            case set_auth_secret_key
            case request_status
            case connect_wearable
            case disconnect_wearable
            case search_for_compatible_device_names
            case enable_contextual_dashboard
            case set_preferred_mic
            case set_button_mode
            case set_button_photo_size
            case set_button_video_settings
            case set_button_camera_led
            case ping
            case forget_smart_glasses
            case start_app
            case stop_app
            case update_glasses_head_up_angle
            case update_glasses_brightness
            case update_glasses_depth
            case update_glasses_height
            case enable_sensing
            case enable_power_saving_mode
            case enable_always_on_status_bar
            case bypass_vad_for_debugging
            case bypass_audio_encoding_for_debugging
            case enforce_local_transcription
            case set_server_url
            case set_metric_system_enabled
            case toggle_updating_screen
            case show_dashboard
            case request_wifi_scan
            case send_wifi_credentials
            case set_hotspot_state
            case query_gallery_status
            case simulate_head_position
            case simulate_button_press
            case start_buffer_recording
            case stop_buffer_recording
            case save_buffer_video
            case start_video_recording
            case stop_video_recording
            case set_stt_model_path
            case check_stt_model_available
            case validate_stt_model
            case extract_tar_bz2
            case display_event
            case update_settings
            case microphone_state_change
            case unknown
        }

        // Try to parse JSON
        guard let data = command.data(using: .utf8) else {
            Core.log("CommandBridge: Could not convert command string to data")
            return 0
        }

        do {
            if let jsonDict = try JSONSerialization.jsonObject(with: data, options: []) as? [String: Any] {
                // Extract command type
                guard let commandString = jsonDict["command"] as? String else {
                    Core.log("CommandBridge: Invalid command format: missing 'command' field")
                    return 0
                }

                let commandType = CommandType(rawValue: commandString) ?? .unknown
                let params = jsonDict["params"] as? [String: Any]

                // Process based on command type
                switch commandType {
                // TODO: config: remove
                case .set_server_url:
                    guard let params = params, let url = params["url"] as? String else {
                        Core.log("CommandBridge: set_server_url invalid params")
                        break
                    }
                    ServerComms.shared.setServerUrl(url)
                // TODO: config: remove
                case .set_auth_secret_key:
                    guard let params = params,
                          let userId = params["userId"] as? String,
                          let authSecretKey = params["authSecretKey"] as? String
                    else {
                        Core.log("CommandBridge: set_auth_secret_key invalid params")
                        break
                    }
                    m.setAuthCreds(authSecretKey, userId)
                case .display_event:
                    guard let params else {
                        Core.log("CommandBridge: display_event invalid params")
                        break
                    }
                    m.handle_display_event(params)
                case .request_status:
                    m.handleRequestStatus()
                case .connect_wearable:
                    guard let params = params, let modelName = params["model_name"] as? String,
                          let deviceName = params["device_name"] as? String
                    else {
                        Core.log("CommandBridge: connect_wearable invalid params")
                        m.handleConnectWearable("")
                        break
                    }
                    m.handleConnectWearable(deviceName, modelName: modelName)
                case .disconnect_wearable:
                    m.disconnectWearable()
                case .forget_smart_glasses:
                    m.forgetSmartGlasses()
                case .search_for_compatible_device_names:
                    guard let params = params, let modelName = params["model_name"] as? String else {
                        Core.log("CommandBridge: search_for_compatible_device_names invalid params")
                        break
                    }
                    m.handleSearchForCompatibleDeviceNames(modelName)
                case .enable_contextual_dashboard:
                    guard let params = params, let enabled = params["enabled"] as? Bool else {
                        Core.log("CommandBridge: enable_contextual_dashboard invalid params")
                        break
                    }
                    m.enableContextualDashboard(enabled)
                case .set_preferred_mic:
                    guard let params = params, let mic = params["mic"] as? String else {
                        Core.log("CommandBridge: set_preferred_mic invalid params")
                        break
                    }
                    m.setPreferredMic(mic)
                case .set_button_mode:
                    guard let params = params, let mode = params["mode"] as? String else {
                        Core.log("CommandBridge: set_button_mode invalid params")
                        break
                    }
                    m.setButtonMode(mode)
                case .set_button_photo_size:
                    guard let params = params, let size = params["size"] as? String else {
                        Core.log("CommandBridge: set_button_photo_size invalid params")
                        break
                    }
                    m.setButtonPhotoSize(size)
                case .set_button_video_settings:
                    guard let params = params,
                          let width = params["width"] as? Int,
                          let height = params["height"] as? Int,
                          let fps = params["fps"] as? Int
                    else {
                        Core.log("CommandBridge: set_button_video_settings invalid params")
                        break
                    }
                    m.setButtonVideoSettings(width: width, height: height, fps: fps)
                case .set_button_camera_led:
                    guard let params = params, let enabled = params["enabled"] as? Bool else {
                        Core.log("CommandBridge: set_button_camera_led invalid params")
                        break
                    }
                    m.setButtonCameraLed(enabled)
                case .start_app:
                    guard let params = params, let target = params["target"] as? String else {
                        Core.log("CommandBridge: start_app invalid params")
                        break
                    }
                    m.startApp(target)
                case .stop_app:
                    guard let params = params, let target = params["target"] as? String else {
                        Core.log("CommandBridge: stop_app invalid params")
                        break
                    }
                    m.stopApp(target)
                case .update_glasses_head_up_angle:
                    guard let params = params, let value = params["headUpAngle"] as? Int else {
                        Core.log("CommandBridge: update_glasses_head_up_angle invalid params")
                        break
                    }
                    m.updateGlassesHeadUpAngle(value)
                case .update_glasses_brightness:
                    guard let params = params, let value = params["brightness"] as? Int,
                          let autoBrightness = params["autoBrightness"] as? Bool
                    else {
                        Core.log("CommandBridge: update_glasses_brightness invalid params")
                        break
                    }
                    m.updateGlassesBrightness(value, autoBrightness: autoBrightness)
                case .update_glasses_height:
                    guard let params = params, let value = params["height"] as? Int else {
                        Core.log("CommandBridge: update_glasses_height invalid params")
                        break
                    }
                    m.updateGlassesHeight(value)
                case .show_dashboard:
                    m.showDashboard()
                case .update_glasses_depth:
                    guard let params = params, let value = params["depth"] as? Int else {
                        Core.log("CommandBridge: update_glasses_depth invalid params")
                        break
                    }
                    m.updateGlassesDepth(value)
                case .enable_sensing:
                    guard let params = params, let enabled = params["enabled"] as? Bool else {
                        Core.log("CommandBridge: enable_sensing invalid params")
                        break
                    }
                    m.enableSensing(enabled)
                case .enable_power_saving_mode:
                    guard let params = params, let enabled = params["enabled"] as? Bool else {
                        Core.log("CommandBridge: enable_power_saving_mode invalid params")
                        break
                    }
                    m.enablePowerSavingMode(enabled)
                case .enable_always_on_status_bar:
                    guard let params = params, let enabled = params["enabled"] as? Bool else {
                        Core.log("CommandBridge: enable_always_on_status_bar invalid params")
                        break
                    }
                    m.enableAlwaysOnStatusBar(enabled)
                case .bypass_vad_for_debugging:
                    guard let params = params, let enabled = params["enabled"] as? Bool else {
                        Core.log("CommandBridge: bypass_vad invalid params")
                        break
                    }
                    m.bypassVad(enabled)
                case .bypass_audio_encoding_for_debugging:
                    guard let params = params, let enabled = params["enabled"] as? Bool else {
                        Core.log("CommandBridge: bypass_audio_encoding invalid params")
                        break
                    }
                    m.setBypassAudioEncoding(enabled)
                case .set_metric_system_enabled:
                    guard let params = params, let enabled = params["enabled"] as? Bool else {
                        Core.log("CommandBridge: set_metric_system_enabled invalid params")
                        break
                    }
                    m.setMetricSystemEnabled(enabled)
                case .toggle_updating_screen:
                    guard let params = params, let enabled = params["enabled"] as? Bool else {
                        Core.log("CommandBridge: toggle_updating_screen invalid params")
                        break
                    }
                    m.toggleUpdatingScreen(enabled)
                case .request_wifi_scan:
                    m.requestWifiScan()
                case .send_wifi_credentials:
                    guard let params = params, let ssid = params["ssid"] as? String,
                          let password = params["password"] as? String
                    else {
                        Core.log("CommandBridge: send_wifi_credentials invalid params")
                        break
                    }
                    m.sendWifiCredentials(ssid, password)
                case .set_hotspot_state:
                    guard let params = params, let enabled = params["enabled"] as? Bool else {
                        Core.log("CommandBridge: set_hotspot_state invalid params")
                        break
                    }
                    m.setGlassesHotspotState(enabled)
                case .query_gallery_status:
                    Core.log("CommandBridge: Querying gallery status")
                    m.queryGalleryStatus()
                // TODO: config: remove
                case .simulate_head_position:
                    guard let params = params, let position = params["position"] as? String else {
                        Core.log("CommandBridge: simulate_head_position invalid params")
                        break
                    }
<<<<<<< HEAD
                    // Send to server
=======
>>>>>>> 3cd288b4
                    ServerComms.shared.sendHeadPosition(isUp: position == "up")
                    // Trigger dashboard display locally
                    m.sendCurrentState(position == "up")
                case .simulate_button_press:
                    guard let params = params,
                          let buttonId = params["buttonId"] as? String,
                          let pressType = params["pressType"] as? String
                    else {
                        Core.log("CommandBridge: simulate_button_press invalid params")
                        break
                    }
                    // Use existing sendButtonPress method
                    ServerComms.shared.sendButtonPress(buttonId: buttonId, pressType: pressType)
                case .enforce_local_transcription:
                    guard let params = params, let enabled = params["enabled"] as? Bool else {
                        Core.log("CommandBridge: enforce_local_transcription invalid params")
                        break
                    }
                    m.enforceLocalTranscription(enabled)
                case .start_buffer_recording:
                    Core.log("CommandBridge: Starting buffer recording")
                    m.startBufferRecording()
                case .stop_buffer_recording:
                    Core.log("CommandBridge: Stopping buffer recording")
                    m.stopBufferRecording()
                case .save_buffer_video:
                    guard let params = params,
                          let requestId = params["request_id"] as? String,
                          let durationSeconds = params["duration_seconds"] as? Int
                    else {
                        Core.log("CommandBridge: save_buffer_video invalid params")
                        break
                    }
                    Core.log("CommandBridge: Saving buffer video: requestId=\(requestId), duration=\(durationSeconds)s")
                    m.saveBufferVideo(requestId: requestId, durationSeconds: durationSeconds)
                case .start_video_recording:
                    guard let params = params,
                          let requestId = params["request_id"] as? String,
                          let save = params["save"] as? Bool
                    else {
                        Core.log("CommandBridge: start_video_recording invalid params")
                        break
                    }
                    Core.log("CommandBridge: Starting video recording: requestId=\(requestId), save=\(save)")
                    m.startVideoRecording(requestId: requestId, save: save)
                case .stop_video_recording:
                    guard let params = params,
                          let requestId = params["request_id"] as? String
                    else {
                        Core.log("CommandBridge: stop_video_recording invalid params")
                        break
                    }
                    Core.log("CommandBridge: Stopping video recording: requestId=\(requestId)")
                    m.stopVideoRecording(requestId: requestId)
                case .unknown:
                    Core.log("CommandBridge: Unknown command type: \(commandString)")
                    m.handleRequestStatus()
                case .ping:
                    break
                case .set_stt_model_path:
                    guard let params = params,
                          let path = params["path"] as? String
                    else {
                        Core.log("CommandBridge: stop_video_recording invalid params")
                        break
                    }
                    m.setSttModelPath(path)
                case .check_stt_model_available:
                    return m.checkSTTModelAvailable()
                case .validate_stt_model:
                    guard let params = params,
                          let path = params["path"] as? String
                    else {
                        Core.log("CommandBridge: validate_stt_model invalid params")
                        break
                    }
                    return m.validateSTTModel(path)
                case .extract_tar_bz2:
                    guard let params = params,
                          let sourcePath = params["source_path"] as? String,
                          let destinationPath = params["destination_path"] as? String
                    else {
                        Core.log("CommandBridge: extract_tar_bz2 invalid params")
                        break
                    }
                    return m.extractTarBz2(sourcePath: sourcePath, destinationPath: destinationPath)
                case .microphone_state_change:
                    guard let msg = params else {
                        Core.log("CommandBridge: microphone_state_change invalid params")
                        break
                    }
                    let bypassVad = msg["bypassVad"] as? Bool ?? false
                    var requiredDataStrings: [String] = []
                    if let requiredDataArray = msg["requiredData"] as? [String] {
                        requiredDataStrings = requiredDataArray
                    } else if let requiredDataArray = msg["requiredData"] as? [Any] {
                        // Handle case where it might come as mixed array
                        requiredDataStrings = requiredDataArray.compactMap { $0 as? String }
                    }
                    // Convert string array to enum array
                    var requiredData = SpeechRequiredDataType.fromStringArray(requiredDataStrings)
                    Core.log("ServerComms: requiredData = \(requiredDataStrings), bypassVad = \(bypassVad)")
                    m.handle_microphone_state_change(requiredData, bypassVad)
                case .update_settings:
                    guard let params else {
                        Core.log("CommandBridge: update_settings invalid params")
                        break
                    }
                    m.handle_update_settings(params)
                }
            }
        } catch {
            Core.log("CommandBridge: Error parsing JSON command: \(error.localizedDescription)")
        }
        return 0
    }
}<|MERGE_RESOLUTION|>--- conflicted
+++ resolved
@@ -283,10 +283,6 @@
                         Core.log("CommandBridge: simulate_head_position invalid params")
                         break
                     }
-<<<<<<< HEAD
-                    // Send to server
-=======
->>>>>>> 3cd288b4
                     ServerComms.shared.sendHeadPosition(isUp: position == "up")
                     // Trigger dashboard display locally
                     m.sendCurrentState(position == "up")
