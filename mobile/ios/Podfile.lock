PODS:
  - BitByteData (2.0.4)
  - BVLinearGradient (2.8.3):
    - React-Core
  - Core (0.1.0):
    - ExpoModulesCore
    - onnxruntime-objc (= 1.18.0)
    - SWCompression (~> 4.8.0)
    - SwiftProtobuf (~> 1.0)
  - EXApplication (7.0.7):
    - ExpoModulesCore
  - EXAV (16.0.7):
    - ExpoModulesCore
    - ReactCommon/turbomodule/core
  - EXConstants (18.0.9):
    - ExpoModulesCore
  - Expo (54.0.12):
    - ExpoModulesCore
    - hermes-engine
    - RCTRequired
    - RCTTypeSafety
    - React-Core
    - React-Core-prebuilt
    - React-debug
    - React-Fabric
    - React-featureflags
    - React-graphics
    - React-ImageManager
    - React-jsi
    - React-NativeModulesApple
    - React-RCTAppDelegate
    - React-RCTFabric
    - React-renderercss
    - React-rendererdebug
    - React-utils
    - ReactAppDependencyProvider
    - ReactCodegen
    - ReactCommon/turbomodule/bridging
    - ReactCommon/turbomodule/core
    - ReactNativeDependencies
    - Yoga
  - ExpoAsset (12.0.9):
    - ExpoModulesCore
  - ExpoAudio (1.0.13):
    - ExpoModulesCore
  - ExpoCalendar (15.0.7):
    - ExpoModulesCore
  - ExpoCamera (17.0.8):
    - ExpoModulesCore
    - ZXingObjC/OneD
    - ZXingObjC/PDF417
  - ExpoFileSystem (19.0.16):
    - ExpoModulesCore
  - ExpoFont (14.0.8):
    - ExpoModulesCore
  - ExpoHead (6.0.10):
    - ExpoModulesCore
    - RNScreens
  - ExpoImage (3.0.9):
    - ExpoModulesCore
    - libavif/libdav1d
    - SDWebImage (~> 5.19.1)
    - SDWebImageAVIFCoder (~> 0.11.0)
    - SDWebImageSVGCoder (~> 1.7.0)
  - ExpoKeepAwake (15.0.7):
    - ExpoModulesCore
  - ExpoLinearGradient (15.0.7):
    - ExpoModulesCore
  - ExpoLinking (8.0.8):
    - ExpoModulesCore
  - ExpoLocalization (17.0.7):
    - ExpoModulesCore
  - ExpoLocation (19.0.7):
    - ExpoModulesCore
  - ExpoMediaLibrary (18.2.0):
    - ExpoModulesCore
    - React-Core
  - ExpoModulesCore (3.0.20):
    - hermes-engine
    - RCTRequired
    - RCTTypeSafety
    - React-Core
    - React-Core-prebuilt
    - React-debug
    - React-Fabric
    - React-featureflags
    - React-graphics
    - React-ImageManager
    - React-jsi
    - React-jsinspector
    - React-NativeModulesApple
    - React-RCTFabric
    - React-renderercss
    - React-rendererdebug
    - React-utils
    - ReactCodegen
    - ReactCommon/turbomodule/bridging
    - ReactCommon/turbomodule/core
    - ReactNativeDependencies
    - Yoga
  - ExpoSplashScreen (31.0.10):
    - ExpoModulesCore
  - ExpoSquircleView (1.1.0):
    - ExpoModulesCore
    - PocketSVG (~> 2.7.3)
  - ExpoSystemUI (6.0.7):
    - ExpoModulesCore
  - ExpoWebBrowser (15.0.8):
    - ExpoModulesCore
  - EXTaskManager (14.0.7):
    - ExpoModulesCore
    - UMAppLoader
  - FBLazyVector (0.81.4)
  - hermes-engine (0.81.4):
    - hermes-engine/Pre-built (= 0.81.4)
  - hermes-engine/Pre-built (0.81.4)
  - libavif/core (0.11.1)
  - libavif/libdav1d (0.11.1):
    - libavif/core
    - libdav1d (>= 0.6.0)
  - libdav1d (1.2.0)
  - livekit-react-native (2.9.2):
    - hermes-engine
    - livekit-react-native-webrtc
    - RCTRequired
    - RCTTypeSafety
    - React-Core
    - React-Core-prebuilt
    - React-debug
    - React-Fabric
    - React-featureflags
    - React-graphics
    - React-ImageManager
    - React-jsi
    - React-NativeModulesApple
    - React-RCTFabric
    - React-renderercss
    - React-rendererdebug
    - React-utils
    - ReactCodegen
    - ReactCommon/turbomodule/bridging
    - ReactCommon/turbomodule/core
    - ReactNativeDependencies
    - Yoga
  - livekit-react-native-webrtc (137.0.1):
    - React-Core
    - WebRTC-SDK (= 137.7151.02)
  - LiveKitExpoPlugin (1.0.1):
    - ExpoModulesCore
    - livekit-react-native
  - onnxruntime-c (1.18.0)
  - onnxruntime-objc (1.18.0):
    - onnxruntime-objc/Core (= 1.18.0)
  - onnxruntime-objc/Core (1.18.0):
    - onnxruntime-c (= 1.18.0)
  - PocketSVG (2.7.3)
  - RCTDeprecation (0.81.4)
  - RCTRequired (0.81.4)
  - RCTTypeSafety (0.81.4):
    - FBLazyVector (= 0.81.4)
    - RCTRequired (= 0.81.4)
    - React-Core (= 0.81.4)
  - React (0.81.4):
    - React-Core (= 0.81.4)
    - React-Core/DevSupport (= 0.81.4)
    - React-Core/RCTWebSocket (= 0.81.4)
    - React-RCTActionSheet (= 0.81.4)
    - React-RCTAnimation (= 0.81.4)
    - React-RCTBlob (= 0.81.4)
    - React-RCTImage (= 0.81.4)
    - React-RCTLinking (= 0.81.4)
    - React-RCTNetwork (= 0.81.4)
    - React-RCTSettings (= 0.81.4)
    - React-RCTText (= 0.81.4)
    - React-RCTVibration (= 0.81.4)
  - React-callinvoker (0.81.4)
  - React-Core (0.81.4):
    - hermes-engine
    - RCTDeprecation
    - React-Core-prebuilt
    - React-Core/Default (= 0.81.4)
    - React-cxxreact
    - React-featureflags
    - React-hermes
    - React-jsi
    - React-jsiexecutor
    - React-jsinspector
    - React-jsinspectorcdp
    - React-jsitooling
    - React-perflogger
    - React-runtimeexecutor
    - React-runtimescheduler
    - React-utils
    - ReactNativeDependencies
    - Yoga
  - React-Core-prebuilt (0.81.4):
    - ReactNativeDependencies
  - React-Core/CoreModulesHeaders (0.81.4):
    - hermes-engine
    - RCTDeprecation
    - React-Core-prebuilt
    - React-Core/Default
    - React-cxxreact
    - React-featureflags
    - React-hermes
    - React-jsi
    - React-jsiexecutor
    - React-jsinspector
    - React-jsinspectorcdp
    - React-jsitooling
    - React-perflogger
    - React-runtimeexecutor
    - React-runtimescheduler
    - React-utils
    - ReactNativeDependencies
    - Yoga
  - React-Core/Default (0.81.4):
    - hermes-engine
    - RCTDeprecation
    - React-Core-prebuilt
    - React-cxxreact
    - React-featureflags
    - React-hermes
    - React-jsi
    - React-jsiexecutor
    - React-jsinspector
    - React-jsinspectorcdp
    - React-jsitooling
    - React-perflogger
    - React-runtimeexecutor
    - React-runtimescheduler
    - React-utils
    - ReactNativeDependencies
    - Yoga
  - React-Core/DevSupport (0.81.4):
    - hermes-engine
    - RCTDeprecation
    - React-Core-prebuilt
    - React-Core/Default (= 0.81.4)
    - React-Core/RCTWebSocket (= 0.81.4)
    - React-cxxreact
    - React-featureflags
    - React-hermes
    - React-jsi
    - React-jsiexecutor
    - React-jsinspector
    - React-jsinspectorcdp
    - React-jsitooling
    - React-perflogger
    - React-runtimeexecutor
    - React-runtimescheduler
    - React-utils
    - ReactNativeDependencies
    - Yoga
  - React-Core/RCTActionSheetHeaders (0.81.4):
    - hermes-engine
    - RCTDeprecation
    - React-Core-prebuilt
    - React-Core/Default
    - React-cxxreact
    - React-featureflags
    - React-hermes
    - React-jsi
    - React-jsiexecutor
    - React-jsinspector
    - React-jsinspectorcdp
    - React-jsitooling
    - React-perflogger
    - React-runtimeexecutor
    - React-runtimescheduler
    - React-utils
    - ReactNativeDependencies
    - Yoga
  - React-Core/RCTAnimationHeaders (0.81.4):
    - hermes-engine
    - RCTDeprecation
    - React-Core-prebuilt
    - React-Core/Default
    - React-cxxreact
    - React-featureflags
    - React-hermes
    - React-jsi
    - React-jsiexecutor
    - React-jsinspector
    - React-jsinspectorcdp
    - React-jsitooling
    - React-perflogger
    - React-runtimeexecutor
    - React-runtimescheduler
    - React-utils
    - ReactNativeDependencies
    - Yoga
  - React-Core/RCTBlobHeaders (0.81.4):
    - hermes-engine
    - RCTDeprecation
    - React-Core-prebuilt
    - React-Core/Default
    - React-cxxreact
    - React-featureflags
    - React-hermes
    - React-jsi
    - React-jsiexecutor
    - React-jsinspector
    - React-jsinspectorcdp
    - React-jsitooling
    - React-perflogger
    - React-runtimeexecutor
    - React-runtimescheduler
    - React-utils
    - ReactNativeDependencies
    - Yoga
  - React-Core/RCTImageHeaders (0.81.4):
    - hermes-engine
    - RCTDeprecation
    - React-Core-prebuilt
    - React-Core/Default
    - React-cxxreact
    - React-featureflags
    - React-hermes
    - React-jsi
    - React-jsiexecutor
    - React-jsinspector
    - React-jsinspectorcdp
    - React-jsitooling
    - React-perflogger
    - React-runtimeexecutor
    - React-runtimescheduler
    - React-utils
    - ReactNativeDependencies
    - Yoga
  - React-Core/RCTLinkingHeaders (0.81.4):
    - hermes-engine
    - RCTDeprecation
    - React-Core-prebuilt
    - React-Core/Default
    - React-cxxreact
    - React-featureflags
    - React-hermes
    - React-jsi
    - React-jsiexecutor
    - React-jsinspector
    - React-jsinspectorcdp
    - React-jsitooling
    - React-perflogger
    - React-runtimeexecutor
    - React-runtimescheduler
    - React-utils
    - ReactNativeDependencies
    - Yoga
  - React-Core/RCTNetworkHeaders (0.81.4):
    - hermes-engine
    - RCTDeprecation
    - React-Core-prebuilt
    - React-Core/Default
    - React-cxxreact
    - React-featureflags
    - React-hermes
    - React-jsi
    - React-jsiexecutor
    - React-jsinspector
    - React-jsinspectorcdp
    - React-jsitooling
    - React-perflogger
    - React-runtimeexecutor
    - React-runtimescheduler
    - React-utils
    - ReactNativeDependencies
    - Yoga
  - React-Core/RCTSettingsHeaders (0.81.4):
    - hermes-engine
    - RCTDeprecation
    - React-Core-prebuilt
    - React-Core/Default
    - React-cxxreact
    - React-featureflags
    - React-hermes
    - React-jsi
    - React-jsiexecutor
    - React-jsinspector
    - React-jsinspectorcdp
    - React-jsitooling
    - React-perflogger
    - React-runtimeexecutor
    - React-runtimescheduler
    - React-utils
    - ReactNativeDependencies
    - Yoga
  - React-Core/RCTTextHeaders (0.81.4):
    - hermes-engine
    - RCTDeprecation
    - React-Core-prebuilt
    - React-Core/Default
    - React-cxxreact
    - React-featureflags
    - React-hermes
    - React-jsi
    - React-jsiexecutor
    - React-jsinspector
    - React-jsinspectorcdp
    - React-jsitooling
    - React-perflogger
    - React-runtimeexecutor
    - React-runtimescheduler
    - React-utils
    - ReactNativeDependencies
    - Yoga
  - React-Core/RCTVibrationHeaders (0.81.4):
    - hermes-engine
    - RCTDeprecation
    - React-Core-prebuilt
    - React-Core/Default
    - React-cxxreact
    - React-featureflags
    - React-hermes
    - React-jsi
    - React-jsiexecutor
    - React-jsinspector
    - React-jsinspectorcdp
    - React-jsitooling
    - React-perflogger
    - React-runtimeexecutor
    - React-runtimescheduler
    - React-utils
    - ReactNativeDependencies
    - Yoga
  - React-Core/RCTWebSocket (0.81.4):
    - hermes-engine
    - RCTDeprecation
    - React-Core-prebuilt
    - React-Core/Default (= 0.81.4)
    - React-cxxreact
    - React-featureflags
    - React-hermes
    - React-jsi
    - React-jsiexecutor
    - React-jsinspector
    - React-jsinspectorcdp
    - React-jsitooling
    - React-perflogger
    - React-runtimeexecutor
    - React-runtimescheduler
    - React-utils
    - ReactNativeDependencies
    - Yoga
  - React-CoreModules (0.81.4):
    - RCTTypeSafety (= 0.81.4)
    - React-Core-prebuilt
    - React-Core/CoreModulesHeaders (= 0.81.4)
    - React-jsi (= 0.81.4)
    - React-jsinspector
    - React-jsinspectorcdp
    - React-jsinspectortracing
    - React-NativeModulesApple
    - React-RCTBlob
    - React-RCTFBReactNativeSpec
    - React-RCTImage (= 0.81.4)
    - React-runtimeexecutor
    - ReactCommon
    - ReactNativeDependencies
  - React-cxxreact (0.81.4):
    - hermes-engine
    - React-callinvoker (= 0.81.4)
    - React-Core-prebuilt
    - React-debug (= 0.81.4)
    - React-jsi (= 0.81.4)
    - React-jsinspector
    - React-jsinspectorcdp
    - React-jsinspectortracing
    - React-logger (= 0.81.4)
    - React-perflogger (= 0.81.4)
    - React-runtimeexecutor
    - React-timing (= 0.81.4)
    - ReactNativeDependencies
  - React-debug (0.81.4)
  - React-defaultsnativemodule (0.81.4):
    - hermes-engine
    - React-Core-prebuilt
    - React-domnativemodule
    - React-featureflagsnativemodule
    - React-idlecallbacksnativemodule
    - React-jsi
    - React-jsiexecutor
    - React-microtasksnativemodule
    - React-RCTFBReactNativeSpec
    - ReactNativeDependencies
  - React-domnativemodule (0.81.4):
    - hermes-engine
    - React-Core-prebuilt
    - React-Fabric
    - React-Fabric/bridging
    - React-FabricComponents
    - React-graphics
    - React-jsi
    - React-jsiexecutor
    - React-RCTFBReactNativeSpec
    - React-runtimeexecutor
    - ReactCommon/turbomodule/core
    - ReactNativeDependencies
    - Yoga
  - React-Fabric (0.81.4):
    - hermes-engine
    - RCTRequired
    - RCTTypeSafety
    - React-Core
    - React-Core-prebuilt
    - React-cxxreact
    - React-debug
    - React-Fabric/animations (= 0.81.4)
    - React-Fabric/attributedstring (= 0.81.4)
    - React-Fabric/bridging (= 0.81.4)
    - React-Fabric/componentregistry (= 0.81.4)
    - React-Fabric/componentregistrynative (= 0.81.4)
    - React-Fabric/components (= 0.81.4)
    - React-Fabric/consistency (= 0.81.4)
    - React-Fabric/core (= 0.81.4)
    - React-Fabric/dom (= 0.81.4)
    - React-Fabric/imagemanager (= 0.81.4)
    - React-Fabric/leakchecker (= 0.81.4)
    - React-Fabric/mounting (= 0.81.4)
    - React-Fabric/observers (= 0.81.4)
    - React-Fabric/scheduler (= 0.81.4)
    - React-Fabric/telemetry (= 0.81.4)
    - React-Fabric/templateprocessor (= 0.81.4)
    - React-Fabric/uimanager (= 0.81.4)
    - React-featureflags
    - React-graphics
    - React-jsi
    - React-jsiexecutor
    - React-logger
    - React-rendererdebug
    - React-runtimeexecutor
    - React-runtimescheduler
    - React-utils
    - ReactCommon/turbomodule/core
    - ReactNativeDependencies
  - React-Fabric/animations (0.81.4):
    - hermes-engine
    - RCTRequired
    - RCTTypeSafety
    - React-Core
    - React-Core-prebuilt
    - React-cxxreact
    - React-debug
    - React-featureflags
    - React-graphics
    - React-jsi
    - React-jsiexecutor
    - React-logger
    - React-rendererdebug
    - React-runtimeexecutor
    - React-runtimescheduler
    - React-utils
    - ReactCommon/turbomodule/core
    - ReactNativeDependencies
  - React-Fabric/attributedstring (0.81.4):
    - hermes-engine
    - RCTRequired
    - RCTTypeSafety
    - React-Core
    - React-Core-prebuilt
    - React-cxxreact
    - React-debug
    - React-featureflags
    - React-graphics
    - React-jsi
    - React-jsiexecutor
    - React-logger
    - React-rendererdebug
    - React-runtimeexecutor
    - React-runtimescheduler
    - React-utils
    - ReactCommon/turbomodule/core
    - ReactNativeDependencies
  - React-Fabric/bridging (0.81.4):
    - hermes-engine
    - RCTRequired
    - RCTTypeSafety
    - React-Core
    - React-Core-prebuilt
    - React-cxxreact
    - React-debug
    - React-featureflags
    - React-graphics
    - React-jsi
    - React-jsiexecutor
    - React-logger
    - React-rendererdebug
    - React-runtimeexecutor
    - React-runtimescheduler
    - React-utils
    - ReactCommon/turbomodule/core
    - ReactNativeDependencies
  - React-Fabric/componentregistry (0.81.4):
    - hermes-engine
    - RCTRequired
    - RCTTypeSafety
    - React-Core
    - React-Core-prebuilt
    - React-cxxreact
    - React-debug
    - React-featureflags
    - React-graphics
    - React-jsi
    - React-jsiexecutor
    - React-logger
    - React-rendererdebug
    - React-runtimeexecutor
    - React-runtimescheduler
    - React-utils
    - ReactCommon/turbomodule/core
    - ReactNativeDependencies
  - React-Fabric/componentregistrynative (0.81.4):
    - hermes-engine
    - RCTRequired
    - RCTTypeSafety
    - React-Core
    - React-Core-prebuilt
    - React-cxxreact
    - React-debug
    - React-featureflags
    - React-graphics
    - React-jsi
    - React-jsiexecutor
    - React-logger
    - React-rendererdebug
    - React-runtimeexecutor
    - React-runtimescheduler
    - React-utils
    - ReactCommon/turbomodule/core
    - ReactNativeDependencies
  - React-Fabric/components (0.81.4):
    - hermes-engine
    - RCTRequired
    - RCTTypeSafety
    - React-Core
    - React-Core-prebuilt
    - React-cxxreact
    - React-debug
    - React-Fabric/components/legacyviewmanagerinterop (= 0.81.4)
    - React-Fabric/components/root (= 0.81.4)
    - React-Fabric/components/scrollview (= 0.81.4)
    - React-Fabric/components/view (= 0.81.4)
    - React-featureflags
    - React-graphics
    - React-jsi
    - React-jsiexecutor
    - React-logger
    - React-rendererdebug
    - React-runtimeexecutor
    - React-runtimescheduler
    - React-utils
    - ReactCommon/turbomodule/core
    - ReactNativeDependencies
  - React-Fabric/components/legacyviewmanagerinterop (0.81.4):
    - hermes-engine
    - RCTRequired
    - RCTTypeSafety
    - React-Core
    - React-Core-prebuilt
    - React-cxxreact
    - React-debug
    - React-featureflags
    - React-graphics
    - React-jsi
    - React-jsiexecutor
    - React-logger
    - React-rendererdebug
    - React-runtimeexecutor
    - React-runtimescheduler
    - React-utils
    - ReactCommon/turbomodule/core
    - ReactNativeDependencies
  - React-Fabric/components/root (0.81.4):
    - hermes-engine
    - RCTRequired
    - RCTTypeSafety
    - React-Core
    - React-Core-prebuilt
    - React-cxxreact
    - React-debug
    - React-featureflags
    - React-graphics
    - React-jsi
    - React-jsiexecutor
    - React-logger
    - React-rendererdebug
    - React-runtimeexecutor
    - React-runtimescheduler
    - React-utils
    - ReactCommon/turbomodule/core
    - ReactNativeDependencies
  - React-Fabric/components/scrollview (0.81.4):
    - hermes-engine
    - RCTRequired
    - RCTTypeSafety
    - React-Core
    - React-Core-prebuilt
    - React-cxxreact
    - React-debug
    - React-featureflags
    - React-graphics
    - React-jsi
    - React-jsiexecutor
    - React-logger
    - React-rendererdebug
    - React-runtimeexecutor
    - React-runtimescheduler
    - React-utils
    - ReactCommon/turbomodule/core
    - ReactNativeDependencies
  - React-Fabric/components/view (0.81.4):
    - hermes-engine
    - RCTRequired
    - RCTTypeSafety
    - React-Core
    - React-Core-prebuilt
    - React-cxxreact
    - React-debug
    - React-featureflags
    - React-graphics
    - React-jsi
    - React-jsiexecutor
    - React-logger
    - React-renderercss
    - React-rendererdebug
    - React-runtimeexecutor
    - React-runtimescheduler
    - React-utils
    - ReactCommon/turbomodule/core
    - ReactNativeDependencies
    - Yoga
  - React-Fabric/consistency (0.81.4):
    - hermes-engine
    - RCTRequired
    - RCTTypeSafety
    - React-Core
    - React-Core-prebuilt
    - React-cxxreact
    - React-debug
    - React-featureflags
    - React-graphics
    - React-jsi
    - React-jsiexecutor
    - React-logger
    - React-rendererdebug
    - React-runtimeexecutor
    - React-runtimescheduler
    - React-utils
    - ReactCommon/turbomodule/core
    - ReactNativeDependencies
  - React-Fabric/core (0.81.4):
    - hermes-engine
    - RCTRequired
    - RCTTypeSafety
    - React-Core
    - React-Core-prebuilt
    - React-cxxreact
    - React-debug
    - React-featureflags
    - React-graphics
    - React-jsi
    - React-jsiexecutor
    - React-logger
    - React-rendererdebug
    - React-runtimeexecutor
    - React-runtimescheduler
    - React-utils
    - ReactCommon/turbomodule/core
    - ReactNativeDependencies
  - React-Fabric/dom (0.81.4):
    - hermes-engine
    - RCTRequired
    - RCTTypeSafety
    - React-Core
    - React-Core-prebuilt
    - React-cxxreact
    - React-debug
    - React-featureflags
    - React-graphics
    - React-jsi
    - React-jsiexecutor
    - React-logger
    - React-rendererdebug
    - React-runtimeexecutor
    - React-runtimescheduler
    - React-utils
    - ReactCommon/turbomodule/core
    - ReactNativeDependencies
  - React-Fabric/imagemanager (0.81.4):
    - hermes-engine
    - RCTRequired
    - RCTTypeSafety
    - React-Core
    - React-Core-prebuilt
    - React-cxxreact
    - React-debug
    - React-featureflags
    - React-graphics
    - React-jsi
    - React-jsiexecutor
    - React-logger
    - React-rendererdebug
    - React-runtimeexecutor
    - React-runtimescheduler
    - React-utils
    - ReactCommon/turbomodule/core
    - ReactNativeDependencies
  - React-Fabric/leakchecker (0.81.4):
    - hermes-engine
    - RCTRequired
    - RCTTypeSafety
    - React-Core
    - React-Core-prebuilt
    - React-cxxreact
    - React-debug
    - React-featureflags
    - React-graphics
    - React-jsi
    - React-jsiexecutor
    - React-logger
    - React-rendererdebug
    - React-runtimeexecutor
    - React-runtimescheduler
    - React-utils
    - ReactCommon/turbomodule/core
    - ReactNativeDependencies
  - React-Fabric/mounting (0.81.4):
    - hermes-engine
    - RCTRequired
    - RCTTypeSafety
    - React-Core
    - React-Core-prebuilt
    - React-cxxreact
    - React-debug
    - React-featureflags
    - React-graphics
    - React-jsi
    - React-jsiexecutor
    - React-logger
    - React-rendererdebug
    - React-runtimeexecutor
    - React-runtimescheduler
    - React-utils
    - ReactCommon/turbomodule/core
    - ReactNativeDependencies
  - React-Fabric/observers (0.81.4):
    - hermes-engine
    - RCTRequired
    - RCTTypeSafety
    - React-Core
    - React-Core-prebuilt
    - React-cxxreact
    - React-debug
    - React-Fabric/observers/events (= 0.81.4)
    - React-featureflags
    - React-graphics
    - React-jsi
    - React-jsiexecutor
    - React-logger
    - React-rendererdebug
    - React-runtimeexecutor
    - React-runtimescheduler
    - React-utils
    - ReactCommon/turbomodule/core
    - ReactNativeDependencies
  - React-Fabric/observers/events (0.81.4):
    - hermes-engine
    - RCTRequired
    - RCTTypeSafety
    - React-Core
    - React-Core-prebuilt
    - React-cxxreact
    - React-debug
    - React-featureflags
    - React-graphics
    - React-jsi
    - React-jsiexecutor
    - React-logger
    - React-rendererdebug
    - React-runtimeexecutor
    - React-runtimescheduler
    - React-utils
    - ReactCommon/turbomodule/core
    - ReactNativeDependencies
  - React-Fabric/scheduler (0.81.4):
    - hermes-engine
    - RCTRequired
    - RCTTypeSafety
    - React-Core
    - React-Core-prebuilt
    - React-cxxreact
    - React-debug
    - React-Fabric/observers/events
    - React-featureflags
    - React-graphics
    - React-jsi
    - React-jsiexecutor
    - React-logger
    - React-performancetimeline
    - React-rendererdebug
    - React-runtimeexecutor
    - React-runtimescheduler
    - React-utils
    - ReactCommon/turbomodule/core
    - ReactNativeDependencies
  - React-Fabric/telemetry (0.81.4):
    - hermes-engine
    - RCTRequired
    - RCTTypeSafety
    - React-Core
    - React-Core-prebuilt
    - React-cxxreact
    - React-debug
    - React-featureflags
    - React-graphics
    - React-jsi
    - React-jsiexecutor
    - React-logger
    - React-rendererdebug
    - React-runtimeexecutor
    - React-runtimescheduler
    - React-utils
    - ReactCommon/turbomodule/core
    - ReactNativeDependencies
  - React-Fabric/templateprocessor (0.81.4):
    - hermes-engine
    - RCTRequired
    - RCTTypeSafety
    - React-Core
    - React-Core-prebuilt
    - React-cxxreact
    - React-debug
    - React-featureflags
    - React-graphics
    - React-jsi
    - React-jsiexecutor
    - React-logger
    - React-rendererdebug
    - React-runtimeexecutor
    - React-runtimescheduler
    - React-utils
    - ReactCommon/turbomodule/core
    - ReactNativeDependencies
  - React-Fabric/uimanager (0.81.4):
    - hermes-engine
    - RCTRequired
    - RCTTypeSafety
    - React-Core
    - React-Core-prebuilt
    - React-cxxreact
    - React-debug
    - React-Fabric/uimanager/consistency (= 0.81.4)
    - React-featureflags
    - React-graphics
    - React-jsi
    - React-jsiexecutor
    - React-logger
    - React-rendererconsistency
    - React-rendererdebug
    - React-runtimeexecutor
    - React-runtimescheduler
    - React-utils
    - ReactCommon/turbomodule/core
    - ReactNativeDependencies
  - React-Fabric/uimanager/consistency (0.81.4):
    - hermes-engine
    - RCTRequired
    - RCTTypeSafety
    - React-Core
    - React-Core-prebuilt
    - React-cxxreact
    - React-debug
    - React-featureflags
    - React-graphics
    - React-jsi
    - React-jsiexecutor
    - React-logger
    - React-rendererconsistency
    - React-rendererdebug
    - React-runtimeexecutor
    - React-runtimescheduler
    - React-utils
    - ReactCommon/turbomodule/core
    - ReactNativeDependencies
  - React-FabricComponents (0.81.4):
    - hermes-engine
    - RCTRequired
    - RCTTypeSafety
    - React-Core
    - React-Core-prebuilt
    - React-cxxreact
    - React-debug
    - React-Fabric
    - React-FabricComponents/components (= 0.81.4)
    - React-FabricComponents/textlayoutmanager (= 0.81.4)
    - React-featureflags
    - React-graphics
    - React-jsi
    - React-jsiexecutor
    - React-logger
    - React-RCTFBReactNativeSpec
    - React-rendererdebug
    - React-runtimescheduler
    - React-utils
    - ReactCommon/turbomodule/core
    - ReactNativeDependencies
    - Yoga
  - React-FabricComponents/components (0.81.4):
    - hermes-engine
    - RCTRequired
    - RCTTypeSafety
    - React-Core
    - React-Core-prebuilt
    - React-cxxreact
    - React-debug
    - React-Fabric
    - React-FabricComponents/components/inputaccessory (= 0.81.4)
    - React-FabricComponents/components/iostextinput (= 0.81.4)
    - React-FabricComponents/components/modal (= 0.81.4)
    - React-FabricComponents/components/rncore (= 0.81.4)
    - React-FabricComponents/components/safeareaview (= 0.81.4)
    - React-FabricComponents/components/scrollview (= 0.81.4)
    - React-FabricComponents/components/switch (= 0.81.4)
    - React-FabricComponents/components/text (= 0.81.4)
    - React-FabricComponents/components/textinput (= 0.81.4)
    - React-FabricComponents/components/unimplementedview (= 0.81.4)
    - React-FabricComponents/components/virtualview (= 0.81.4)
    - React-featureflags
    - React-graphics
    - React-jsi
    - React-jsiexecutor
    - React-logger
    - React-RCTFBReactNativeSpec
    - React-rendererdebug
    - React-runtimescheduler
    - React-utils
    - ReactCommon/turbomodule/core
    - ReactNativeDependencies
    - Yoga
  - React-FabricComponents/components/inputaccessory (0.81.4):
    - hermes-engine
    - RCTRequired
    - RCTTypeSafety
    - React-Core
    - React-Core-prebuilt
    - React-cxxreact
    - React-debug
    - React-Fabric
    - React-featureflags
    - React-graphics
    - React-jsi
    - React-jsiexecutor
    - React-logger
    - React-RCTFBReactNativeSpec
    - React-rendererdebug
    - React-runtimescheduler
    - React-utils
    - ReactCommon/turbomodule/core
    - ReactNativeDependencies
    - Yoga
  - React-FabricComponents/components/iostextinput (0.81.4):
    - hermes-engine
    - RCTRequired
    - RCTTypeSafety
    - React-Core
    - React-Core-prebuilt
    - React-cxxreact
    - React-debug
    - React-Fabric
    - React-featureflags
    - React-graphics
    - React-jsi
    - React-jsiexecutor
    - React-logger
    - React-RCTFBReactNativeSpec
    - React-rendererdebug
    - React-runtimescheduler
    - React-utils
    - ReactCommon/turbomodule/core
    - ReactNativeDependencies
    - Yoga
  - React-FabricComponents/components/modal (0.81.4):
    - hermes-engine
    - RCTRequired
    - RCTTypeSafety
    - React-Core
    - React-Core-prebuilt
    - React-cxxreact
    - React-debug
    - React-Fabric
    - React-featureflags
    - React-graphics
    - React-jsi
    - React-jsiexecutor
    - React-logger
    - React-RCTFBReactNativeSpec
    - React-rendererdebug
    - React-runtimescheduler
    - React-utils
    - ReactCommon/turbomodule/core
    - ReactNativeDependencies
    - Yoga
  - React-FabricComponents/components/rncore (0.81.4):
    - hermes-engine
    - RCTRequired
    - RCTTypeSafety
    - React-Core
    - React-Core-prebuilt
    - React-cxxreact
    - React-debug
    - React-Fabric
    - React-featureflags
    - React-graphics
    - React-jsi
    - React-jsiexecutor
    - React-logger
    - React-RCTFBReactNativeSpec
    - React-rendererdebug
    - React-runtimescheduler
    - React-utils
    - ReactCommon/turbomodule/core
    - ReactNativeDependencies
    - Yoga
  - React-FabricComponents/components/safeareaview (0.81.4):
    - hermes-engine
    - RCTRequired
    - RCTTypeSafety
    - React-Core
    - React-Core-prebuilt
    - React-cxxreact
    - React-debug
    - React-Fabric
    - React-featureflags
    - React-graphics
    - React-jsi
    - React-jsiexecutor
    - React-logger
    - React-RCTFBReactNativeSpec
    - React-rendererdebug
    - React-runtimescheduler
    - React-utils
    - ReactCommon/turbomodule/core
    - ReactNativeDependencies
    - Yoga
  - React-FabricComponents/components/scrollview (0.81.4):
    - hermes-engine
    - RCTRequired
    - RCTTypeSafety
    - React-Core
    - React-Core-prebuilt
    - React-cxxreact
    - React-debug
    - React-Fabric
    - React-featureflags
    - React-graphics
    - React-jsi
    - React-jsiexecutor
    - React-logger
    - React-RCTFBReactNativeSpec
    - React-rendererdebug
    - React-runtimescheduler
    - React-utils
    - ReactCommon/turbomodule/core
    - ReactNativeDependencies
    - Yoga
  - React-FabricComponents/components/switch (0.81.4):
    - hermes-engine
    - RCTRequired
    - RCTTypeSafety
    - React-Core
    - React-Core-prebuilt
    - React-cxxreact
    - React-debug
    - React-Fabric
    - React-featureflags
    - React-graphics
    - React-jsi
    - React-jsiexecutor
    - React-logger
    - React-RCTFBReactNativeSpec
    - React-rendererdebug
    - React-runtimescheduler
    - React-utils
    - ReactCommon/turbomodule/core
    - ReactNativeDependencies
    - Yoga
  - React-FabricComponents/components/text (0.81.4):
    - hermes-engine
    - RCTRequired
    - RCTTypeSafety
    - React-Core
    - React-Core-prebuilt
    - React-cxxreact
    - React-debug
    - React-Fabric
    - React-featureflags
    - React-graphics
    - React-jsi
    - React-jsiexecutor
    - React-logger
    - React-RCTFBReactNativeSpec
    - React-rendererdebug
    - React-runtimescheduler
    - React-utils
    - ReactCommon/turbomodule/core
    - ReactNativeDependencies
    - Yoga
  - React-FabricComponents/components/textinput (0.81.4):
    - hermes-engine
    - RCTRequired
    - RCTTypeSafety
    - React-Core
    - React-Core-prebuilt
    - React-cxxreact
    - React-debug
    - React-Fabric
    - React-featureflags
    - React-graphics
    - React-jsi
    - React-jsiexecutor
    - React-logger
    - React-RCTFBReactNativeSpec
    - React-rendererdebug
    - React-runtimescheduler
    - React-utils
    - ReactCommon/turbomodule/core
    - ReactNativeDependencies
    - Yoga
  - React-FabricComponents/components/unimplementedview (0.81.4):
    - hermes-engine
    - RCTRequired
    - RCTTypeSafety
    - React-Core
    - React-Core-prebuilt
    - React-cxxreact
    - React-debug
    - React-Fabric
    - React-featureflags
    - React-graphics
    - React-jsi
    - React-jsiexecutor
    - React-logger
    - React-RCTFBReactNativeSpec
    - React-rendererdebug
    - React-runtimescheduler
    - React-utils
    - ReactCommon/turbomodule/core
    - ReactNativeDependencies
    - Yoga
  - React-FabricComponents/components/virtualview (0.81.4):
    - hermes-engine
    - RCTRequired
    - RCTTypeSafety
    - React-Core
    - React-Core-prebuilt
    - React-cxxreact
    - React-debug
    - React-Fabric
    - React-featureflags
    - React-graphics
    - React-jsi
    - React-jsiexecutor
    - React-logger
    - React-RCTFBReactNativeSpec
    - React-rendererdebug
    - React-runtimescheduler
    - React-utils
    - ReactCommon/turbomodule/core
    - ReactNativeDependencies
    - Yoga
  - React-FabricComponents/textlayoutmanager (0.81.4):
    - hermes-engine
    - RCTRequired
    - RCTTypeSafety
    - React-Core
    - React-Core-prebuilt
    - React-cxxreact
    - React-debug
    - React-Fabric
    - React-featureflags
    - React-graphics
    - React-jsi
    - React-jsiexecutor
    - React-logger
    - React-RCTFBReactNativeSpec
    - React-rendererdebug
    - React-runtimescheduler
    - React-utils
    - ReactCommon/turbomodule/core
    - ReactNativeDependencies
    - Yoga
  - React-FabricImage (0.81.4):
    - hermes-engine
    - RCTRequired (= 0.81.4)
    - RCTTypeSafety (= 0.81.4)
    - React-Core-prebuilt
    - React-Fabric
    - React-featureflags
    - React-graphics
    - React-ImageManager
    - React-jsi
    - React-jsiexecutor (= 0.81.4)
    - React-logger
    - React-rendererdebug
    - React-utils
    - ReactCommon
    - ReactNativeDependencies
    - Yoga
  - React-featureflags (0.81.4):
    - React-Core-prebuilt
    - ReactNativeDependencies
  - React-featureflagsnativemodule (0.81.4):
    - hermes-engine
    - React-Core-prebuilt
    - React-featureflags
    - React-jsi
    - React-jsiexecutor
    - React-RCTFBReactNativeSpec
    - ReactCommon/turbomodule/core
    - ReactNativeDependencies
  - React-graphics (0.81.4):
    - hermes-engine
    - React-Core-prebuilt
    - React-jsi
    - React-jsiexecutor
    - React-utils
    - ReactNativeDependencies
  - React-hermes (0.81.4):
    - hermes-engine
    - React-Core-prebuilt
    - React-cxxreact (= 0.81.4)
    - React-jsi
    - React-jsiexecutor (= 0.81.4)
    - React-jsinspector
    - React-jsinspectorcdp
    - React-jsinspectortracing
    - React-perflogger (= 0.81.4)
    - React-runtimeexecutor
    - ReactNativeDependencies
  - React-idlecallbacksnativemodule (0.81.4):
    - hermes-engine
    - React-Core-prebuilt
    - React-jsi
    - React-jsiexecutor
    - React-RCTFBReactNativeSpec
    - React-runtimeexecutor
    - React-runtimescheduler
    - ReactCommon/turbomodule/core
    - ReactNativeDependencies
  - React-ImageManager (0.81.4):
    - React-Core-prebuilt
    - React-Core/Default
    - React-debug
    - React-Fabric
    - React-graphics
    - React-rendererdebug
    - React-utils
    - ReactNativeDependencies
  - React-jserrorhandler (0.81.4):
    - hermes-engine
    - React-Core-prebuilt
    - React-cxxreact
    - React-debug
    - React-featureflags
    - React-jsi
    - ReactCommon/turbomodule/bridging
    - ReactNativeDependencies
  - React-jsi (0.81.4):
    - hermes-engine
    - React-Core-prebuilt
    - ReactNativeDependencies
  - React-jsiexecutor (0.81.4):
    - hermes-engine
    - React-Core-prebuilt
    - React-cxxreact (= 0.81.4)
    - React-jsi (= 0.81.4)
    - React-jsinspector
    - React-jsinspectorcdp
    - React-jsinspectortracing
    - React-perflogger (= 0.81.4)
    - React-runtimeexecutor
    - ReactNativeDependencies
  - React-jsinspector (0.81.4):
    - hermes-engine
    - React-Core-prebuilt
    - React-featureflags
    - React-jsi
    - React-jsinspectorcdp
    - React-jsinspectornetwork
    - React-jsinspectortracing
    - React-oscompat
    - React-perflogger (= 0.81.4)
    - React-runtimeexecutor
    - ReactNativeDependencies
  - React-jsinspectorcdp (0.81.4):
    - React-Core-prebuilt
    - ReactNativeDependencies
  - React-jsinspectornetwork (0.81.4):
    - React-Core-prebuilt
    - React-featureflags
    - React-jsinspectorcdp
    - React-performancetimeline
    - React-timing
    - ReactNativeDependencies
  - React-jsinspectortracing (0.81.4):
    - React-Core-prebuilt
    - React-oscompat
    - React-timing
    - ReactNativeDependencies
  - React-jsitooling (0.81.4):
    - React-Core-prebuilt
    - React-cxxreact (= 0.81.4)
    - React-jsi (= 0.81.4)
    - React-jsinspector
    - React-jsinspectorcdp
    - React-jsinspectortracing
    - React-runtimeexecutor
    - ReactNativeDependencies
  - React-jsitracing (0.81.4):
    - React-jsi
  - React-logger (0.81.4):
    - React-Core-prebuilt
    - ReactNativeDependencies
  - React-Mapbuffer (0.81.4):
    - React-Core-prebuilt
    - React-debug
    - ReactNativeDependencies
  - React-microtasksnativemodule (0.81.4):
    - hermes-engine
    - React-Core-prebuilt
    - React-jsi
    - React-jsiexecutor
    - React-RCTFBReactNativeSpec
    - ReactCommon/turbomodule/core
    - ReactNativeDependencies
  - react-native-bluetooth-classic (1.73.0-rc.13):
    - React
  - react-native-bottom-tabs (0.9.2):
    - hermes-engine
    - RCTRequired
    - RCTTypeSafety
    - React-Core
    - React-Core-prebuilt
    - React-debug
    - React-Fabric
    - React-featureflags
    - React-graphics
    - React-ImageManager
    - React-jsi
    - React-NativeModulesApple
    - React-RCTFabric
    - React-renderercss
    - React-rendererdebug
    - React-utils
    - ReactCodegen
    - ReactCommon/turbomodule/bridging
    - ReactCommon/turbomodule/core
    - ReactNativeDependencies
    - SDWebImage (>= 5.19.1)
    - SDWebImageSVGCoder (>= 1.7.0)
    - SwiftUIIntrospect (~> 1.0)
    - Yoga
  - react-native-config (1.5.5):
    - react-native-config/App (= 1.5.5)
  - react-native-config/App (1.5.5):
    - React-Core
<<<<<<< HEAD
  - react-native-keyboard-controller (1.18.5):
=======
  - react-native-image-picker (8.2.1):
    - DoubleConversion
    - glog
    - hermes-engine
    - RCT-Folly (= 2024.10.14.00)
    - RCTRequired
    - RCTTypeSafety
    - React-Core
    - React-debug
    - React-Fabric
    - React-featureflags
    - React-graphics
    - React-ImageManager
    - React-NativeModulesApple
    - React-RCTFabric
    - React-rendererdebug
    - React-utils
    - ReactCodegen
    - ReactCommon/turbomodule/bridging
    - ReactCommon/turbomodule/core
    - Yoga
  - react-native-keyboard-controller (1.17.5):
    - DoubleConversion
    - glog
>>>>>>> 6cdede6a
    - hermes-engine
    - RCTRequired
    - RCTTypeSafety
    - React-Core
    - React-Core-prebuilt
    - React-debug
    - React-Fabric
    - React-featureflags
    - React-graphics
    - React-ImageManager
<<<<<<< HEAD
    - React-jsi
    - react-native-keyboard-controller/common (= 1.18.5)
=======
    - react-native-keyboard-controller/common (= 1.17.5)
>>>>>>> 6cdede6a
    - React-NativeModulesApple
    - React-RCTFabric
    - React-renderercss
    - React-rendererdebug
    - React-utils
    - ReactCodegen
    - ReactCommon/turbomodule/bridging
    - ReactCommon/turbomodule/core
    - ReactNativeDependencies
    - Yoga
<<<<<<< HEAD
  - react-native-keyboard-controller/common (1.18.5):
=======
  - react-native-keyboard-controller/common (1.17.5):
    - DoubleConversion
    - glog
>>>>>>> 6cdede6a
    - hermes-engine
    - RCTRequired
    - RCTTypeSafety
    - React-Core
    - React-Core-prebuilt
    - React-debug
    - React-Fabric
    - React-featureflags
    - React-graphics
    - React-ImageManager
    - React-jsi
    - React-NativeModulesApple
    - React-RCTFabric
    - React-renderercss
    - React-rendererdebug
    - React-utils
    - ReactCodegen
    - ReactCommon/turbomodule/bridging
    - ReactCommon/turbomodule/core
    - ReactNativeDependencies
    - Yoga
  - react-native-mmkv (3.1.0):
    - hermes-engine
    - RCTRequired
    - RCTTypeSafety
    - React-Core
    - React-Core-prebuilt
    - React-debug
    - React-Fabric
    - React-featureflags
    - React-graphics
    - React-ImageManager
    - React-jsi
    - React-NativeModulesApple
    - React-RCTFabric
    - React-renderercss
    - React-rendererdebug
    - React-utils
    - ReactCodegen
    - ReactCommon/turbomodule/bridging
    - ReactCommon/turbomodule/core
    - ReactNativeDependencies
    - Yoga
  - react-native-netinfo (11.4.1):
    - React-Core
  - react-native-pager-view (6.9.1):
    - hermes-engine
    - RCTRequired
    - RCTTypeSafety
    - React-Core
    - React-Core-prebuilt
    - React-debug
    - React-Fabric
    - React-featureflags
    - React-graphics
    - React-ImageManager
    - React-jsi
    - React-NativeModulesApple
    - React-RCTFabric
    - React-renderercss
    - React-rendererdebug
    - React-utils
    - ReactCodegen
    - ReactCommon/turbomodule/bridging
    - ReactCommon/turbomodule/core
    - ReactNativeDependencies
    - Yoga
  - react-native-safe-area-context (5.6.1):
    - hermes-engine
    - RCTRequired
    - RCTTypeSafety
    - React-Core
    - React-Core-prebuilt
    - React-debug
    - React-Fabric
    - React-featureflags
    - React-graphics
    - React-ImageManager
    - React-jsi
    - react-native-safe-area-context/common (= 5.6.1)
    - react-native-safe-area-context/fabric (= 5.6.1)
    - React-NativeModulesApple
    - React-RCTFabric
    - React-renderercss
    - React-rendererdebug
    - React-utils
    - ReactCodegen
    - ReactCommon/turbomodule/bridging
    - ReactCommon/turbomodule/core
    - ReactNativeDependencies
    - Yoga
  - react-native-safe-area-context/common (5.6.1):
    - hermes-engine
    - RCTRequired
    - RCTTypeSafety
    - React-Core
    - React-Core-prebuilt
    - React-debug
    - React-Fabric
    - React-featureflags
    - React-graphics
    - React-ImageManager
    - React-jsi
    - React-NativeModulesApple
    - React-RCTFabric
    - React-renderercss
    - React-rendererdebug
    - React-utils
    - ReactCodegen
    - ReactCommon/turbomodule/bridging
    - ReactCommon/turbomodule/core
    - ReactNativeDependencies
    - Yoga
  - react-native-safe-area-context/fabric (5.6.1):
    - hermes-engine
    - RCTRequired
    - RCTTypeSafety
    - React-Core
    - React-Core-prebuilt
    - React-debug
    - React-Fabric
    - React-featureflags
    - React-graphics
    - React-ImageManager
    - React-jsi
    - react-native-safe-area-context/common
    - React-NativeModulesApple
    - React-RCTFabric
    - React-renderercss
    - React-rendererdebug
    - React-utils
    - ReactCodegen
    - ReactCommon/turbomodule/bridging
    - ReactCommon/turbomodule/core
    - ReactNativeDependencies
    - Yoga
  - react-native-slider (5.0.1):
    - hermes-engine
    - RCTRequired
    - RCTTypeSafety
    - React-Core
    - React-Core-prebuilt
    - React-debug
    - React-Fabric
    - React-featureflags
    - React-graphics
    - React-ImageManager
    - React-jsi
    - react-native-slider/common (= 5.0.1)
    - React-NativeModulesApple
    - React-RCTFabric
    - React-renderercss
    - React-rendererdebug
    - React-utils
    - ReactCodegen
    - ReactCommon/turbomodule/bridging
    - ReactCommon/turbomodule/core
    - ReactNativeDependencies
    - Yoga
  - react-native-slider/common (5.0.1):
    - hermes-engine
    - RCTRequired
    - RCTTypeSafety
    - React-Core
    - React-Core-prebuilt
    - React-debug
    - React-Fabric
    - React-featureflags
    - React-graphics
    - React-ImageManager
    - React-jsi
    - React-NativeModulesApple
    - React-RCTFabric
    - React-renderercss
    - React-rendererdebug
    - React-utils
    - ReactCodegen
    - ReactCommon/turbomodule/bridging
    - ReactCommon/turbomodule/core
    - ReactNativeDependencies
    - Yoga
  - react-native-video (6.17.0):
    - hermes-engine
    - RCTRequired
    - RCTTypeSafety
    - React-Core
    - React-Core-prebuilt
    - React-debug
    - React-Fabric
    - React-featureflags
    - React-graphics
    - React-ImageManager
    - React-jsi
    - react-native-video/Video (= 6.17.0)
    - React-NativeModulesApple
    - React-RCTFabric
    - React-renderercss
    - React-rendererdebug
    - React-utils
    - ReactCodegen
    - ReactCommon/turbomodule/bridging
    - ReactCommon/turbomodule/core
    - ReactNativeDependencies
    - Yoga
  - react-native-video/Fabric (6.17.0):
    - hermes-engine
    - RCTRequired
    - RCTTypeSafety
    - React-Core
    - React-Core-prebuilt
    - React-debug
    - React-Fabric
    - React-featureflags
    - React-graphics
    - React-ImageManager
    - React-jsi
    - React-NativeModulesApple
    - React-RCTFabric
    - React-renderercss
    - React-rendererdebug
    - React-utils
    - ReactCodegen
    - ReactCommon/turbomodule/bridging
    - ReactCommon/turbomodule/core
    - ReactNativeDependencies
    - Yoga
  - react-native-video/Video (6.17.0):
    - hermes-engine
    - RCTRequired
    - RCTTypeSafety
    - React-Core
    - React-Core-prebuilt
    - React-debug
    - React-Fabric
    - React-featureflags
    - React-graphics
    - React-ImageManager
    - React-jsi
    - react-native-video/Fabric
    - React-NativeModulesApple
    - React-RCTFabric
    - React-renderercss
    - React-rendererdebug
    - React-utils
    - ReactCodegen
    - ReactCommon/turbomodule/bridging
    - ReactCommon/turbomodule/core
    - ReactNativeDependencies
    - Yoga
  - react-native-view-shot (4.0.3):
    - hermes-engine
    - RCTRequired
    - RCTTypeSafety
    - React-Core
    - React-Core-prebuilt
    - React-debug
    - React-Fabric
    - React-featureflags
    - React-graphics
    - React-ImageManager
    - React-jsi
    - React-NativeModulesApple
    - React-RCTFabric
    - React-renderercss
    - React-rendererdebug
    - React-utils
    - ReactCodegen
    - ReactCommon/turbomodule/bridging
    - ReactCommon/turbomodule/core
    - ReactNativeDependencies
    - Yoga
  - react-native-webview (13.15.0):
    - hermes-engine
    - RCTRequired
    - RCTTypeSafety
    - React-Core
    - React-Core-prebuilt
    - React-debug
    - React-Fabric
    - React-featureflags
    - React-graphics
    - React-ImageManager
    - React-jsi
    - React-NativeModulesApple
    - React-RCTFabric
    - React-renderercss
    - React-rendererdebug
    - React-utils
    - ReactCodegen
    - ReactCommon/turbomodule/bridging
    - ReactCommon/turbomodule/core
    - ReactNativeDependencies
    - Yoga
  - React-NativeModulesApple (0.81.4):
    - hermes-engine
    - React-callinvoker
    - React-Core
    - React-Core-prebuilt
    - React-cxxreact
    - React-featureflags
    - React-jsi
    - React-jsinspector
    - React-jsinspectorcdp
    - React-runtimeexecutor
    - ReactCommon/turbomodule/bridging
    - ReactCommon/turbomodule/core
    - ReactNativeDependencies
  - React-oscompat (0.81.4)
  - React-perflogger (0.81.4):
    - React-Core-prebuilt
    - ReactNativeDependencies
  - React-performancetimeline (0.81.4):
    - React-Core-prebuilt
    - React-featureflags
    - React-jsinspectortracing
    - React-perflogger
    - React-timing
    - ReactNativeDependencies
  - React-RCTActionSheet (0.81.4):
    - React-Core/RCTActionSheetHeaders (= 0.81.4)
  - React-RCTAnimation (0.81.4):
    - RCTTypeSafety
    - React-Core-prebuilt
    - React-Core/RCTAnimationHeaders
    - React-featureflags
    - React-jsi
    - React-NativeModulesApple
    - React-RCTFBReactNativeSpec
    - ReactCommon
    - ReactNativeDependencies
  - React-RCTAppDelegate (0.81.4):
    - hermes-engine
    - RCTRequired
    - RCTTypeSafety
    - React-Core
    - React-Core-prebuilt
    - React-CoreModules
    - React-debug
    - React-defaultsnativemodule
    - React-Fabric
    - React-featureflags
    - React-graphics
    - React-hermes
    - React-jsitooling
    - React-NativeModulesApple
    - React-RCTFabric
    - React-RCTFBReactNativeSpec
    - React-RCTImage
    - React-RCTNetwork
    - React-RCTRuntime
    - React-rendererdebug
    - React-RuntimeApple
    - React-RuntimeCore
    - React-runtimeexecutor
    - React-runtimescheduler
    - React-utils
    - ReactCommon
    - ReactNativeDependencies
  - React-RCTBlob (0.81.4):
    - hermes-engine
    - React-Core-prebuilt
    - React-Core/RCTBlobHeaders
    - React-Core/RCTWebSocket
    - React-jsi
    - React-jsinspector
    - React-jsinspectorcdp
    - React-NativeModulesApple
    - React-RCTFBReactNativeSpec
    - React-RCTNetwork
    - ReactCommon
    - ReactNativeDependencies
  - React-RCTFabric (0.81.4):
    - hermes-engine
    - React-Core
    - React-Core-prebuilt
    - React-debug
    - React-Fabric
    - React-FabricComponents
    - React-FabricImage
    - React-featureflags
    - React-graphics
    - React-ImageManager
    - React-jsi
    - React-jsinspector
    - React-jsinspectorcdp
    - React-jsinspectornetwork
    - React-jsinspectortracing
    - React-performancetimeline
    - React-RCTAnimation
    - React-RCTFBReactNativeSpec
    - React-RCTImage
    - React-RCTText
    - React-rendererconsistency
    - React-renderercss
    - React-rendererdebug
    - React-runtimeexecutor
    - React-runtimescheduler
    - React-utils
    - ReactNativeDependencies
    - Yoga
  - React-RCTFBReactNativeSpec (0.81.4):
    - hermes-engine
    - RCTRequired
    - RCTTypeSafety
    - React-Core
    - React-Core-prebuilt
    - React-jsi
    - React-NativeModulesApple
    - React-RCTFBReactNativeSpec/components (= 0.81.4)
    - ReactCommon
    - ReactNativeDependencies
  - React-RCTFBReactNativeSpec/components (0.81.4):
    - hermes-engine
    - RCTRequired
    - RCTTypeSafety
    - React-Core
    - React-Core-prebuilt
    - React-debug
    - React-Fabric
    - React-featureflags
    - React-graphics
    - React-jsi
    - React-NativeModulesApple
    - React-rendererdebug
    - React-utils
    - ReactCommon
    - ReactNativeDependencies
    - Yoga
  - React-RCTImage (0.81.4):
    - RCTTypeSafety
    - React-Core-prebuilt
    - React-Core/RCTImageHeaders
    - React-jsi
    - React-NativeModulesApple
    - React-RCTFBReactNativeSpec
    - React-RCTNetwork
    - ReactCommon
    - ReactNativeDependencies
  - React-RCTLinking (0.81.4):
    - React-Core/RCTLinkingHeaders (= 0.81.4)
    - React-jsi (= 0.81.4)
    - React-NativeModulesApple
    - React-RCTFBReactNativeSpec
    - ReactCommon
    - ReactCommon/turbomodule/core (= 0.81.4)
  - React-RCTNetwork (0.81.4):
    - RCTTypeSafety
    - React-Core-prebuilt
    - React-Core/RCTNetworkHeaders
    - React-featureflags
    - React-jsi
    - React-jsinspectorcdp
    - React-jsinspectornetwork
    - React-NativeModulesApple
    - React-RCTFBReactNativeSpec
    - ReactCommon
    - ReactNativeDependencies
  - React-RCTRuntime (0.81.4):
    - hermes-engine
    - React-Core
    - React-Core-prebuilt
    - React-jsi
    - React-jsinspector
    - React-jsinspectorcdp
    - React-jsinspectortracing
    - React-jsitooling
    - React-RuntimeApple
    - React-RuntimeCore
    - React-runtimeexecutor
    - React-RuntimeHermes
    - ReactNativeDependencies
  - React-RCTSettings (0.81.4):
    - RCTTypeSafety
    - React-Core-prebuilt
    - React-Core/RCTSettingsHeaders
    - React-jsi
    - React-NativeModulesApple
    - React-RCTFBReactNativeSpec
    - ReactCommon
    - ReactNativeDependencies
  - React-RCTText (0.81.4):
    - React-Core/RCTTextHeaders (= 0.81.4)
    - Yoga
  - React-RCTVibration (0.81.4):
    - React-Core-prebuilt
    - React-Core/RCTVibrationHeaders
    - React-jsi
    - React-NativeModulesApple
    - React-RCTFBReactNativeSpec
    - ReactCommon
    - ReactNativeDependencies
  - React-rendererconsistency (0.81.4)
  - React-renderercss (0.81.4):
    - React-debug
    - React-utils
  - React-rendererdebug (0.81.4):
    - React-Core-prebuilt
    - React-debug
    - ReactNativeDependencies
  - React-RuntimeApple (0.81.4):
    - hermes-engine
    - React-callinvoker
    - React-Core-prebuilt
    - React-Core/Default
    - React-CoreModules
    - React-cxxreact
    - React-featureflags
    - React-jserrorhandler
    - React-jsi
    - React-jsiexecutor
    - React-jsinspector
    - React-jsitooling
    - React-Mapbuffer
    - React-NativeModulesApple
    - React-RCTFabric
    - React-RCTFBReactNativeSpec
    - React-RuntimeCore
    - React-runtimeexecutor
    - React-RuntimeHermes
    - React-runtimescheduler
    - React-utils
    - ReactNativeDependencies
  - React-RuntimeCore (0.81.4):
    - hermes-engine
    - React-Core-prebuilt
    - React-cxxreact
    - React-Fabric
    - React-featureflags
    - React-jserrorhandler
    - React-jsi
    - React-jsiexecutor
    - React-jsinspector
    - React-jsitooling
    - React-performancetimeline
    - React-runtimeexecutor
    - React-runtimescheduler
    - React-utils
    - ReactNativeDependencies
  - React-runtimeexecutor (0.81.4):
    - React-Core-prebuilt
    - React-debug
    - React-featureflags
    - React-jsi (= 0.81.4)
    - React-utils
    - ReactNativeDependencies
  - React-RuntimeHermes (0.81.4):
    - hermes-engine
    - React-Core-prebuilt
    - React-featureflags
    - React-hermes
    - React-jsi
    - React-jsinspector
    - React-jsinspectorcdp
    - React-jsinspectortracing
    - React-jsitooling
    - React-jsitracing
    - React-RuntimeCore
    - React-runtimeexecutor
    - React-utils
    - ReactNativeDependencies
  - React-runtimescheduler (0.81.4):
    - hermes-engine
    - React-callinvoker
    - React-Core-prebuilt
    - React-cxxreact
    - React-debug
    - React-featureflags
    - React-jsi
    - React-jsinspectortracing
    - React-performancetimeline
    - React-rendererconsistency
    - React-rendererdebug
    - React-runtimeexecutor
    - React-timing
    - React-utils
    - ReactNativeDependencies
  - React-timing (0.81.4):
    - React-debug
  - React-utils (0.81.4):
    - hermes-engine
    - React-Core-prebuilt
    - React-debug
    - React-jsi (= 0.81.4)
    - ReactNativeDependencies
  - ReactAppDependencyProvider (0.81.4):
    - ReactCodegen
  - ReactCodegen (0.81.4):
    - hermes-engine
    - RCTRequired
    - RCTTypeSafety
    - React-Core
    - React-Core-prebuilt
    - React-debug
    - React-Fabric
    - React-FabricImage
    - React-featureflags
    - React-graphics
    - React-jsi
    - React-jsiexecutor
    - React-NativeModulesApple
    - React-RCTAppDelegate
    - React-rendererdebug
    - React-utils
    - ReactCommon/turbomodule/bridging
    - ReactCommon/turbomodule/core
    - ReactNativeDependencies
  - ReactCommon (0.81.4):
    - React-Core-prebuilt
    - ReactCommon/turbomodule (= 0.81.4)
    - ReactNativeDependencies
  - ReactCommon/turbomodule (0.81.4):
    - hermes-engine
    - React-callinvoker (= 0.81.4)
    - React-Core-prebuilt
    - React-cxxreact (= 0.81.4)
    - React-jsi (= 0.81.4)
    - React-logger (= 0.81.4)
    - React-perflogger (= 0.81.4)
    - ReactCommon/turbomodule/bridging (= 0.81.4)
    - ReactCommon/turbomodule/core (= 0.81.4)
    - ReactNativeDependencies
  - ReactCommon/turbomodule/bridging (0.81.4):
    - hermes-engine
    - React-callinvoker (= 0.81.4)
    - React-Core-prebuilt
    - React-cxxreact (= 0.81.4)
    - React-jsi (= 0.81.4)
    - React-logger (= 0.81.4)
    - React-perflogger (= 0.81.4)
    - ReactNativeDependencies
  - ReactCommon/turbomodule/core (0.81.4):
    - hermes-engine
    - React-callinvoker (= 0.81.4)
    - React-Core-prebuilt
    - React-cxxreact (= 0.81.4)
    - React-debug (= 0.81.4)
    - React-featureflags (= 0.81.4)
    - React-jsi (= 0.81.4)
    - React-logger (= 0.81.4)
    - React-perflogger (= 0.81.4)
    - React-utils (= 0.81.4)
    - ReactNativeDependencies
  - ReactNativeDependencies (0.81.4)
  - RNBleManager (12.2.2):
    - hermes-engine
    - RCTRequired
    - RCTTypeSafety
    - React-Core
    - React-Core-prebuilt
    - React-debug
    - React-Fabric
    - React-featureflags
    - React-graphics
    - React-ImageManager
    - React-jsi
    - React-NativeModulesApple
    - React-RCTFabric
    - React-renderercss
    - React-rendererdebug
    - React-utils
    - ReactCodegen
    - ReactCommon/turbomodule/bridging
    - ReactCommon/turbomodule/core
    - ReactNativeDependencies
    - Yoga
  - RNCAsyncStorage (2.2.0):
    - hermes-engine
    - RCTRequired
    - RCTTypeSafety
    - React-Core
    - React-Core-prebuilt
    - React-debug
    - React-Fabric
    - React-featureflags
    - React-graphics
    - React-ImageManager
    - React-jsi
    - React-NativeModulesApple
    - React-RCTFabric
    - React-renderercss
    - React-rendererdebug
    - React-utils
    - ReactCodegen
    - ReactCommon/turbomodule/bridging
    - ReactCommon/turbomodule/core
    - ReactNativeDependencies
    - Yoga
  - RNFS (2.20.0):
    - React-Core
  - RNGestureHandler (2.28.0):
    - hermes-engine
    - RCTRequired
    - RCTTypeSafety
    - React-Core
    - React-Core-prebuilt
    - React-debug
    - React-Fabric
    - React-featureflags
    - React-graphics
    - React-ImageManager
    - React-jsi
    - React-NativeModulesApple
    - React-RCTFabric
    - React-renderercss
    - React-rendererdebug
    - React-utils
    - ReactCodegen
    - ReactCommon/turbomodule/bridging
    - ReactCommon/turbomodule/core
    - ReactNativeDependencies
    - Yoga
  - RNInAppBrowser (3.7.0):
    - React-Core
  - RNLocalize (3.5.2):
    - hermes-engine
    - RCTRequired
    - RCTTypeSafety
    - React-Core
    - React-Core-prebuilt
    - React-debug
    - React-Fabric
    - React-featureflags
    - React-graphics
    - React-ImageManager
    - React-jsi
    - React-NativeModulesApple
    - React-RCTFabric
    - React-renderercss
    - React-rendererdebug
    - React-utils
    - ReactCodegen
    - ReactCommon/turbomodule/bridging
    - ReactCommon/turbomodule/core
    - ReactNativeDependencies
    - Yoga
  - RNPermissions (5.4.2):
    - hermes-engine
    - RCTRequired
    - RCTTypeSafety
    - React-Core
    - React-Core-prebuilt
    - React-debug
    - React-Fabric
    - React-featureflags
    - React-graphics
    - React-ImageManager
    - React-jsi
    - React-NativeModulesApple
    - React-RCTFabric
    - React-renderercss
    - React-rendererdebug
    - React-utils
    - ReactCodegen
    - ReactCommon/turbomodule/bridging
    - ReactCommon/turbomodule/core
    - ReactNativeDependencies
    - Yoga
  - RNReanimated (4.1.2):
    - hermes-engine
    - RCTRequired
    - RCTTypeSafety
    - React-Core
    - React-Core-prebuilt
    - React-debug
    - React-Fabric
    - React-featureflags
    - React-graphics
    - React-hermes
    - React-ImageManager
    - React-jsi
    - React-NativeModulesApple
    - React-RCTFabric
    - React-renderercss
    - React-rendererdebug
    - React-utils
    - ReactCodegen
    - ReactCommon/turbomodule/bridging
    - ReactCommon/turbomodule/core
    - ReactNativeDependencies
    - RNReanimated/reanimated (= 4.1.2)
    - RNWorklets
    - Yoga
<<<<<<< HEAD
  - RNReanimated/reanimated (4.1.2):
=======
  - RNPermissions (5.4.1):
    - DoubleConversion
    - glog
>>>>>>> 6cdede6a
    - hermes-engine
    - RCTRequired
    - RCTTypeSafety
    - React-Core
    - React-Core-prebuilt
    - React-debug
    - React-Fabric
    - React-featureflags
    - React-graphics
    - React-hermes
    - React-ImageManager
    - React-jsi
    - React-NativeModulesApple
    - React-RCTFabric
    - React-renderercss
    - React-rendererdebug
    - React-utils
    - ReactCodegen
    - ReactCommon/turbomodule/bridging
    - ReactCommon/turbomodule/core
    - ReactNativeDependencies
    - RNReanimated/reanimated/apple (= 4.1.2)
    - RNWorklets
    - Yoga
  - RNReanimated/reanimated/apple (4.1.2):
    - hermes-engine
    - RCTRequired
    - RCTTypeSafety
    - React-Core
    - React-Core-prebuilt
    - React-debug
    - React-Fabric
    - React-featureflags
    - React-graphics
    - React-hermes
    - React-ImageManager
    - React-jsi
    - React-NativeModulesApple
    - React-RCTFabric
    - React-renderercss
    - React-rendererdebug
    - React-utils
    - ReactCodegen
    - ReactCommon/turbomodule/bridging
    - ReactCommon/turbomodule/core
    - ReactNativeDependencies
    - RNWorklets
    - Yoga
  - RNScreens (4.16.0):
    - hermes-engine
    - RCTRequired
    - RCTTypeSafety
    - React-Core
    - React-Core-prebuilt
    - React-debug
    - React-Fabric
    - React-featureflags
    - React-graphics
    - React-ImageManager
    - React-jsi
    - React-NativeModulesApple
    - React-RCTFabric
    - React-RCTImage
    - React-renderercss
    - React-rendererdebug
    - React-utils
    - ReactCodegen
    - ReactCommon/turbomodule/bridging
    - ReactCommon/turbomodule/core
    - ReactNativeDependencies
    - RNScreens/common (= 4.16.0)
    - Yoga
  - RNScreens/common (4.16.0):
    - hermes-engine
    - RCTRequired
    - RCTTypeSafety
    - React-Core
    - React-Core-prebuilt
    - React-debug
    - React-Fabric
    - React-featureflags
    - React-graphics
    - React-ImageManager
    - React-jsi
    - React-NativeModulesApple
    - React-RCTFabric
    - React-RCTImage
    - React-renderercss
    - React-rendererdebug
    - React-utils
    - ReactCodegen
    - ReactCommon/turbomodule/bridging
    - ReactCommon/turbomodule/core
    - ReactNativeDependencies
    - Yoga
  - RNSentry (7.2.0):
    - hermes-engine
    - RCTRequired
    - RCTTypeSafety
    - React-Core
    - React-Core-prebuilt
    - React-debug
    - React-Fabric
    - React-featureflags
    - React-graphics
    - React-hermes
    - React-ImageManager
    - React-jsi
    - React-NativeModulesApple
    - React-RCTFabric
    - React-renderercss
    - React-rendererdebug
    - React-utils
    - ReactCodegen
    - ReactCommon/turbomodule/bridging
    - ReactCommon/turbomodule/core
    - ReactNativeDependencies
    - Sentry/HybridSDK (= 8.56.1)
    - Yoga
  - RNShare (12.2.0):
    - hermes-engine
    - RCTRequired
    - RCTTypeSafety
    - React-Core
    - React-Core-prebuilt
    - React-debug
    - React-Fabric
    - React-featureflags
    - React-graphics
    - React-ImageManager
    - React-jsi
    - React-NativeModulesApple
    - React-RCTFabric
    - React-renderercss
    - React-rendererdebug
    - React-utils
    - ReactCodegen
    - ReactCommon/turbomodule/bridging
    - ReactCommon/turbomodule/core
    - ReactNativeDependencies
    - Yoga
  - RNSVG (15.12.1):
    - hermes-engine
    - RCTRequired
    - RCTTypeSafety
    - React-Core
    - React-Core-prebuilt
    - React-debug
    - React-Fabric
    - React-featureflags
    - React-graphics
    - React-ImageManager
    - React-jsi
    - React-NativeModulesApple
    - React-RCTFabric
    - React-renderercss
    - React-rendererdebug
    - React-utils
    - ReactCodegen
    - ReactCommon/turbomodule/bridging
    - ReactCommon/turbomodule/core
    - ReactNativeDependencies
    - RNSVG/common (= 15.12.1)
    - Yoga
  - RNSVG/common (15.12.1):
    - hermes-engine
    - RCTRequired
    - RCTTypeSafety
    - React-Core
    - React-Core-prebuilt
    - React-debug
    - React-Fabric
    - React-featureflags
    - React-graphics
    - React-ImageManager
    - React-jsi
    - React-NativeModulesApple
    - React-RCTFabric
    - React-renderercss
    - React-rendererdebug
    - React-utils
    - ReactCodegen
    - ReactCommon/turbomodule/bridging
    - ReactCommon/turbomodule/core
    - ReactNativeDependencies
    - Yoga
<<<<<<< HEAD
  - RNVectorIcons (10.3.0):
=======
  - RNSentry (6.20.0):
    - DoubleConversion
    - glog
>>>>>>> 6cdede6a
    - hermes-engine
    - RCTRequired
    - RCTTypeSafety
    - React-Core
    - React-Core-prebuilt
    - React-debug
    - React-Fabric
    - React-featureflags
    - React-graphics
    - React-ImageManager
    - React-jsi
    - React-NativeModulesApple
    - React-RCTFabric
    - React-renderercss
    - React-rendererdebug
    - React-utils
    - ReactCodegen
    - ReactCommon/turbomodule/bridging
    - ReactCommon/turbomodule/core
<<<<<<< HEAD
    - ReactNativeDependencies
=======
    - Sentry/HybridSDK (= 8.53.2)
>>>>>>> 6cdede6a
    - Yoga
  - RNWifi (4.13.6):
    - React-Core
  - RNWorklets (0.6.0):
    - hermes-engine
    - RCTRequired
    - RCTTypeSafety
    - React-Core
    - React-Core-prebuilt
    - React-debug
    - React-Fabric
    - React-featureflags
    - React-graphics
    - React-hermes
    - React-ImageManager
    - React-jsi
    - React-NativeModulesApple
    - React-RCTFabric
    - React-renderercss
    - React-rendererdebug
    - React-utils
    - ReactCodegen
    - ReactCommon/turbomodule/bridging
    - ReactCommon/turbomodule/core
    - ReactNativeDependencies
    - RNWorklets/worklets (= 0.6.0)
    - Yoga
  - RNWorklets/worklets (0.6.0):
    - hermes-engine
    - RCTRequired
    - RCTTypeSafety
    - React-Core
    - React-Core-prebuilt
    - React-debug
    - React-Fabric
    - React-featureflags
    - React-graphics
    - React-hermes
    - React-ImageManager
    - React-jsi
    - React-NativeModulesApple
    - React-RCTFabric
    - React-renderercss
    - React-rendererdebug
    - React-utils
    - ReactCodegen
    - ReactCommon/turbomodule/bridging
    - ReactCommon/turbomodule/core
    - ReactNativeDependencies
    - RNWorklets/worklets/apple (= 0.6.0)
    - Yoga
  - RNWorklets/worklets/apple (0.6.0):
    - hermes-engine
    - RCTRequired
    - RCTTypeSafety
    - React-Core
    - React-Core-prebuilt
    - React-debug
    - React-Fabric
    - React-featureflags
    - React-graphics
    - React-hermes
    - React-ImageManager
    - React-jsi
    - React-NativeModulesApple
    - React-RCTFabric
    - React-renderercss
    - React-rendererdebug
    - React-utils
    - ReactCodegen
    - ReactCommon/turbomodule/bridging
    - ReactCommon/turbomodule/core
    - ReactNativeDependencies
    - Yoga
  - SDWebImage (5.19.7):
    - SDWebImage/Core (= 5.19.7)
  - SDWebImage/Core (5.19.7)
  - SDWebImageAVIFCoder (0.11.1):
    - libavif/core (>= 0.11.0)
    - SDWebImage (~> 5.10)
  - SDWebImageSVGCoder (1.7.0):
    - SDWebImage/Core (~> 5.6)
<<<<<<< HEAD
  - Sentry/HybridSDK (8.56.1)
=======
  - Sentry/HybridSDK (8.53.2)
  - SocketRocket (0.7.1)
>>>>>>> 6cdede6a
  - SWCompression (4.8.6):
    - BitByteData (~> 2.0)
    - SWCompression/BZip2 (= 4.8.6)
    - SWCompression/Deflate (= 4.8.6)
    - SWCompression/GZip (= 4.8.6)
    - SWCompression/LZ4 (= 4.8.6)
    - SWCompression/LZMA (= 4.8.6)
    - SWCompression/LZMA2 (= 4.8.6)
    - SWCompression/SevenZip (= 4.8.6)
    - SWCompression/TAR (= 4.8.6)
    - SWCompression/XZ (= 4.8.6)
    - SWCompression/ZIP (= 4.8.6)
    - SWCompression/Zlib (= 4.8.6)
  - SWCompression/BZip2 (4.8.6):
    - BitByteData (~> 2.0)
  - SWCompression/Deflate (4.8.6):
    - BitByteData (~> 2.0)
  - SWCompression/GZip (4.8.6):
    - BitByteData (~> 2.0)
    - SWCompression/Deflate
  - SWCompression/LZ4 (4.8.6):
    - BitByteData (~> 2.0)
  - SWCompression/LZMA (4.8.6):
    - BitByteData (~> 2.0)
  - SWCompression/LZMA2 (4.8.6):
    - BitByteData (~> 2.0)
    - SWCompression/LZMA
  - SWCompression/SevenZip (4.8.6):
    - BitByteData (~> 2.0)
    - SWCompression/LZMA2
  - SWCompression/TAR (4.8.6):
    - BitByteData (~> 2.0)
  - SWCompression/XZ (4.8.6):
    - BitByteData (~> 2.0)
    - SWCompression/LZMA2
  - SWCompression/ZIP (4.8.6):
    - BitByteData (~> 2.0)
    - SWCompression/Deflate
  - SWCompression/Zlib (4.8.6):
    - BitByteData (~> 2.0)
    - SWCompression/Deflate
  - SwiftProtobuf (1.32.0)
  - SwiftUIIntrospect (1.3.0)
<<<<<<< HEAD
  - UMAppLoader (6.0.7)
  - WebRTC-SDK (137.7151.04)
=======
  - UMAppLoader (5.0.1)
  - WebRTC-SDK (137.7151.02)
>>>>>>> 6cdede6a
  - Yoga (0.0.0)
  - ZXingObjC/Core (3.6.9)
  - ZXingObjC/OneD (3.6.9):
    - ZXingObjC/Core
  - ZXingObjC/PDF417 (3.6.9):
    - ZXingObjC/Core

DEPENDENCIES:
  - BVLinearGradient (from `../node_modules/react-native-linear-gradient`)
  - Core (from `../node_modules/core/ios`)
  - EXApplication (from `../node_modules/expo-application/ios`)
  - EXAV (from `../node_modules/expo-av/ios`)
  - EXConstants (from `../node_modules/expo-constants/ios`)
  - Expo (from `../node_modules/expo`)
  - ExpoAsset (from `../node_modules/expo-asset/ios`)
  - ExpoAudio (from `../node_modules/expo-audio/ios`)
  - ExpoCalendar (from `../node_modules/expo-calendar/ios`)
  - ExpoCamera (from `../node_modules/expo-camera/ios`)
  - ExpoFileSystem (from `../node_modules/expo-file-system/ios`)
  - ExpoFont (from `../node_modules/expo-font/ios`)
  - ExpoHead (from `../node_modules/expo-router/ios`)
  - ExpoImage (from `../node_modules/expo-image/ios`)
  - ExpoKeepAwake (from `../node_modules/expo-keep-awake/ios`)
  - ExpoLinearGradient (from `../node_modules/expo-linear-gradient/ios`)
  - ExpoLinking (from `../node_modules/expo-linking/ios`)
  - ExpoLocalization (from `../node_modules/expo-localization/ios`)
  - ExpoLocation (from `../node_modules/expo-location/ios`)
  - ExpoMediaLibrary (from `../node_modules/expo-media-library/ios`)
  - ExpoModulesCore (from `../node_modules/expo-modules-core`)
  - ExpoSplashScreen (from `../node_modules/expo-splash-screen/ios`)
  - ExpoSquircleView (from `../node_modules/expo-squircle-view/ios`)
  - ExpoSystemUI (from `../node_modules/expo-system-ui/ios`)
  - ExpoWebBrowser (from `../node_modules/expo-web-browser/ios`)
  - EXTaskManager (from `../node_modules/expo-task-manager/ios`)
  - FBLazyVector (from `../node_modules/react-native/Libraries/FBLazyVector`)
  - hermes-engine (from `../node_modules/react-native/sdks/hermes-engine/hermes-engine.podspec`)
  - "livekit-react-native (from `../node_modules/@livekit/react-native`)"
  - "livekit-react-native-webrtc (from `../node_modules/@livekit/react-native-webrtc`)"
  - "LiveKitExpoPlugin (from `../node_modules/@livekit/react-native-expo-plugin/ios`)"
  - onnxruntime-objc (= 1.18.0)
  - RCTDeprecation (from `../node_modules/react-native/ReactApple/Libraries/RCTFoundation/RCTDeprecation`)
  - RCTRequired (from `../node_modules/react-native/Libraries/Required`)
  - RCTTypeSafety (from `../node_modules/react-native/Libraries/TypeSafety`)
  - React (from `../node_modules/react-native/`)
  - React-callinvoker (from `../node_modules/react-native/ReactCommon/callinvoker`)
  - React-Core (from `../node_modules/react-native/`)
  - React-Core-prebuilt (from `../node_modules/react-native/React-Core-prebuilt.podspec`)
  - React-Core/RCTWebSocket (from `../node_modules/react-native/`)
  - React-CoreModules (from `../node_modules/react-native/React/CoreModules`)
  - React-cxxreact (from `../node_modules/react-native/ReactCommon/cxxreact`)
  - React-debug (from `../node_modules/react-native/ReactCommon/react/debug`)
  - React-defaultsnativemodule (from `../node_modules/react-native/ReactCommon/react/nativemodule/defaults`)
  - React-domnativemodule (from `../node_modules/react-native/ReactCommon/react/nativemodule/dom`)
  - React-Fabric (from `../node_modules/react-native/ReactCommon`)
  - React-FabricComponents (from `../node_modules/react-native/ReactCommon`)
  - React-FabricImage (from `../node_modules/react-native/ReactCommon`)
  - React-featureflags (from `../node_modules/react-native/ReactCommon/react/featureflags`)
  - React-featureflagsnativemodule (from `../node_modules/react-native/ReactCommon/react/nativemodule/featureflags`)
  - React-graphics (from `../node_modules/react-native/ReactCommon/react/renderer/graphics`)
  - React-hermes (from `../node_modules/react-native/ReactCommon/hermes`)
  - React-idlecallbacksnativemodule (from `../node_modules/react-native/ReactCommon/react/nativemodule/idlecallbacks`)
  - React-ImageManager (from `../node_modules/react-native/ReactCommon/react/renderer/imagemanager/platform/ios`)
  - React-jserrorhandler (from `../node_modules/react-native/ReactCommon/jserrorhandler`)
  - React-jsi (from `../node_modules/react-native/ReactCommon/jsi`)
  - React-jsiexecutor (from `../node_modules/react-native/ReactCommon/jsiexecutor`)
  - React-jsinspector (from `../node_modules/react-native/ReactCommon/jsinspector-modern`)
  - React-jsinspectorcdp (from `../node_modules/react-native/ReactCommon/jsinspector-modern/cdp`)
  - React-jsinspectornetwork (from `../node_modules/react-native/ReactCommon/jsinspector-modern/network`)
  - React-jsinspectortracing (from `../node_modules/react-native/ReactCommon/jsinspector-modern/tracing`)
  - React-jsitooling (from `../node_modules/react-native/ReactCommon/jsitooling`)
  - React-jsitracing (from `../node_modules/react-native/ReactCommon/hermes/executor/`)
  - React-logger (from `../node_modules/react-native/ReactCommon/logger`)
  - React-Mapbuffer (from `../node_modules/react-native/ReactCommon`)
  - React-microtasksnativemodule (from `../node_modules/react-native/ReactCommon/react/nativemodule/microtasks`)
  - react-native-bluetooth-classic (from `../node_modules/react-native-bluetooth-classic`)
  - react-native-bottom-tabs (from `../node_modules/react-native-bottom-tabs`)
  - react-native-config (from `../node_modules/react-native-config`)
  - react-native-keyboard-controller (from `../node_modules/react-native-keyboard-controller`)
  - react-native-mmkv (from `../node_modules/react-native-mmkv`)
  - "react-native-netinfo (from `../node_modules/@react-native-community/netinfo`)"
  - react-native-pager-view (from `../node_modules/react-native-pager-view`)
  - react-native-safe-area-context (from `../node_modules/react-native-safe-area-context`)
  - "react-native-slider (from `../node_modules/@react-native-community/slider`)"
  - react-native-video (from `../node_modules/react-native-video`)
  - react-native-view-shot (from `../node_modules/react-native-view-shot`)
  - react-native-webview (from `../node_modules/react-native-webview`)
  - React-NativeModulesApple (from `../node_modules/react-native/ReactCommon/react/nativemodule/core/platform/ios`)
  - React-oscompat (from `../node_modules/react-native/ReactCommon/oscompat`)
  - React-perflogger (from `../node_modules/react-native/ReactCommon/reactperflogger`)
  - React-performancetimeline (from `../node_modules/react-native/ReactCommon/react/performance/timeline`)
  - React-RCTActionSheet (from `../node_modules/react-native/Libraries/ActionSheetIOS`)
  - React-RCTAnimation (from `../node_modules/react-native/Libraries/NativeAnimation`)
  - React-RCTAppDelegate (from `../node_modules/react-native/Libraries/AppDelegate`)
  - React-RCTBlob (from `../node_modules/react-native/Libraries/Blob`)
  - React-RCTFabric (from `../node_modules/react-native/React`)
  - React-RCTFBReactNativeSpec (from `../node_modules/react-native/React`)
  - React-RCTImage (from `../node_modules/react-native/Libraries/Image`)
  - React-RCTLinking (from `../node_modules/react-native/Libraries/LinkingIOS`)
  - React-RCTNetwork (from `../node_modules/react-native/Libraries/Network`)
  - React-RCTRuntime (from `../node_modules/react-native/React/Runtime`)
  - React-RCTSettings (from `../node_modules/react-native/Libraries/Settings`)
  - React-RCTText (from `../node_modules/react-native/Libraries/Text`)
  - React-RCTVibration (from `../node_modules/react-native/Libraries/Vibration`)
  - React-rendererconsistency (from `../node_modules/react-native/ReactCommon/react/renderer/consistency`)
  - React-renderercss (from `../node_modules/react-native/ReactCommon/react/renderer/css`)
  - React-rendererdebug (from `../node_modules/react-native/ReactCommon/react/renderer/debug`)
  - React-RuntimeApple (from `../node_modules/react-native/ReactCommon/react/runtime/platform/ios`)
  - React-RuntimeCore (from `../node_modules/react-native/ReactCommon/react/runtime`)
  - React-runtimeexecutor (from `../node_modules/react-native/ReactCommon/runtimeexecutor`)
  - React-RuntimeHermes (from `../node_modules/react-native/ReactCommon/react/runtime`)
  - React-runtimescheduler (from `../node_modules/react-native/ReactCommon/react/renderer/runtimescheduler`)
  - React-timing (from `../node_modules/react-native/ReactCommon/react/timing`)
  - React-utils (from `../node_modules/react-native/ReactCommon/react/utils`)
  - ReactAppDependencyProvider (from `build/generated/ios`)
  - ReactCodegen (from `build/generated/ios`)
  - ReactCommon/turbomodule/core (from `../node_modules/react-native/ReactCommon`)
  - ReactNativeDependencies (from `../node_modules/react-native/third-party-podspecs/ReactNativeDependencies.podspec`)
  - RNBleManager (from `../node_modules/react-native-ble-manager`)
  - "RNCAsyncStorage (from `../node_modules/@react-native-async-storage/async-storage`)"
  - RNFS (from `../node_modules/react-native-fs`)
  - RNGestureHandler (from `../node_modules/react-native-gesture-handler`)
  - RNInAppBrowser (from `../node_modules/react-native-inappbrowser-reborn`)
  - RNLocalize (from `../node_modules/react-native-localize`)
  - RNPermissions (from `../node_modules/react-native-permissions`)
  - RNReanimated (from `../node_modules/react-native-reanimated`)
  - RNScreens (from `../node_modules/react-native-screens`)
  - "RNSentry (from `../node_modules/@sentry/react-native`)"
  - RNShare (from `../node_modules/react-native-share`)
  - RNSVG (from `../node_modules/react-native-svg`)
  - RNVectorIcons (from `../node_modules/react-native-vector-icons`)
  - RNWifi (from `../node_modules/react-native-wifi-reborn`)
  - RNWorklets (from `../node_modules/react-native-worklets`)
  - SDWebImage
  - SDWebImageSVGCoder
  - SWCompression (~> 4.8.0)
  - UMAppLoader (from `../node_modules/unimodules-app-loader/ios`)
  - Yoga (from `../node_modules/react-native/ReactCommon/yoga`)

SPEC REPOS:
  trunk:
    - BitByteData
    - libavif
    - libdav1d
    - onnxruntime-c
    - onnxruntime-objc
    - PocketSVG
    - SDWebImage
    - SDWebImageAVIFCoder
    - SDWebImageSVGCoder
    - Sentry
    - SWCompression
    - SwiftProtobuf
    - SwiftUIIntrospect
    - WebRTC-SDK
    - ZXingObjC

EXTERNAL SOURCES:
  BVLinearGradient:
    :path: "../node_modules/react-native-linear-gradient"
  Core:
    :path: "../node_modules/core/ios"
  EXApplication:
    :path: "../node_modules/expo-application/ios"
  EXAV:
    :path: "../node_modules/expo-av/ios"
  EXConstants:
    :path: "../node_modules/expo-constants/ios"
  Expo:
    :path: "../node_modules/expo"
  ExpoAsset:
    :path: "../node_modules/expo-asset/ios"
  ExpoAudio:
    :path: "../node_modules/expo-audio/ios"
  ExpoCalendar:
    :path: "../node_modules/expo-calendar/ios"
  ExpoCamera:
    :path: "../node_modules/expo-camera/ios"
  ExpoFileSystem:
    :path: "../node_modules/expo-file-system/ios"
  ExpoFont:
    :path: "../node_modules/expo-font/ios"
  ExpoHead:
    :path: "../node_modules/expo-router/ios"
  ExpoImage:
    :path: "../node_modules/expo-image/ios"
  ExpoKeepAwake:
    :path: "../node_modules/expo-keep-awake/ios"
  ExpoLinearGradient:
    :path: "../node_modules/expo-linear-gradient/ios"
  ExpoLinking:
    :path: "../node_modules/expo-linking/ios"
  ExpoLocalization:
    :path: "../node_modules/expo-localization/ios"
  ExpoLocation:
    :path: "../node_modules/expo-location/ios"
  ExpoMediaLibrary:
    :path: "../node_modules/expo-media-library/ios"
  ExpoModulesCore:
    :path: "../node_modules/expo-modules-core"
  ExpoSplashScreen:
    :path: "../node_modules/expo-splash-screen/ios"
  ExpoSquircleView:
    :path: "../node_modules/expo-squircle-view/ios"
  ExpoSystemUI:
    :path: "../node_modules/expo-system-ui/ios"
  ExpoWebBrowser:
    :path: "../node_modules/expo-web-browser/ios"
  EXTaskManager:
    :path: "../node_modules/expo-task-manager/ios"
  FBLazyVector:
    :path: "../node_modules/react-native/Libraries/FBLazyVector"
  hermes-engine:
    :podspec: "../node_modules/react-native/sdks/hermes-engine/hermes-engine.podspec"
    :tag: hermes-2025-07-07-RNv0.81.0-e0fc67142ec0763c6b6153ca2bf96df815539782
  livekit-react-native:
    :path: "../node_modules/@livekit/react-native"
  livekit-react-native-webrtc:
    :path: "../node_modules/@livekit/react-native-webrtc"
  LiveKitExpoPlugin:
    :path: "../node_modules/@livekit/react-native-expo-plugin/ios"
  RCTDeprecation:
    :path: "../node_modules/react-native/ReactApple/Libraries/RCTFoundation/RCTDeprecation"
  RCTRequired:
    :path: "../node_modules/react-native/Libraries/Required"
  RCTTypeSafety:
    :path: "../node_modules/react-native/Libraries/TypeSafety"
  React:
    :path: "../node_modules/react-native/"
  React-callinvoker:
    :path: "../node_modules/react-native/ReactCommon/callinvoker"
  React-Core:
    :path: "../node_modules/react-native/"
  React-Core-prebuilt:
    :podspec: "../node_modules/react-native/React-Core-prebuilt.podspec"
  React-CoreModules:
    :path: "../node_modules/react-native/React/CoreModules"
  React-cxxreact:
    :path: "../node_modules/react-native/ReactCommon/cxxreact"
  React-debug:
    :path: "../node_modules/react-native/ReactCommon/react/debug"
  React-defaultsnativemodule:
    :path: "../node_modules/react-native/ReactCommon/react/nativemodule/defaults"
  React-domnativemodule:
    :path: "../node_modules/react-native/ReactCommon/react/nativemodule/dom"
  React-Fabric:
    :path: "../node_modules/react-native/ReactCommon"
  React-FabricComponents:
    :path: "../node_modules/react-native/ReactCommon"
  React-FabricImage:
    :path: "../node_modules/react-native/ReactCommon"
  React-featureflags:
    :path: "../node_modules/react-native/ReactCommon/react/featureflags"
  React-featureflagsnativemodule:
    :path: "../node_modules/react-native/ReactCommon/react/nativemodule/featureflags"
  React-graphics:
    :path: "../node_modules/react-native/ReactCommon/react/renderer/graphics"
  React-hermes:
    :path: "../node_modules/react-native/ReactCommon/hermes"
  React-idlecallbacksnativemodule:
    :path: "../node_modules/react-native/ReactCommon/react/nativemodule/idlecallbacks"
  React-ImageManager:
    :path: "../node_modules/react-native/ReactCommon/react/renderer/imagemanager/platform/ios"
  React-jserrorhandler:
    :path: "../node_modules/react-native/ReactCommon/jserrorhandler"
  React-jsi:
    :path: "../node_modules/react-native/ReactCommon/jsi"
  React-jsiexecutor:
    :path: "../node_modules/react-native/ReactCommon/jsiexecutor"
  React-jsinspector:
    :path: "../node_modules/react-native/ReactCommon/jsinspector-modern"
  React-jsinspectorcdp:
    :path: "../node_modules/react-native/ReactCommon/jsinspector-modern/cdp"
  React-jsinspectornetwork:
    :path: "../node_modules/react-native/ReactCommon/jsinspector-modern/network"
  React-jsinspectortracing:
    :path: "../node_modules/react-native/ReactCommon/jsinspector-modern/tracing"
  React-jsitooling:
    :path: "../node_modules/react-native/ReactCommon/jsitooling"
  React-jsitracing:
    :path: "../node_modules/react-native/ReactCommon/hermes/executor/"
  React-logger:
    :path: "../node_modules/react-native/ReactCommon/logger"
  React-Mapbuffer:
    :path: "../node_modules/react-native/ReactCommon"
  React-microtasksnativemodule:
    :path: "../node_modules/react-native/ReactCommon/react/nativemodule/microtasks"
  react-native-bluetooth-classic:
    :path: "../node_modules/react-native-bluetooth-classic"
  react-native-bottom-tabs:
    :path: "../node_modules/react-native-bottom-tabs"
  react-native-config:
    :path: "../node_modules/react-native-config"
  react-native-keyboard-controller:
    :path: "../node_modules/react-native-keyboard-controller"
  react-native-mmkv:
    :path: "../node_modules/react-native-mmkv"
  react-native-netinfo:
    :path: "../node_modules/@react-native-community/netinfo"
  react-native-pager-view:
    :path: "../node_modules/react-native-pager-view"
  react-native-safe-area-context:
    :path: "../node_modules/react-native-safe-area-context"
  react-native-slider:
    :path: "../node_modules/@react-native-community/slider"
  react-native-video:
    :path: "../node_modules/react-native-video"
  react-native-view-shot:
    :path: "../node_modules/react-native-view-shot"
  react-native-webview:
    :path: "../node_modules/react-native-webview"
  React-NativeModulesApple:
    :path: "../node_modules/react-native/ReactCommon/react/nativemodule/core/platform/ios"
  React-oscompat:
    :path: "../node_modules/react-native/ReactCommon/oscompat"
  React-perflogger:
    :path: "../node_modules/react-native/ReactCommon/reactperflogger"
  React-performancetimeline:
    :path: "../node_modules/react-native/ReactCommon/react/performance/timeline"
  React-RCTActionSheet:
    :path: "../node_modules/react-native/Libraries/ActionSheetIOS"
  React-RCTAnimation:
    :path: "../node_modules/react-native/Libraries/NativeAnimation"
  React-RCTAppDelegate:
    :path: "../node_modules/react-native/Libraries/AppDelegate"
  React-RCTBlob:
    :path: "../node_modules/react-native/Libraries/Blob"
  React-RCTFabric:
    :path: "../node_modules/react-native/React"
  React-RCTFBReactNativeSpec:
    :path: "../node_modules/react-native/React"
  React-RCTImage:
    :path: "../node_modules/react-native/Libraries/Image"
  React-RCTLinking:
    :path: "../node_modules/react-native/Libraries/LinkingIOS"
  React-RCTNetwork:
    :path: "../node_modules/react-native/Libraries/Network"
  React-RCTRuntime:
    :path: "../node_modules/react-native/React/Runtime"
  React-RCTSettings:
    :path: "../node_modules/react-native/Libraries/Settings"
  React-RCTText:
    :path: "../node_modules/react-native/Libraries/Text"
  React-RCTVibration:
    :path: "../node_modules/react-native/Libraries/Vibration"
  React-rendererconsistency:
    :path: "../node_modules/react-native/ReactCommon/react/renderer/consistency"
  React-renderercss:
    :path: "../node_modules/react-native/ReactCommon/react/renderer/css"
  React-rendererdebug:
    :path: "../node_modules/react-native/ReactCommon/react/renderer/debug"
  React-RuntimeApple:
    :path: "../node_modules/react-native/ReactCommon/react/runtime/platform/ios"
  React-RuntimeCore:
    :path: "../node_modules/react-native/ReactCommon/react/runtime"
  React-runtimeexecutor:
    :path: "../node_modules/react-native/ReactCommon/runtimeexecutor"
  React-RuntimeHermes:
    :path: "../node_modules/react-native/ReactCommon/react/runtime"
  React-runtimescheduler:
    :path: "../node_modules/react-native/ReactCommon/react/renderer/runtimescheduler"
  React-timing:
    :path: "../node_modules/react-native/ReactCommon/react/timing"
  React-utils:
    :path: "../node_modules/react-native/ReactCommon/react/utils"
  ReactAppDependencyProvider:
    :path: build/generated/ios
  ReactCodegen:
    :path: build/generated/ios
  ReactCommon:
    :path: "../node_modules/react-native/ReactCommon"
  ReactNativeDependencies:
    :podspec: "../node_modules/react-native/third-party-podspecs/ReactNativeDependencies.podspec"
  RNBleManager:
    :path: "../node_modules/react-native-ble-manager"
  RNCAsyncStorage:
    :path: "../node_modules/@react-native-async-storage/async-storage"
  RNFS:
    :path: "../node_modules/react-native-fs"
  RNGestureHandler:
    :path: "../node_modules/react-native-gesture-handler"
  RNInAppBrowser:
    :path: "../node_modules/react-native-inappbrowser-reborn"
  RNLocalize:
    :path: "../node_modules/react-native-localize"
  RNPermissions:
    :path: "../node_modules/react-native-permissions"
  RNReanimated:
    :path: "../node_modules/react-native-reanimated"
  RNScreens:
    :path: "../node_modules/react-native-screens"
  RNSentry:
    :path: "../node_modules/@sentry/react-native"
  RNShare:
    :path: "../node_modules/react-native-share"
  RNSVG:
    :path: "../node_modules/react-native-svg"
  RNVectorIcons:
    :path: "../node_modules/react-native-vector-icons"
  RNWifi:
    :path: "../node_modules/react-native-wifi-reborn"
  RNWorklets:
    :path: "../node_modules/react-native-worklets"
  UMAppLoader:
    :path: "../node_modules/unimodules-app-loader/ios"
  Yoga:
    :path: "../node_modules/react-native/ReactCommon/yoga"

SPEC CHECKSUMS:
  BitByteData: 2422ed269fcddc44976d97f171a183d25ef535ce
  BVLinearGradient: cb006ba232a1f3e4f341bb62c42d1098c284da70
  Core: a2291c8540d91fd750249c412c13f52e95160f81
  EXApplication: 296622817d459f46b6c5fe8691f4aac44d2b79e7
  EXAV: e3fefaca88f14624bca01d9a128562a5f8e738f8
  EXConstants: a95804601ee4a6aa7800645f9b070d753b1142b3
  Expo: 24375439ae3be9e01cdd3ab8e03967d453e66d3e
  ExpoAsset: 9ba6fbd677fb8e241a3899ac00fa735bc911eadf
  ExpoAudio: f3ad69235f7e4c36cd09b7951b710fce3eef17fa
  ExpoCalendar: 34fe3956dab6278057a8ad04c648fe43bd642ef5
  ExpoCamera: e75f6807a2c047f3338bbadd101af4c71a1d13a5
  ExpoFileSystem: f4bf6bac4ede3b6671c22777f01102a02a028412
  ExpoFont: 86ceec09ffed1c99cfee36ceb79ba149074901b5
  ExpoHead: b1843315be5ef6751b4ecb2404b3effffbb33d96
  ExpoImage: 81fa23b50fa692f0e9ca6af5add15312a82a0e38
  ExpoKeepAwake: 1a2e820692e933c94a565ec3fbbe38ac31658ffe
  ExpoLinearGradient: a464898cb95153125e3b81894fd479bcb1c7dd27
  ExpoLinking: f051f28e50ea9269ff539317c166adec81d9342d
  ExpoLocalization: b852a5d8ec14c5349c1593eca87896b5b3ebfcca
  ExpoLocation: 93d7faa0c2adbd5a04686af0c1a61bc6ed3ee2f7
  ExpoMediaLibrary: 641a6952299b395159ccd459bd8f5f6764bf55fe
  ExpoModulesCore: e646280de9e06297a3668c568ddc6b8564fa2896
  ExpoSplashScreen: cbb839de72110dea1851dd3e85080b7923af2540
  ExpoSquircleView: 0f3abe8b83641f934ef6146db50edc391739b32c
  ExpoSystemUI: 6cd74248a2282adf6dec488a75fa532d69dee314
  ExpoWebBrowser: d04a0d6247a0bea4519fbc2ea816610019ad83e0
  EXTaskManager: cf225704fab8de8794a6f57f7fa41a90c0e2cd47
  FBLazyVector: 9e0cd874afd81d9a4d36679daca991b58b260d42
  hermes-engine: 35c763d57c9832d0eef764316ca1c4d043581394
  libavif: 84bbb62fb232c3018d6f1bab79beea87e35de7b7
  libdav1d: 23581a4d8ec811ff171ed5e2e05cd27bad64c39f
<<<<<<< HEAD
  livekit-react-native: e725301d793255fc1f450b342a9476e8f294eb86
  livekit-react-native-webrtc: c03e72c608fbb8284a99e095dd7835a85bdb0279
=======
  livekit-react-native: 9f0c7e58d3b794cb3e21bfb85a07504e3d9805dd
  livekit-react-native-webrtc: b433ea8c3845cbef1ca9b59c6155e322fcda3bdd
>>>>>>> 6cdede6a
  LiveKitExpoPlugin: 8e0f4bdffa921c27c13e1504ea0e668b6f859278
  onnxruntime-c: a909204639a1f035f575127ac406f781ac797c9c
  onnxruntime-objc: b6fab0f1787aa6f7190c2013f03037df4718bd8b
  PocketSVG: ca3bc53ea8d68336ba830c47b2e547790507b901
  RCTDeprecation: 7487d6dda857ccd4cb3dd6ecfccdc3170e85dcbc
  RCTRequired: 54128b7df8be566881d48c7234724a78cb9b6157
  RCTTypeSafety: d2b07797a79e45d7b19e1cd2f53c79ab419fe217
  React: 2073376f47c71b7e9a0af7535986a77522ce1049
  React-callinvoker: 00fa0972a70df7408a4f088144b67207b157e386
  React-Core: d375dd308561785c739a621a21802e5e7e047dee
  React-Core-prebuilt: dde79b89f8863efebb1d532a3335f472927da669
  React-CoreModules: 3eb9b1410a317987c557afc683cc50099562c91d
  React-cxxreact: 724210b64158d97f150d8d254a7319e73ef77ee7
  React-debug: c01d176522cf57cdc4a4a66d1974968fcf497f32
  React-defaultsnativemodule: 3953ff49013fa997e72586628e1d218fdaf3abdb
  React-domnativemodule: 540b9c7a8f31b6f4ed449aafd3a272e1f1107089
  React-Fabric: 00b792be016edad758a63c4ebac15e01d35f6355
  React-FabricComponents: 16ebdb9245d91ec27985a038d0a6460f499db54e
  React-FabricImage: 2a967b5f0293c1c49ec883babfd4992d161e3583
  React-featureflags: 4150b4ddac8210b1e3c538cfb455050b5ee05d8d
  React-featureflagsnativemodule: ff977040205b96818ac1f884846493cb8a2aca28
  React-graphics: ec689ac1c13a9ddb1af83baf195264676ecdbeb6
  React-hermes: ff60a3407f27f3fc82f661774a7ab6559a24ab69
  React-idlecallbacksnativemodule: 5f5ce3c424941f77da4ac3adba681149e68b1221
  React-ImageManager: 8d87296a86f9ee290c1d32c68c7be1be63492467
  React-jserrorhandler: 072756f12136284c86e96c33cdfece4d7286a99f
  React-jsi: b507852b42a9125dffbf6ae7a33792fb521b29a2
  React-jsiexecutor: f970eed6debb91fe5d5d6cb5734d39cf86c59896
  React-jsinspector: 766e113e9482b22971b30236d10c04d8af38269e
  React-jsinspectorcdp: 5b60350e29fe2566d9ed9799858c04b8e6095a3e
  React-jsinspectornetwork: b3cc9a20c6b270f792eaaaa14313019a031b327d
  React-jsinspectortracing: d99120fcf0864209c45cefbc9fc4605c8189c0ef
  React-jsitooling: 9e41724cc47feadefbede31ca91d70f6ff079656
  React-jsitracing: ca020d934502de8e02cccf451501434a5e584027
  React-logger: 7b234de35acb469ce76d6bbb0457f664d6f32f62
  React-Mapbuffer: fbe1da882a187e5898bdf125e1cc6e603d27ecae
  React-microtasksnativemodule: 76905804171d8ccbe69329fc84c57eb7934add7f
  react-native-bluetooth-classic: 50091969fd230ecb52c8b925b9ff8119d4e00e98
  react-native-bottom-tabs: 7e25adbb2c7f4d2d160ad8e24f55960b18d5b838
  react-native-config: 644074ab88db883fcfaa584f03520ec29589d7df
<<<<<<< HEAD
  react-native-keyboard-controller: 1ad78688f744e0ebdf3b04007b91089a254b80f9
  react-native-mmkv: 657dbf1ecc2b3e39bebaa064fa48e898883a5c30
=======
  react-native-image-picker: c5da8aa14fdffbd4d77338c352f52a8d85fcacec
  react-native-keyboard-controller: b3d68f377e97666bf539ee7d8d6d77ac7a50f9ca
  react-native-mmkv: 5c69dce0d439e1791a884f6b166e76fc7fadaca6
>>>>>>> 6cdede6a
  react-native-netinfo: cec9c4e86083cb5b6aba0e0711f563e2fbbff187
  react-native-pager-view: c8817c1d9f4643417e68f0b846c51214b2252eea
  react-native-safe-area-context: 42a1b4f8774b577d03b53de7326e3d5757fe9513
  react-native-slider: 8c562583722c396a3682f451f0b6e68e351ec3b9
  react-native-video: 5d9635903e562e0c5eb47c5fa401f1c807d6e068
  react-native-view-shot: fb3c0774edb448f42705491802a455beac1502a2
  react-native-webview: b29007f4723bca10872028067b07abacfa1cb35a
  React-NativeModulesApple: a9464983ccc0f66f45e93558671f60fc7536e438
  React-oscompat: 73db7dbc80edef36a9d6ed3c6c4e1724ead4236d
  React-perflogger: 123272debf907cc423962adafcf4513320e43757
  React-performancetimeline: 095146e4dc8fa4568e44d7a9debc134f27e103f9
  React-RCTActionSheet: 9fc2a0901af63cefe09c8df95a08c2cf8bb7797b
  React-RCTAnimation: 785e743e489bc7aec14415dbc15f4f275b2c0276
  React-RCTAppDelegate: 0602c9e13130edcde4661ea66d11122a3a66f11a
  React-RCTBlob: ae53b7508a5ced43378de2a88816f63423df1f24
  React-RCTFabric: 687a0cfb5726adea7fac63560b04410c86d97134
  React-RCTFBReactNativeSpec: 7c55cf4fb4d2baad32ce3850b8504a6ee22e11ce
  React-RCTImage: f45474c75cdf1526114f75b27e86d004aa171b90
  React-RCTLinking: 56622ff97570e15e01dd9b5a657010c756a9e2d8
  React-RCTNetwork: 3fffa1ab5d6981f839e7679d56f8cb731ba92c07
  React-RCTRuntime: f38c04f744596fc8e1b4c5f6a57fc05c26955257
  React-RCTSettings: f4a8e1bd36f58ec8273c73d3deefdcf90143ac6a
  React-RCTText: da852a51dd1d169b38136a4f4d1eaed35376556b
  React-RCTVibration: ff92ef336e32e18efff0fa83c798a2dbbebe09bd
  React-rendererconsistency: b83b300e607f4e30478a5c3365e260a760232b04
  React-renderercss: aa6a3cdd4fa4e3726123c42b49ba4dd978f81688
  React-rendererdebug: 6b12a782caf2e7e2f730434264357b7b6aed1781
  React-RuntimeApple: 8934aab108dcab957a87208fef4b6f1b3a04973a
  React-RuntimeCore: 1d4345561ecc402e9e88b38e1d9b059a7a13b113
  React-runtimeexecutor: a9a059f222e4d78f45a4e92cada48a5fde989fb8
  React-RuntimeHermes: 05b955709a75038d282a9420342d7bea5857768a
  React-runtimescheduler: 4ce23c9157b51101092537d4171ea4de48a5b863
  React-timing: 62441edf291b91ab5b96ab8f2f8fb648c063ce6f
  React-utils: 485abe7eaefa04b20e0ef442593e022563a1419b
  ReactAppDependencyProvider: 433ddfb4536948630aadd5bd925aff8a632d2fe3
  ReactCodegen: a15ad48730e9fb2a51a4c9f61fe1ed253dfcf10f
  ReactCommon: 149b6c05126f2e99f2ed0d3c63539369546f8cae
  ReactNativeDependencies: ed6d1e64802b150399f04f1d5728ec16b437251e
  RNBleManager: af348404585a51d9e37101862948fda92ed6b691
  RNCAsyncStorage: 3a4f5e2777dae1688b781a487923a08569e27fe4
  RNFS: 89de7d7f4c0f6bafa05343c578f61118c8282ed8
  RNGestureHandler: 2914750df066d89bf9d8f48a10ad5f0051108ac3
  RNInAppBrowser: 6d3eb68d471b9834335c664704719b8be1bfdb20
<<<<<<< HEAD
  RNLocalize: d2510df94ee2dfd595365f023a3c7b5f914964af
  RNPermissions: 3dccc4664f26b96468fd3c9792079ee9e1d8bdbf
  RNReanimated: d87360cba850e1df46f5b74d6ee74653a520b631
  RNScreens: d8d6f1792f6e7ac12b0190d33d8d390efc0c1845
  RNSentry: 41979b419908128847ef662cc130a400b7576fa9
  RNShare: 446a4a16e416c9daf64d381ed9196c3d972e71db
  RNSVG: 31d6639663c249b7d5abc9728dde2041eb2a3c34
  RNVectorIcons: 4351544f100d4f12cac156a7c13399e60bab3e26
=======
  RNLocalize: 9b5bc41c885b6138233c9ce6de8affb22cbc1e4f
  RNPermissions: 66e7065dd1826bf37f8d180248b2cb2c4ae26aca
  RNReanimated: 6b9d5b5919acb1900ce0d36ef95906026c517674
  RNScreens: c7c659490e59cb0887cb098a9c9e9431392c05b2
  RNSentry: 39b6ae6ce58dafc766ae3704c50a420d79e6a999
  RNShare: 65a462152ef2bc44baf4ce388b5d9ef796507cd2
  RNSVG: b889dc9c1948eeea0576a16cc405c91c37a12c19
>>>>>>> 6cdede6a
  RNWifi: 6669d0fe0f82592d64383d0d4ac1ff888d15f8bc
  RNWorklets: e2f21d10699f21634e4b9583c10e3596e6d3b353
  SDWebImage: 8a6b7b160b4d710e2a22b6900e25301075c34cb3
  SDWebImageAVIFCoder: afe194a084e851f70228e4be35ef651df0fc5c57
  SDWebImageSVGCoder: 15a300a97ec1c8ac958f009c02220ac0402e936c
<<<<<<< HEAD
  Sentry: b3ec44d01708fce73f99b544beb57e890eca4406
=======
  Sentry: 59993bffde4a1ac297ba6d268dc4bbce068d7c1b
  SocketRocket: d4aabe649be1e368d1318fdf28a022d714d65748
>>>>>>> 6cdede6a
  SWCompression: 9379873ad5e9f25b31db88c441649b59a4c2bab7
  SwiftProtobuf: 81e341191afbddd64aa031bd12862dccfab2f639
  SwiftUIIntrospect: fee9aa07293ee280373a591e1824e8ddc869ba5d
<<<<<<< HEAD
  UMAppLoader: e1234c45d2b7da239e9e90fc4bbeacee12afd5b6
  WebRTC-SDK: 40d4f5ba05cadff14e4db5614aec402a633f007e
  Yoga: 051f086b5ccf465ff2ed38a2cf5a558ae01aaaa1
=======
  UMAppLoader: 7e7e0eaa7854ffd652c00a68c443afb28c3bedba
  WebRTC-SDK: d20de357dcbf7c9696b124b39f3ff62125107e4b
  Yoga: feb4910aba9742cfedc059e2b2902e22ffe9954a
>>>>>>> 6cdede6a
  ZXingObjC: 8898711ab495761b2dbbdec76d90164a6d7e14c5

PODFILE CHECKSUM: 111f1ad6383367058a5a6d4046d2436bec4061c4

COCOAPODS: 1.16.2<|MERGE_RESOLUTION|>--- conflicted
+++ resolved
@@ -1464,67 +1464,30 @@
     - react-native-config/App (= 1.5.5)
   - react-native-config/App (1.5.5):
     - React-Core
-<<<<<<< HEAD
   - react-native-keyboard-controller (1.18.5):
-=======
-  - react-native-image-picker (8.2.1):
-    - DoubleConversion
-    - glog
-    - hermes-engine
-    - RCT-Folly (= 2024.10.14.00)
-    - RCTRequired
-    - RCTTypeSafety
-    - React-Core
-    - React-debug
-    - React-Fabric
-    - React-featureflags
-    - React-graphics
-    - React-ImageManager
-    - React-NativeModulesApple
-    - React-RCTFabric
-    - React-rendererdebug
-    - React-utils
-    - ReactCodegen
-    - ReactCommon/turbomodule/bridging
-    - ReactCommon/turbomodule/core
-    - Yoga
-  - react-native-keyboard-controller (1.17.5):
-    - DoubleConversion
-    - glog
->>>>>>> 6cdede6a
-    - hermes-engine
-    - RCTRequired
-    - RCTTypeSafety
-    - React-Core
-    - React-Core-prebuilt
-    - React-debug
-    - React-Fabric
-    - React-featureflags
-    - React-graphics
-    - React-ImageManager
-<<<<<<< HEAD
+    - hermes-engine
+    - RCTRequired
+    - RCTTypeSafety
+    - React-Core
+    - React-Core-prebuilt
+    - React-debug
+    - React-Fabric
+    - React-featureflags
+    - React-graphics
+    - React-ImageManager
     - React-jsi
     - react-native-keyboard-controller/common (= 1.18.5)
-=======
-    - react-native-keyboard-controller/common (= 1.17.5)
->>>>>>> 6cdede6a
-    - React-NativeModulesApple
-    - React-RCTFabric
-    - React-renderercss
-    - React-rendererdebug
-    - React-utils
-    - ReactCodegen
-    - ReactCommon/turbomodule/bridging
-    - ReactCommon/turbomodule/core
-    - ReactNativeDependencies
-    - Yoga
-<<<<<<< HEAD
+    - React-NativeModulesApple
+    - React-RCTFabric
+    - React-renderercss
+    - React-rendererdebug
+    - React-utils
+    - ReactCodegen
+    - ReactCommon/turbomodule/bridging
+    - ReactCommon/turbomodule/core
+    - ReactNativeDependencies
+    - Yoga
   - react-native-keyboard-controller/common (1.18.5):
-=======
-  - react-native-keyboard-controller/common (1.17.5):
-    - DoubleConversion
-    - glog
->>>>>>> 6cdede6a
     - hermes-engine
     - RCTRequired
     - RCTTypeSafety
@@ -2307,13 +2270,7 @@
     - RNReanimated/reanimated (= 4.1.2)
     - RNWorklets
     - Yoga
-<<<<<<< HEAD
   - RNReanimated/reanimated (4.1.2):
-=======
-  - RNPermissions (5.4.1):
-    - DoubleConversion
-    - glog
->>>>>>> 6cdede6a
     - hermes-engine
     - RCTRequired
     - RCTTypeSafety
@@ -2500,37 +2457,27 @@
     - ReactCommon/turbomodule/core
     - ReactNativeDependencies
     - Yoga
-<<<<<<< HEAD
   - RNVectorIcons (10.3.0):
-=======
-  - RNSentry (6.20.0):
-    - DoubleConversion
-    - glog
->>>>>>> 6cdede6a
-    - hermes-engine
-    - RCTRequired
-    - RCTTypeSafety
-    - React-Core
-    - React-Core-prebuilt
-    - React-debug
-    - React-Fabric
-    - React-featureflags
-    - React-graphics
-    - React-ImageManager
-    - React-jsi
-    - React-NativeModulesApple
-    - React-RCTFabric
-    - React-renderercss
-    - React-rendererdebug
-    - React-utils
-    - ReactCodegen
-    - ReactCommon/turbomodule/bridging
-    - ReactCommon/turbomodule/core
-<<<<<<< HEAD
-    - ReactNativeDependencies
-=======
-    - Sentry/HybridSDK (= 8.53.2)
->>>>>>> 6cdede6a
+    - hermes-engine
+    - RCTRequired
+    - RCTTypeSafety
+    - React-Core
+    - React-Core-prebuilt
+    - React-debug
+    - React-Fabric
+    - React-featureflags
+    - React-graphics
+    - React-ImageManager
+    - React-jsi
+    - React-NativeModulesApple
+    - React-RCTFabric
+    - React-renderercss
+    - React-rendererdebug
+    - React-utils
+    - ReactCodegen
+    - ReactCommon/turbomodule/bridging
+    - ReactCommon/turbomodule/core
+    - ReactNativeDependencies
     - Yoga
   - RNWifi (4.13.6):
     - React-Core
@@ -2613,12 +2560,7 @@
     - SDWebImage (~> 5.10)
   - SDWebImageSVGCoder (1.7.0):
     - SDWebImage/Core (~> 5.6)
-<<<<<<< HEAD
   - Sentry/HybridSDK (8.56.1)
-=======
-  - Sentry/HybridSDK (8.53.2)
-  - SocketRocket (0.7.1)
->>>>>>> 6cdede6a
   - SWCompression (4.8.6):
     - BitByteData (~> 2.0)
     - SWCompression/BZip2 (= 4.8.6)
@@ -2662,13 +2604,8 @@
     - SWCompression/Deflate
   - SwiftProtobuf (1.32.0)
   - SwiftUIIntrospect (1.3.0)
-<<<<<<< HEAD
   - UMAppLoader (6.0.7)
   - WebRTC-SDK (137.7151.04)
-=======
-  - UMAppLoader (5.0.1)
-  - WebRTC-SDK (137.7151.02)
->>>>>>> 6cdede6a
   - Yoga (0.0.0)
   - ZXingObjC/Core (3.6.9)
   - ZXingObjC/OneD (3.6.9):
@@ -3108,13 +3045,8 @@
   hermes-engine: 35c763d57c9832d0eef764316ca1c4d043581394
   libavif: 84bbb62fb232c3018d6f1bab79beea87e35de7b7
   libdav1d: 23581a4d8ec811ff171ed5e2e05cd27bad64c39f
-<<<<<<< HEAD
   livekit-react-native: e725301d793255fc1f450b342a9476e8f294eb86
   livekit-react-native-webrtc: c03e72c608fbb8284a99e095dd7835a85bdb0279
-=======
-  livekit-react-native: 9f0c7e58d3b794cb3e21bfb85a07504e3d9805dd
-  livekit-react-native-webrtc: b433ea8c3845cbef1ca9b59c6155e322fcda3bdd
->>>>>>> 6cdede6a
   LiveKitExpoPlugin: 8e0f4bdffa921c27c13e1504ea0e668b6f859278
   onnxruntime-c: a909204639a1f035f575127ac406f781ac797c9c
   onnxruntime-objc: b6fab0f1787aa6f7190c2013f03037df4718bd8b
@@ -3155,14 +3087,8 @@
   react-native-bluetooth-classic: 50091969fd230ecb52c8b925b9ff8119d4e00e98
   react-native-bottom-tabs: 7e25adbb2c7f4d2d160ad8e24f55960b18d5b838
   react-native-config: 644074ab88db883fcfaa584f03520ec29589d7df
-<<<<<<< HEAD
   react-native-keyboard-controller: 1ad78688f744e0ebdf3b04007b91089a254b80f9
   react-native-mmkv: 657dbf1ecc2b3e39bebaa064fa48e898883a5c30
-=======
-  react-native-image-picker: c5da8aa14fdffbd4d77338c352f52a8d85fcacec
-  react-native-keyboard-controller: b3d68f377e97666bf539ee7d8d6d77ac7a50f9ca
-  react-native-mmkv: 5c69dce0d439e1791a884f6b166e76fc7fadaca6
->>>>>>> 6cdede6a
   react-native-netinfo: cec9c4e86083cb5b6aba0e0711f563e2fbbff187
   react-native-pager-view: c8817c1d9f4643417e68f0b846c51214b2252eea
   react-native-safe-area-context: 42a1b4f8774b577d03b53de7326e3d5757fe9513
@@ -3206,7 +3132,6 @@
   RNFS: 89de7d7f4c0f6bafa05343c578f61118c8282ed8
   RNGestureHandler: 2914750df066d89bf9d8f48a10ad5f0051108ac3
   RNInAppBrowser: 6d3eb68d471b9834335c664704719b8be1bfdb20
-<<<<<<< HEAD
   RNLocalize: d2510df94ee2dfd595365f023a3c7b5f914964af
   RNPermissions: 3dccc4664f26b96468fd3c9792079ee9e1d8bdbf
   RNReanimated: d87360cba850e1df46f5b74d6ee74653a520b631
@@ -3215,38 +3140,18 @@
   RNShare: 446a4a16e416c9daf64d381ed9196c3d972e71db
   RNSVG: 31d6639663c249b7d5abc9728dde2041eb2a3c34
   RNVectorIcons: 4351544f100d4f12cac156a7c13399e60bab3e26
-=======
-  RNLocalize: 9b5bc41c885b6138233c9ce6de8affb22cbc1e4f
-  RNPermissions: 66e7065dd1826bf37f8d180248b2cb2c4ae26aca
-  RNReanimated: 6b9d5b5919acb1900ce0d36ef95906026c517674
-  RNScreens: c7c659490e59cb0887cb098a9c9e9431392c05b2
-  RNSentry: 39b6ae6ce58dafc766ae3704c50a420d79e6a999
-  RNShare: 65a462152ef2bc44baf4ce388b5d9ef796507cd2
-  RNSVG: b889dc9c1948eeea0576a16cc405c91c37a12c19
->>>>>>> 6cdede6a
   RNWifi: 6669d0fe0f82592d64383d0d4ac1ff888d15f8bc
   RNWorklets: e2f21d10699f21634e4b9583c10e3596e6d3b353
   SDWebImage: 8a6b7b160b4d710e2a22b6900e25301075c34cb3
   SDWebImageAVIFCoder: afe194a084e851f70228e4be35ef651df0fc5c57
   SDWebImageSVGCoder: 15a300a97ec1c8ac958f009c02220ac0402e936c
-<<<<<<< HEAD
   Sentry: b3ec44d01708fce73f99b544beb57e890eca4406
-=======
-  Sentry: 59993bffde4a1ac297ba6d268dc4bbce068d7c1b
-  SocketRocket: d4aabe649be1e368d1318fdf28a022d714d65748
->>>>>>> 6cdede6a
   SWCompression: 9379873ad5e9f25b31db88c441649b59a4c2bab7
   SwiftProtobuf: 81e341191afbddd64aa031bd12862dccfab2f639
   SwiftUIIntrospect: fee9aa07293ee280373a591e1824e8ddc869ba5d
-<<<<<<< HEAD
   UMAppLoader: e1234c45d2b7da239e9e90fc4bbeacee12afd5b6
   WebRTC-SDK: 40d4f5ba05cadff14e4db5614aec402a633f007e
   Yoga: 051f086b5ccf465ff2ed38a2cf5a558ae01aaaa1
-=======
-  UMAppLoader: 7e7e0eaa7854ffd652c00a68c443afb28c3bedba
-  WebRTC-SDK: d20de357dcbf7c9696b124b39f3ff62125107e4b
-  Yoga: feb4910aba9742cfedc059e2b2902e22ffe9954a
->>>>>>> 6cdede6a
   ZXingObjC: 8898711ab495761b2dbbdec76d90164a6d7e14c5
 
 PODFILE CHECKSUM: 111f1ad6383367058a5a6d4046d2436bec4061c4
