--- conflicted
+++ resolved
@@ -1477,10 +1477,51 @@
     - ReactCommon/turbomodule/bridging
     - ReactCommon/turbomodule/core
     - Yoga
-<<<<<<< HEAD
+  - react-native-pager-view (6.5.1):
+    - DoubleConversion
+    - glog
+    - hermes-engine
+    - RCT-Folly (= 2024.10.14.00)
+    - RCTRequired
+    - RCTTypeSafety
+    - React-Core
+    - React-debug
+    - React-Fabric
+    - React-featureflags
+    - React-graphics
+    - React-ImageManager
+    - react-native-pager-view/common (= 6.5.1)
+    - React-NativeModulesApple
+    - React-RCTFabric
+    - React-rendererdebug
+    - React-utils
+    - ReactCodegen
+    - ReactCommon/turbomodule/bridging
+    - ReactCommon/turbomodule/core
+    - Yoga
+  - react-native-pager-view/common (6.5.1):
+    - DoubleConversion
+    - glog
+    - hermes-engine
+    - RCT-Folly (= 2024.10.14.00)
+    - RCTRequired
+    - RCTTypeSafety
+    - React-Core
+    - React-debug
+    - React-Fabric
+    - React-featureflags
+    - React-graphics
+    - React-ImageManager
+    - React-NativeModulesApple
+    - React-RCTFabric
+    - React-rendererdebug
+    - React-utils
+    - ReactCodegen
+    - ReactCommon/turbomodule/bridging
+    - ReactCommon/turbomodule/core
+    - Yoga
   - react-native-netinfo (11.4.1):
     - React-Core
-=======
   - react-native-pager-view (6.5.1):
     - DoubleConversion
     - glog
@@ -1524,7 +1565,8 @@
     - ReactCommon/turbomodule/bridging
     - ReactCommon/turbomodule/core
     - Yoga
->>>>>>> ace365d8
+  - react-native-netinfo (11.4.1):
+    - React-Core
   - react-native-safe-area-context (4.12.0):
     - DoubleConversion
     - glog
@@ -2441,11 +2483,8 @@
   - react-native-image-picker (from `../node_modules/react-native-image-picker`)
   - react-native-keyboard-controller (from `../node_modules/react-native-keyboard-controller`)
   - react-native-mmkv (from `../node_modules/react-native-mmkv`)
-<<<<<<< HEAD
   - "react-native-netinfo (from `../node_modules/@react-native-community/netinfo`)"
-=======
   - react-native-pager-view (from `../node_modules/react-native-pager-view`)
->>>>>>> ace365d8
   - react-native-safe-area-context (from `../node_modules/react-native-safe-area-context`)
   - "react-native-slider (from `../node_modules/@react-native-community/slider`)"
   - react-native-video (from `../node_modules/react-native-video`)
@@ -2633,13 +2672,10 @@
     :path: "../node_modules/react-native-keyboard-controller"
   react-native-mmkv:
     :path: "../node_modules/react-native-mmkv"
-<<<<<<< HEAD
   react-native-netinfo:
     :path: "../node_modules/@react-native-community/netinfo"
-=======
   react-native-pager-view:
     :path: "../node_modules/react-native-pager-view"
->>>>>>> ace365d8
   react-native-safe-area-context:
     :path: "../node_modules/react-native-safe-area-context"
   react-native-slider:
@@ -2796,11 +2832,8 @@
   react-native-image-picker: c5da8aa14fdffbd4d77338c352f52a8d85fcacec
   react-native-keyboard-controller: c7b394ca5fa3bca2264d4bd37bd4ab1aeb62a991
   react-native-mmkv: 5c69dce0d439e1791a884f6b166e76fc7fadaca6
-<<<<<<< HEAD
   react-native-netinfo: cec9c4e86083cb5b6aba0e0711f563e2fbbff187
-=======
   react-native-pager-view: 9517b214fb7321493339fbcf53a30abd54fea07b
->>>>>>> ace365d8
   react-native-safe-area-context: cd916088cac5300c3266876218377518987b995e
   react-native-slider: 18a34929dbeb86db5375b56ef28551299a3fa89c
   react-native-video: bc6104529a6fde35127a1625b30d557412fdb70d
