--- conflicted
+++ resolved
@@ -13,11 +13,7 @@
     func onAppStateChange(_ apps: [ThirdPartyCloudApp] /* , _ whatToStream: [String] */ )
     func onConnectionError(_ error: String)
     func onAuthError()
-<<<<<<< HEAD
     func onMicrophoneStateChange(_ isEnabled: Bool, _ requiredData: [SpeechRequiredDataType])
-=======
-    func onMicrophoneStateChange(_ isEnabled: Bool)
->>>>>>> 7ea6033e
     func onDisplayEvent(_ event: [String: Any])
     func onRequestSingle(_ dataType: String)
     func onStatusUpdate(_ status: [String: Any])
@@ -340,8 +336,6 @@
         }
     }
 
-<<<<<<< HEAD
-=======
     func sendAudioPlayResponse(requestId: String, success: Bool, error: String? = nil, duration: Double? = nil) {
         CoreCommsService.log("ServerComms: Sending audio play response - requestId: \(requestId), success: \(success), error: \(error ?? "none")")
         let message: [String: Any] = [
@@ -365,7 +359,6 @@
         }
     }
 
->>>>>>> 7ea6033e
     // MARK: - App Lifecycle
 
     func startApp(packageName: String) {
@@ -511,7 +504,6 @@
         case "microphone_state_change":
             CoreCommsService.log("ServerComms: microphone_state_change: \(msg)")
             let isMicrophoneEnabled = msg["isMicrophoneEnabled"] as? Bool ?? true
-<<<<<<< HEAD
 
             var requiredDataStrings: [String] = []
             if let requiredDataArray = msg["requiredData"] as? [String] {
@@ -533,10 +525,6 @@
 
             if let callback = serverCommsCallback {
                 callback.onMicrophoneStateChange(isMicrophoneEnabled, requiredData)
-=======
-            if let callback = serverCommsCallback {
-                callback.onMicrophoneStateChange(isMicrophoneEnabled)
->>>>>>> 7ea6033e
             }
 
         case "display_event":
@@ -902,7 +890,6 @@
         dateFormatter.locale = Locale(identifier: "en_US")
         return dateFormatter.string(from: Date())
     }
-<<<<<<< HEAD
 
     /**
      * Send transcription result to server
@@ -932,8 +919,6 @@
             CoreCommsService.log("Error sending transcription result: \(error)")
         }
     }
-=======
->>>>>>> 7ea6033e
 }
 
 // A simple implementation of ArrayBlockingQueue for Swift
