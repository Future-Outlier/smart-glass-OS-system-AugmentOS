//
//  AOSManager.swift
//  MentraOS_Manager
//
//  Created by Matthew Fosse on 3/5/25.
//

import AVFoundation
import Combine
import CoreBluetooth
import Foundation
import React
import UIKit

struct ViewState {
    var topText: String
    var bottomText: String
    var title: String
    var layoutType: String
    var text: String
    var eventStr: String
    var data: String?
    var animationData: [String: Any]?
}

// This class handles logic for managing devices and connections to AugmentOS servers
@objc(AOSManager) class AOSManager: NSObject, SherpaOnnxTranscriber.TranscriptDelegate {
    private static var instance: AOSManager?

    @objc static func getInstance() -> AOSManager {
        if instance == nil {
            instance = AOSManager()
        }
        return instance!
    }

    private var coreToken: String = ""
    private var coreTokenOwner: String = ""

    @objc var g1Manager: ERG1Manager?
    @objc var liveManager: MentraLiveManager?
    @objc var mach1Manager: Mach1Manager?
<<<<<<< HEAD
    @objc var frameManager: FrameManager?
    var micManager: OnboardMicrophoneManager!
=======
>>>>>>> 20c38586
    var serverComms: ServerComms!
    var micManager = OnboardMicrophoneManager()

    private var lastStatusObj: [String: Any] = [:]

    private var cancellables = Set<AnyCancellable>()
    private var cachedThirdPartyAppList: [ThirdPartyCloudApp] = []
    //  private var cachedWhatToStream = [String]()
    private var defaultWearable: String = ""
    private var pendingWearable: String = ""
    private var deviceName: String = ""
    private var shouldEnableMic: Bool = false
    private var contextualDashboard = true
    private var headUpAngle = 30
    private var brightness = 50
    private var batteryLevel = -1
    private var autoBrightness: Bool = true
    private var dashboardHeight: Int = 4
    private var dashboardDepth: Int = 5
    private var sensingEnabled: Bool = true
    private var powerSavingMode: Bool = false
    private var isSearching: Bool = false
    private var isUpdatingScreen: Bool = false
    private var alwaysOnStatusBar: Bool = false
    private var bypassVad: Bool = true
    private var bypassVadForPCM: Bool = false // NEW: PCM subscription bypass
    private var enforceLocalTranscription: Bool = false
    private var bypassAudioEncoding: Bool = false
    private var onboardMicUnavailable: Bool = false
    private var metricSystemEnabled: Bool = false
    private var settingsLoaded = false
    private let settingsLoadedSemaphore = DispatchSemaphore(value: 0)
    private var connectTask: Task<Void, Never>?
    private var glassesWifiConnected: Bool = false
    private var glassesWifiSsid: String = ""
    private var isHeadUp: Bool = false

    var viewStates: [ViewState] = [
        ViewState(topText: " ", bottomText: " ", title: " ", layoutType: "text_wall", text: "", eventStr: ""),
        ViewState(topText: " ", bottomText: " ", title: " ", layoutType: "text_wall", text: "$TIME12$ $DATE$ $GBATT$ $CONNECTION_STATUS$", eventStr: ""),
        ViewState(topText: " ", bottomText: " ", title: " ", layoutType: "text_wall", text: "", eventStr: "", data: nil, animationData: nil),
        ViewState(topText: " ", bottomText: " ", title: " ", layoutType: "text_wall", text: "$TIME12$ $DATE$ $GBATT$ $CONNECTION_STATUS$", eventStr: "", data: nil, animationData: nil),
    ]

    private var sendStateWorkItem: DispatchWorkItem?
    private let sendStateQueue = DispatchQueue(label: "sendStateQueue", qos: .userInitiated)

    // mic:
    private var useOnboardMic = false
    private var preferredMic = "glasses"
    private var micEnabled = false
    private var currentRequiredData: [SpeechRequiredDataType] = []

    // button settings:
    private var buttonPressMode = "photo"

    // VAD:
    private var vad: SileroVADStrategy?
    private var vadBuffer = [Data]()
    private var isSpeaking = false

    private var transcriber: SherpaOnnxTranscriber?

    private var shouldSendPcmData = true
    private var shouldSendTranscript = false

    override init() {
        CoreCommsService.log("AOS: init()")
        vad = SileroVADStrategy()
        serverComms = ServerComms.getInstance()
        super.init()

        // Initialize SherpaOnnx Transcriber
        if let windowScene = UIApplication.shared.connectedScenes.first as? UIWindowScene,
           let window = windowScene.windows.first,
           let rootViewController = window.rootViewController
        {
            transcriber = SherpaOnnxTranscriber(context: rootViewController)
        } else {
            CoreCommsService.log("Failed to create SherpaOnnxTranscriber - no root view controller found")
        }

        // Initialize the transcriber
        if let transcriber = transcriber {
            transcriber.initialize()
            transcriber.transcriptDelegate = self
            CoreCommsService.log("SherpaOnnxTranscriber fully initialized")
        }

        Task {
            await loadSettings()
            self.vad?.setup(sampleRate: .rate_16k,
                            frameSize: .size_1024,
                            quality: .normal,
                            silenceTriggerDurationMs: 4000,
                            speechTriggerDurationMs: 50)
        }
    }

    // MARK: - Public Methods (for React Native)

    func setup() {
        CoreCommsService.log("AOS: setup()")
        serverComms.locationManager.setup()
        serverComms.mediaManager.setup()

        // Set up voice data handling
        setupVoiceDataHandling()

        // Subscribe to WebSocket status changes
        serverComms.wsManager.status
            .sink { [weak self] _ in
                guard let self = self else { return }
                handleRequestStatus()
            }
            .store(in: &cancellables)
    }

    func initManager(_ wearable: String) {
        CoreCommsService.log("Initializing manager for wearable: \(wearable)")
        if wearable.contains("G1"), g1Manager == nil {
            g1Manager = ERG1Manager.getInstance()
        } else if wearable.contains("Live"), liveManager == nil {
            liveManager = MentraLiveManager()
        } else if wearable.contains("Mach1"), mach1Manager == nil {
            mach1Manager = Mach1Manager()
        } else if wearable.contains("Frame") || wearable.contains("Brilliant Labs"), frameManager == nil {
            frameManager = FrameManager.shared
        }
        initManagerCallbacks()
    }

    func initManagerCallbacks() {
        // calback to handle actions when the connectionState changes (when g1 is ready)

        if g1Manager != nil {
            g1Manager!.onConnectionStateChanged = { [weak self] in
                guard let self = self else { return }
                CoreCommsService.log("G1 glasses connection changed to: \(self.g1Manager!.g1Ready ? "Connected" : "Disconnected")")
                //      self.handleRequestStatus()
                if self.g1Manager!.g1Ready {
                    handleDeviceReady()
                } else {
                    handleDeviceDisconnected()
                    handleRequestStatus()
                }
            }

            // listen to changes in battery level:
            g1Manager!.$batteryLevel.sink { [weak self] (level: Int) in
                guard let self = self else { return }
                guard level >= 0 else { return }
                self.batteryLevel = level
                self.serverComms.sendBatteryStatus(level: self.batteryLevel, charging: false)
                handleRequestStatus()
            }.store(in: &cancellables)

            // listen to headUp events:
            g1Manager!.$isHeadUp.sink { [weak self] (value: Bool) in
                guard let self = self else { return }
                updateHeadUp(value)
            }.store(in: &cancellables)

            // listen to case events:
            g1Manager!.$caseOpen.sink { [weak self] (_: Bool) in
                guard let self = self else { return }
                handleRequestStatus()
            }.store(in: &cancellables)

            g1Manager!.$caseRemoved.sink { [weak self] (_: Bool) in
                guard let self = self else { return }
                handleRequestStatus()
            }.store(in: &cancellables)

            g1Manager!.$caseCharging.sink { [weak self] (_: Bool) in
                guard let self = self else { return }
                handleRequestStatus()
            }.store(in: &cancellables)

            // Set up serial number discovery callback
            g1Manager!.onSerialNumberDiscovered = { [weak self] in
                self?.handleRequestStatus()
            }
            //    g1Manager!.$caseBatteryLevel.sink { [weak self] (value: Bool) in
            //        guard let self = self else { return }
            //      handleRequestStatus()
            //    }.store(in: &cancellables)

            // decode the g1 audio data to PCM and feed to the VAD:
            g1Manager!.$compressedVoiceData.sink { [weak self] rawLC3Data in
                guard let self = self else { return }

                // Ensure we have enough data to process
                guard rawLC3Data.count > 2 else {
                    CoreCommsService.log("Received invalid PCM data size: \(rawLC3Data.count)")
                    return
                }

                // Skip the first 2 bytes which are command bytes
                let lc3Data = rawLC3Data.subdata(in: 2 ..< rawLC3Data.count)

                // Ensure we have valid PCM data
                guard lc3Data.count > 0 else {
                    CoreCommsService.log("No LC3 data after removing command bytes")
                    return
                }

                if self.bypassVad || self.bypassVadForPCM {
                    CoreCommsService.log("AOS: Glasses mic VAD bypassed - bypassVad=\(self.bypassVad), bypassVadForPCM=\(self.bypassVadForPCM)")
                    checkSetVadStatus(speaking: true)
                    // first send out whatever's in the vadBuffer (if there is anything):
                    emptyVadBuffer()
                    let pcmConverter = PcmConverter()
                    let pcmData = pcmConverter.decode(lc3Data) as Data
                    //        self.serverComms.sendAudioChunk(lc3Data)
                    self.serverComms.sendAudioChunk(pcmData)
                    return
                }

                let pcmConverter = PcmConverter()
                let pcmData = pcmConverter.decode(lc3Data) as Data

                guard pcmData.count > 0 else {
                    CoreCommsService.log("PCM conversion resulted in empty data")
                    return
                }

                // feed PCM to the VAD:
                guard let vad = self.vad else {
                    CoreCommsService.log("VAD not initialized")
                    return
                }

                // convert audioData to Int16 array:
                let pcmDataArray = pcmData.withUnsafeBytes { pointer -> [Int16] in
                    Array(UnsafeBufferPointer(
                        start: pointer.bindMemory(to: Int16.self).baseAddress,
                        count: pointer.count / MemoryLayout<Int16>.stride
                    ))
                }

                vad.checkVAD(pcm: pcmDataArray) { [weak self] state in
                    guard let self = self else { return }
                    CoreCommsService.log("VAD State: \(state)")
                }

                let vadState = vad.currentState()
                if vadState == .speeching {
                    checkSetVadStatus(speaking: true)
                    // first send out whatever's in the vadBuffer (if there is anything):
                    emptyVadBuffer()
                    //        self.serverComms.sendAudioChunk(lc3Data)
                    self.serverComms.sendAudioChunk(pcmData)
                } else {
                    checkSetVadStatus(speaking: false)
                    // add to the vadBuffer:
                    //        addToVadBuffer(lc3Data)
                    addToVadBuffer(pcmData)
                }
            }
            .store(in: &cancellables)
        }

        if frameManager != nil {
            frameManager!.onConnectionStateChanged = { [weak self] in
                guard let self = self else { return }
                let isConnected = self.frameManager?.connectionState == "CONNECTED"
                CoreCommsService.log("Frame glasses connection changed to: \(isConnected ? "Connected" : "Disconnected")")
                if isConnected {
                    handleDeviceReady()
                } else {
                    handleDeviceDisconnected()
                    handleRequestStatus()
                }
            }

            // Listen to battery level changes if Frame supports it
            frameManager!.$batteryLevel.sink { [weak self] (level: Int) in
                guard let self = self else { return }
                guard level >= 0 else { return }
                self.batteryLevel = level
                self.serverComms.sendBatteryStatus(level: self.batteryLevel, charging: false)
                handleRequestStatus()
            }.store(in: &cancellables)
        }

        if liveManager != nil {
            liveManager!.onConnectionStateChanged = { [weak self] in
                guard let self = self else { return }
                CoreCommsService.log("Live glasses connection changed to: \(self.liveManager!.ready ? "Connected" : "Disconnected")")
                if self.liveManager!.ready {
                    handleDeviceReady()
                } else {
                    handleDeviceDisconnected()
                    handleRequestStatus()
                }
            }

            liveManager!.$batteryLevel.sink { [weak self] (level: Int) in
                guard let self = self else { return }
                guard level >= 0 else { return }
                self.batteryLevel = level
                self.serverComms.sendBatteryStatus(level: self.batteryLevel, charging: false)
                handleRequestStatus()
            }.store(in: &cancellables)

            liveManager!.$isWifiConnected.sink { [weak self] (isConnected: Bool) in
                guard let self = self else { return }
                self.glassesWifiConnected = isConnected
                handleRequestStatus()
            }.store(in: &cancellables)

            liveManager!.onButtonPress = { [weak self] (buttonId: String, pressType: String) in
                guard let self = self else { return }
                self.serverComms.sendButtonPress(buttonId: buttonId, pressType: pressType)
            }
            liveManager!.onPhotoRequest = { [weak self] (requestId: String, photoUrl: String) in
                guard let self = self else { return }
                self.serverComms.sendPhotoResponse(requestId: requestId, photoUrl: photoUrl)
            }
            liveManager!.onVideoStreamResponse = { [weak self] (appId: String, streamUrl: String) in
                guard let self = self else { return }
                self.serverComms.sendVideoStreamResponse(appId: appId, streamUrl: streamUrl)
            }
        }

        if mach1Manager != nil {
            mach1Manager!.onConnectionStateChanged = { [weak self] in
                guard let self = self else { return }
                CoreCommsService.log("Mach1 glasses connection changed to: \(self.mach1Manager!.ready ? "Connected" : "Disconnected")")
                if self.mach1Manager!.ready {
                    handleDeviceReady()
                } else {
                    handleDeviceDisconnected()
                    handleRequestStatus()
                }
            }

            mach1Manager!.$batteryLevel.sink { [weak self] (level: Int) in
                guard let self = self else { return }
                guard level >= 0 else { return }
                self.batteryLevel = level
                self.serverComms.sendBatteryStatus(level: self.batteryLevel, charging: false)
                handleRequestStatus()
            }.store(in: &cancellables)

            mach1Manager!.$isHeadUp.sink { [weak self] (value: Bool) in
                guard let self = self else { return }
                updateHeadUp(value)
            }.store(in: &cancellables)
        }
    }

    func updateHeadUp(_ isHeadUp: Bool) {
        self.isHeadUp = isHeadUp
        sendCurrentState(isHeadUp)
        ServerComms.getInstance().sendHeadPosition(isUp: isHeadUp)
    }

    @objc func connectServer() {
        serverComms.connectWebSocket()
    }

    @objc func setCoreToken(_ coreToken: String) {
        serverComms.setAuthCredentials("", coreToken)
    }

    // MARK: - Audio Bridge Methods

    @objc func playAudio(
        _ requestId: String,
        audioUrl: String,
        volume: Float,
        stopOtherAudio: Bool
    ) {
        CoreCommsService.log("AOSManager: playAudio bridge called for requestId: \(requestId)")

        let audioManager = AudioManager.getInstance()
        audioManager.playAudio(
            requestId: requestId,
            audioUrl: audioUrl,
            volume: volume,
            stopOtherAudio: stopOtherAudio
        )
    }

    @objc func stopAudio(_ requestId: String) {
        CoreCommsService.log("AOSManager: stopAudio bridge called for requestId: \(requestId)")

        let audioManager = AudioManager.getInstance()
        audioManager.stopAudio(requestId: requestId)
    }

    @objc func stopAllAudio() {
        CoreCommsService.log("AOSManager: stopAllAudio bridge called")

        let audioManager = AudioManager.getInstance()
        audioManager.stopAllAudio()
    }

    func onConnectionAck() {
        handleRequestStatus()

        let isoDatetime = ServerComms.getCurrentIsoDatetime()
        serverComms.sendUserDatetimeToBackend(isoDatetime: isoDatetime)
    }

    func onAppStateChange(_ apps: [ThirdPartyCloudApp] /* , _ whatToStream: [String] */ ) {
        cachedThirdPartyAppList = apps
        handleRequestStatus()
    }

    func onConnectionError(_: String) {
        handleRequestStatus()
    }

    func onAuthError() {}

    // MARK: - Voice Data Handling

    private func checkSetVadStatus(speaking: Bool) {
        if speaking != isSpeaking {
            isSpeaking = speaking
            serverComms.sendVadStatus(isSpeaking)
        }
    }

    private func emptyVadBuffer() {
        // go through the buffer, popping from the first element in the array (FIFO):
        while !vadBuffer.isEmpty {
            let chunk = vadBuffer.removeFirst()
            serverComms.sendAudioChunk(chunk)
        }
    }

    private func addToVadBuffer(_ chunk: Data) {
        let MAX_BUFFER_SIZE = 20
        vadBuffer.append(chunk)
        while vadBuffer.count > MAX_BUFFER_SIZE {
            // pop from the front of the array:
            vadBuffer.removeFirst()
        }
    }

    private func setupVoiceDataHandling() {
        // handle incoming PCM data from the microphone manager and feed to the VAD:
        micManager.voiceData
            .sink { [weak self] pcmData in
                guard let self = self else { return }

                // feed PCM to the VAD:
                guard let vad = self.vad else {
                    CoreCommsService.log("VAD not initialized")
                    return
                }

                if self.bypassVad || self.bypassVadForPCM {
                    //          let pcmConverter = PcmConverter()
                    //          let lc3Data = pcmConverter.encode(pcmData) as Data
                    //          checkSetVadStatus(speaking: true)
                    //          // first send out whatever's in the vadBuffer (if there is anything):
                    //          emptyVadBuffer()
                    //          self.serverComms.sendAudioChunk(lc3Data)
                    if self.shouldSendPcmData {
                        self.serverComms.sendAudioChunk(pcmData)
                    }

                    // Also send to local transcriber when bypassing VAD
                    if self.shouldSendTranscript {
                        self.transcriber?.acceptAudio(pcm16le: pcmData)
                    }
                    return
                }

                // convert audioData to Int16 array:
                let pcmDataArray = pcmData.withUnsafeBytes { pointer -> [Int16] in
                    Array(UnsafeBufferPointer(
                        start: pointer.bindMemory(to: Int16.self).baseAddress,
                        count: pointer.count / MemoryLayout<Int16>.stride
                    ))
                }

                vad.checkVAD(pcm: pcmDataArray) { [weak self] state in
                    guard let self = self else { return }
                    //            self.handler?(state)
                    CoreCommsService.log("VAD State: \(state)")
                }

                // encode the pcmData as LC3:
                //        let pcmConverter = PcmConverter()
                //        let lc3Data = pcmConverter.encode(pcmData) as Data

                let vadState = vad.currentState()
                if vadState == .speeching {
                    checkSetVadStatus(speaking: true)
                    // first send out whatever's in the vadBuffer (if there is anything):
                    emptyVadBuffer()
                    //          self.serverComms.sendAudioChunk(lc3Data)
                    if self.shouldSendPcmData {
                        self.serverComms.sendAudioChunk(pcmData)
                    }

                    // Send to local transcriber when speech is detected
                    if self.shouldSendTranscript {
                        self.transcriber?.acceptAudio(pcm16le: pcmData)
                    }
                } else {
                    checkSetVadStatus(speaking: false)
                    // add to the vadBuffer:
                    //          addToVadBuffer(lc3Data)
                    addToVadBuffer(pcmData)
                }
            }
            .store(in: &cancellables)
    }

    // MARK: - ServerCommsCallback Implementation

    func onMicrophoneStateChange(_ isEnabled: Bool, _ requiredData: [SpeechRequiredDataType], _ bypassVad: Bool) {
        CoreCommsService.log("AOS: MIC: @@@@@@@@ changing microphone state to: \(isEnabled) with requiredData: \(requiredData) bypassVad=\(bypassVad) enforceLocalTranscription=\(enforceLocalTranscription) @@@@@@@@@@@@@@@@")

        bypassVadForPCM = bypassVad

        if requiredData.contains(.PCM), requiredData.contains(.TRANSCRIPTION) {
            shouldSendPcmData = true
            shouldSendTranscript = true
        } else if requiredData.contains(.PCM) {
            shouldSendPcmData = true
            shouldSendTranscript = false
        } else if requiredData.contains(.TRANSCRIPTION) {
            shouldSendTranscript = true
            shouldSendPcmData = false
        } else if requiredData.contains(.PCM_OR_TRANSCRIPTION) {
            // TODO: Later add bandwidth based logic
            if enforceLocalTranscription {
                shouldSendTranscript = true
                shouldSendPcmData = false
            } else {
                shouldSendPcmData = true
                shouldSendTranscript = false
            }
        }

        currentRequiredData = requiredData

        // CoreCommsService.log("AOS: MIC: shouldSendPcmData=\(shouldSendPcmData), shouldSendTranscript=\(shouldSendTranscript)")

        // in any case, clear the vadBuffer:
        vadBuffer.removeAll()
        micEnabled = isEnabled || shouldSendPcmData

        // Handle microphone state change if needed
        Task {
            // Only enable microphone if sensing is also enabled
            var actuallyEnabled = isEnabled && self.sensingEnabled

            let glassesHasMic = getGlassesHasMic()

            var useGlassesMic = false
            var useOnboardMic = false

            useOnboardMic = self.preferredMic == "phone"
            useGlassesMic = self.preferredMic == "glasses"

            if self.onboardMicUnavailable {
                useOnboardMic = false
            }

            if !glassesHasMic {
                useGlassesMic = false
            }

            if !useGlassesMic, !useOnboardMic {
                // if we have a non-preferred mic, use it:
                if glassesHasMic {
                    useGlassesMic = true
                } else if !self.onboardMicUnavailable {
                    useOnboardMic = true
                }

                if !useGlassesMic, !useOnboardMic {
                    CoreCommsService.log("AOS: no mic to use! falling back to glasses mic!!!!! (this should not happen)")
                    useGlassesMic = true
                }
            }

            useGlassesMic = actuallyEnabled && useGlassesMic
            useOnboardMic = actuallyEnabled && useOnboardMic

            // CoreCommsService.log(
            //     "AOS: MIC: isEnabled: \(isEnabled) sensingEnabled: \(self.sensingEnabled) useOnboardMic: \(useOnboardMic) " +
            //         "useGlassesMic: \(useGlassesMic) glassesHasMic: \(glassesHasMic) preferredMic: \(self.preferredMic) " +
            //         "somethingConnected: \(isSomethingConnected()) onboardMicUnavailable: \(self.onboardMicUnavailable)" +
            //         "actuallyEnabled: \(actuallyEnabled)"
            // )

            // if a g1 is connected, set the mic enabled:
            if g1Manager?.g1Ready ?? false {
                await self.g1Manager?.setMicEnabled(enabled: useGlassesMic)
            }

            setOnboardMicEnabled(useOnboardMic)
        }
    }

    // MARK: - App Started/Stopped Handling

    func onAppStarted(_ packageName: String) {
        // tell the server what pair of glasses we're using:
        serverComms.sendGlassesConnectionState(modelName: defaultWearable, status: "CONNECTED")
        CoreCommsService.sendAppStartedEvent(packageName)

        CoreCommsService.log("AOS: App started: \(packageName)")

        if !defaultWearable.isEmpty, !isSomethingConnected() {
            handleConnectWearable(deviceName)
        }
    }

    func onAppStopped(_ packageName: String) {
        CoreCommsService.log("AOS: App stopped: \(packageName)")
        CoreCommsService.sendAppStoppedEvent(packageName)
    }

    func onJsonMessage(_ message: [String: Any]) {
        CoreCommsService.log("AOS: onJsonMessage: \(message)")
        liveManager?.sendJson(message)
    }

    func onPhotoRequest(_ requestId: String, _ appId: String, _ webhookUrl: String, _ size: String) {
        CoreCommsService.log("AOS: onPhotoRequest: \(requestId), \(appId), \(webhookUrl), size=\(size)")
        liveManager?.requestPhoto(requestId, appId: appId, webhookUrl: webhookUrl.isEmpty ? nil : webhookUrl, size: size)
    }

    func onRtmpStreamStartRequest(_ message: [String: Any]) {
        CoreCommsService.log("AOS: onRtmpStreamStartRequest: \(message)")
        liveManager?.startRtmpStream(message)
    }

    func onRtmpStreamStop() {
        CoreCommsService.log("AOS: onRtmpStreamStop")
        liveManager?.stopRtmpStream()
    }

    func onRtmpStreamKeepAlive(_ message: [String: Any]) {
        CoreCommsService.log("AOS: onRtmpStreamKeepAlive: \(message)")
        liveManager?.sendRtmpKeepAlive(message)
    }

    func onStartBufferRecording() {
        CoreCommsService.log("AOS: onStartBufferRecording")
        liveManager?.startBufferRecording()
    }

    func onStopBufferRecording() {
        CoreCommsService.log("AOS: onStopBufferRecording")
        liveManager?.stopBufferRecording()
    }

    func onSaveBufferVideo(_ requestId: String, _ durationSeconds: Int) {
        CoreCommsService.log("AOS: onSaveBufferVideo: requestId=\(requestId), duration=\(durationSeconds)s")
        liveManager?.saveBufferVideo(requestId: requestId, durationSeconds: durationSeconds)
    }

    func onStartVideoRecording(_ requestId: String, _ save: Bool) {
        CoreCommsService.log("AOS: onStartVideoRecording: requestId=\(requestId), save=\(save)")
        liveManager?.startVideoRecording(requestId: requestId, save: save)
    }

    func onStopVideoRecording(_ requestId: String) {
        CoreCommsService.log("AOS: onStopVideoRecording: requestId=\(requestId)")
        liveManager?.stopVideoRecording(requestId: requestId)
    }

    func setOnboardMicEnabled(_ isEnabled: Bool) {
        Task {
            if isEnabled {
                // Just check permissions - we no longer request them directly from Swift
                // Permissions should already be granted via React Native UI flow
                if !(micManager.checkPermissions()) {
                    CoreCommsService.log("Microphone permissions not granted. Cannot enable microphone.")
                    return
                }

                let success = micManager.startRecording()
                if !success {
                    // fallback to glasses mic if possible:
                    if getGlassesHasMic() {
                        enableGlassesMic(true)
                    }
                }
            } else {
                micManager.stopRecording()
            }
        }
    }

    //  func onDashboardDisplayEvent(_ event: [String: Any]) {
    //    CoreCommsService.log("got dashboard display event")
    ////    onDisplayEvent?(["event": event, "type": "dashboard"])
    //    CoreCommsService.log(event)
    ////    Task {
    ////      await self.g1Manager.sendText(text: "\(event)")
    ////    }
    //  }

    // send whatever was there before sending something else:
    func clearState() {
        sendCurrentState(g1Manager?.isHeadUp ?? false)
    }

    func sendCurrentState(_ isDashboard: Bool) {
        // Cancel any pending delayed execution
        // sendStateWorkItem?.cancel()

        // don't send the screen state if we're updating the screen:
        if isUpdatingScreen {
            return
        }

        // Execute immediately
        executeSendCurrentState(isDashboard)

        // // Schedule a delayed execution that will fire in 1 second if not cancelled
        // let workItem = DispatchWorkItem { [weak self] in
        //     self?.executeSendCurrentState(isDashboard)
        // }

        // sendStateWorkItem = workItem
        // sendStateQueue.asyncAfter(deadline: .now() + 0.5, execute: workItem)
    }

    func executeSendCurrentState(_ isDashboard: Bool) {
        Task {
            var currentViewState: ViewState!
            if isDashboard {
                currentViewState = self.viewStates[1]
            } else {
                currentViewState = self.viewStates[0]
            }
            self.isHeadUp = isDashboard

            if isDashboard && !self.contextualDashboard {
                return
            }

            let eventStr = currentViewState.eventStr
            if eventStr != "" {
                CoreCommsService.emitter.sendEvent(withName: "CoreMessageEvent", body: eventStr)
            }

            if self.defaultWearable.contains("Simulated") || self.defaultWearable.isEmpty {
                // dont send the event to glasses that aren't there:
                return
            }

            if !self.isSomethingConnected() {
                return
            }

            // cancel any pending clear display work item:
            sendStateWorkItem?.cancel()

            let layoutType = currentViewState.layoutType
            switch layoutType {
            case "text_wall":
                let text = currentViewState.text
                sendText(text)
            case "double_text_wall":
                let topText = currentViewState.topText
                let bottomText = currentViewState.bottomText
                self.g1Manager?.sendDoubleTextWall(topText, bottomText)
                self.mach1Manager?.sendDoubleTextWall(topText, bottomText)
            case "reference_card":
                sendText(currentViewState.title + "\n\n" + currentViewState.text)
            case "bitmap_view":
                CoreCommsService.log("AOS: Processing bitmap_view layout")
                guard let data = currentViewState.data else {
                    CoreCommsService.log("AOS: ERROR: bitmap_view missing data field")
                    return
                }
                CoreCommsService.log("AOS: Processing bitmap_view with base64 data, length: \(data.count)")
                await self.g1Manager?.displayBitmap(base64ImageData: data)
                await self.mach1Manager?.displayBitmap(base64ImageData: data)
            case "clear_view":
                CoreCommsService.log("AOS: Processing clear_view layout - clearing display")
                self.g1Manager?.clearDisplay()
                self.mach1Manager?.clearDisplay()
            default:
                CoreCommsService.log("UNHANDLED LAYOUT_TYPE \(layoutType)")
            }
        }
    }

    func parsePlaceholders(_ text: String) -> String {
        let dateFormatter = DateFormatter()
        dateFormatter.dateFormat = "M/dd, h:mm"
        let formattedDate = dateFormatter.string(from: Date())

        // 12-hour time format (with leading zeros for hours)
        let time12Format = DateFormatter()
        time12Format.dateFormat = "hh:mm"
        let time12 = time12Format.string(from: Date())

        // 24-hour time format
        let time24Format = DateFormatter()
        time24Format.dateFormat = "HH:mm"
        let time24 = time24Format.string(from: Date())

        // Current date with format MM/dd
        let dateFormat = DateFormatter()
        dateFormat.dateFormat = "MM/dd"
        let currentDate = dateFormat.string(from: Date())

        var placeholders: [String: String] = [:]
        placeholders["$no_datetime$"] = formattedDate
        placeholders["$DATE$"] = currentDate
        placeholders["$TIME12$"] = time12
        placeholders["$TIME24$"] = time24

        if batteryLevel == -1 {
            placeholders["$GBATT$"] = ""
        } else {
            placeholders["$GBATT$"] = "\(batteryLevel)%"
        }

        placeholders["$CONNECTION_STATUS$"] = serverComms.isWebSocketConnected() ? "Connected" : "Disconnected"

        var result = text
        for (key, value) in placeholders {
            result = result.replacingOccurrences(of: key, with: value)
        }

        return result
    }

    func handleDisplayEvent(_ event: [String: Any]) {
        guard let view = event["view"] as? String else {
            CoreCommsService.log("AOS: invalid view")
            return
        }
        let isDashboard = view == "dashboard"

        var stateIndex = 0
        if isDashboard {
            stateIndex = 1
        } else {
            stateIndex = 0
        }

        // save the state string to forward to the mirror:
        // forward to the glasses mirror:
        let wrapperObj: [String: Any] = ["glasses_display_event": event]
        var eventStr = ""
        do {
            let jsonData = try JSONSerialization.data(withJSONObject: wrapperObj, options: [])
            eventStr = String(data: jsonData, encoding: .utf8) ?? ""
        } catch {
            CoreCommsService.log("AOS: Error converting to JSON: \(error)")
        }

        let layout = event["layout"] as! [String: Any]
        let layoutType = layout["layoutType"] as! String
        var text = layout["text"] as? String ?? " "
        var topText = layout["topText"] as? String ?? " "
        var bottomText = layout["bottomText"] as? String ?? " "
        var title = layout["title"] as? String ?? " "
        var data = layout["data"] as? String ?? ""

        text = parsePlaceholders(text)
        topText = parsePlaceholders(topText)
        bottomText = parsePlaceholders(bottomText)
        title = parsePlaceholders(title)

        var newViewState = ViewState(topText: topText, bottomText: bottomText, title: title, layoutType: layoutType, text: text, eventStr: eventStr, data: data, animationData: nil)

        if layoutType == "bitmap_animation" {
            if let frames = layout["frames"] as? [String],
               let interval = layout["interval"] as? Double
            {
                let animationData: [String: Any] = [
                    "frames": frames,
                    "interval": interval,
                    "repeat": layout["repeat"] as? Bool ?? true,
                ]
                newViewState.animationData = animationData
                CoreCommsService.log("AOS: Parsed bitmap_animation with \(frames.count) frames, interval: \(interval)ms")
            } else {
                CoreCommsService.log("AOS: ERROR: bitmap_animation missing frames or interval")
            }
        }

        let cS = viewStates[stateIndex]
        let nS = newViewState
        let currentState = cS.layoutType + cS.text + cS.topText + cS.bottomText + cS.title + (cS.data ?? "")
        let newState = nS.layoutType + nS.text + nS.topText + nS.bottomText + nS.title + (nS.data ?? "")

        if currentState == newState {
            // CoreCommsService.log("AOS: View state is the same, skipping update")
            return
        }

        CoreCommsService.log("Updating view state \(stateIndex) with \(layoutType) \(text) \(topText) \(bottomText)")

        viewStates[stateIndex] = newViewState

        let headUp = isHeadUp
        // send the state we just received if the user is currently in that state:
        if stateIndex == 0, !headUp {
            sendCurrentState(false)
        } else if stateIndex == 1, headUp {
            sendCurrentState(true)
        }
    }

    func onDisplayEvent(_ event: [String: Any]) {
        handleDisplayEvent(event)
    }

    func onRequestSingle(_ dataType: String) {
        // Handle single data request
        if dataType == "battery" {
            // Send battery status if needed
        }
        // TODO:
        handleRequestStatus()
    }

    func onRouteChange(reason: AVAudioSession.RouteChangeReason, availableInputs: [AVAudioSessionPortDescription]) {
        CoreCommsService.log("AOS: onRouteChange: reason: \(reason)")
        CoreCommsService.log("AOS: onRouteChange: inputs: \(availableInputs)")

        // CoreCommsService.log the available inputs and see if any are an onboard mic:
        // for input in availableInputs {
        //   CoreCommsService.log("input: \(input.portType)")
        // }

        // if availableInputs.isEmpty {
        //   self.onboardMicUnavailable = true
        //   self.setOnboardMicEnabled(false)
        //   onMicrophoneStateChange(self.micEnabled)
        //   return
        // } else {
        //   self.onboardMicUnavailable = false
        // }

        //        switch reason {
        //        case .newDeviceAvailable:
        //            micManager?.stopRecording()
        //            micManager?.startRecording()
        //        case .oldDeviceUnavailable:
        //            micManager?.stopRecording()
        //            micManager?.startRecording()
        //        default:
        //            break
        //        }

        onMicrophoneStateChange(micEnabled, currentRequiredData, bypassVadForPCM)
    }

    func onInterruption(began: Bool) {
        CoreCommsService.log("AOS: Interruption: \(began)")

        onboardMicUnavailable = began
        onMicrophoneStateChange(micEnabled, currentRequiredData, bypassVadForPCM)
    }

    private func clearDisplay() {
        mach1Manager?.clearDisplay()
        frameManager?.blankScreen()

        if defaultWearable.contains("G1") {
            g1Manager?.sendTextWall(" ")

            // clear the screen after 3 seconds if the text is empty or a space:
            if powerSavingMode {
                sendStateWorkItem?.cancel()
                CoreCommsService.log("AOS: Clearing display after 3 seconds")
                // if we're clearing the display, after a delay, send a clear command if not cancelled with another
                let workItem = DispatchWorkItem { [weak self] in
                    guard let self = self else { return }
                    if self.isHeadUp {
                        return
                    }
                    self.g1Manager?.clearDisplay()
                }
                sendStateWorkItem = workItem
                sendStateQueue.asyncAfter(deadline: .now() + 3, execute: workItem)
            }
        }
    }

    private func sendText(_ text: String) {
        // CoreCommsService.log("AOS: Sending text: \(text)")
        if defaultWearable.contains("Simulated") || defaultWearable.isEmpty {
            return
        }

        if text == " " || text.isEmpty {
            clearDisplay()
            return
        }

        g1Manager?.sendTextWall(text)
        mach1Manager?.sendTextWall(text)
        frameManager?.displayTextWall(text)
    }

    // command functions:

    private func setServerUrl(url: String) {
        CoreCommsService.log("AOS: Setting server URL to: \(url)")
        serverComms.setServerUrl(url)
    }

    func setAuthSecretKey(secretKey: String, userId: String) {
        CoreCommsService.log("AOS: Setting auth secret key to: \(secretKey)")
        setup() // finish init():
        coreToken = secretKey
        coreTokenOwner = userId
        CoreCommsService.log("AOS: Setting auth secret key for user: \(userId)")
        serverComms.setAuthCredentials(userId, secretKey)
        CoreCommsService.log("AOS: Connecting to AugmentOS...")
        serverComms.connectWebSocket()
        handleRequestStatus()
    }

    private func disconnectWearable() {
        sendText(" ") // clear the screen
        Task {
            connectTask?.cancel()
            self.g1Manager?.disconnect()
            self.liveManager?.disconnect()
            self.mach1Manager?.disconnect()
            self.isSearching = false
            handleRequestStatus()
        }
    }

    func forgetSmartGlasses() {
        disconnectWearable()
        defaultWearable = ""
        deviceName = ""
        g1Manager?.forget()
        //    self.liveManager?.forget()
        mach1Manager?.forget()
        // self.g1Manager = nil
        // self.liveManager = nil
        handleRequestStatus()
        saveSettings()
    }

    func handleSearchForCompatibleDeviceNames(_ modelName: String) {
        CoreCommsService.log("AOS: Searching for compatible device names for: \(modelName)")
        if modelName.contains("Simulated") {
            defaultWearable = "Simulated Glasses" // there is no pairing process for simulated glasses
            handleRequestStatus()
            saveSettings()
        } else if modelName.contains("Audio") {
            defaultWearable = "Audio Wearable" // there is no pairing process for audio wearable
            handleRequestStatus()
            saveSettings()
        } else if modelName.contains("G1") {
            pendingWearable = "Even Realities G1"
            initManager(pendingWearable)
            g1Manager?.findCompatibleDevices()
        } else if modelName.contains("Live") {
            pendingWearable = "Mentra Live"
            initManager(pendingWearable)
            liveManager?.findCompatibleDevices()
        } else if modelName.contains("Mach1") || modelName.contains("Z100") {
            pendingWearable = "Mach1"
            initManager(pendingWearable)
            mach1Manager?.findCompatibleDevices()
        }
    }

    private func enableContextualDashboard(_ enabled: Bool) {
        contextualDashboard = enabled
        handleRequestStatus() // to update the UI
        saveSettings()
    }

    private func setPreferredMic(_ mic: String) {
        preferredMic = mic
        onMicrophoneStateChange(micEnabled, currentRequiredData, bypassVadForPCM)
        handleRequestStatus() // to update the UI
        saveSettings()
    }

    private func setButtonMode(_ mode: String) {
        buttonPressMode = mode
        UserDefaults.standard.set(mode, forKey: "button_press_mode")

        // Forward to glasses if Mentra Live
        if let mentraLiveManager = liveManager {
            mentraLiveManager.sendButtonModeSetting(mode)
        }

        handleRequestStatus() // to update the UI
        saveSettings()
    }

    private func setButtonPhotoSize(_ size: String) {
        UserDefaults.standard.set(size, forKey: "button_photo_size")

        // Forward to glasses if Mentra Live
        if let mentraLiveManager = liveManager {
            mentraLiveManager.sendButtonPhotoSettings()
        }

        handleRequestStatus() // to update the UI
        saveSettings()
    }

    private func setButtonVideoSettings(width: Int, height: Int, fps: Int) {
        UserDefaults.standard.set(width, forKey: "button_video_width")
        UserDefaults.standard.set(height, forKey: "button_video_height")
        UserDefaults.standard.set(fps, forKey: "button_video_fps")

        // Forward to glasses if Mentra Live
        if let mentraLiveManager = liveManager {
            mentraLiveManager.sendButtonVideoRecordingSettings()
        }

        handleRequestStatus() // to update the UI
        saveSettings()
    }

    private func setButtonCameraLed(_ enabled: Bool) {
        UserDefaults.standard.set(enabled, forKey: "button_camera_led")

        // Forward to glasses if Mentra Live
        if let mentraLiveManager = liveManager {
            mentraLiveManager.sendButtonCameraLedSetting()
        }

        handleRequestStatus() // to update the UI
        saveSettings()
    }

    private func startApp(_ target: String) {
        CoreCommsService.log("AOS: Starting app: \(target)")
        serverComms.startApp(packageName: target)
        handleRequestStatus()
    }

    private func stopApp(_ target: String) {
        CoreCommsService.log("AOS: Stopping app: \(target)")
        serverComms.stopApp(packageName: target)
        handleRequestStatus()
    }

    private func updateGlassesHeadUpAngle(_ value: Int) {
        headUpAngle = value
        g1Manager?.RN_setHeadUpAngle(value)
        saveSettings()
        handleRequestStatus() // to update the UI
    }

    private func updateGlassesBrightness(_ value: Int, autoBrightness: Bool) {
        let autoBrightnessChanged = self.autoBrightness != autoBrightness
        brightness = value
        self.autoBrightness = autoBrightness
        Task {
            self.mach1Manager?.setBrightness(value)
            self.g1Manager?.RN_setBrightness(value, autoMode: autoBrightness)
            if autoBrightnessChanged {
                sendText(autoBrightness ? "Enabled auto brightness" : "Disabled auto brightness")
            } else {
                sendText("Set brightness to \(value)%")
            }
            try? await Task.sleep(nanoseconds: 800_000_000) // 0.8 seconds
            sendText(" ") // clear screen
        }
        handleRequestStatus() // to update the UI
        saveSettings()
    }

    private func updateGlassesDepth(_ value: Int) {
        dashboardDepth = value
        Task {
            await self.g1Manager?.RN_setDashboardPosition(self.dashboardHeight, self.dashboardDepth)
            CoreCommsService.log("AOS: Set dashboard position to \(value)")
        }
        handleRequestStatus() // to update the UI
        saveSettings()
    }

    private func updateGlassesHeight(_ value: Int) {
        dashboardHeight = value
        Task {
            await self.g1Manager?.RN_setDashboardPosition(self.dashboardHeight, self.dashboardDepth)
            CoreCommsService.log("AOS: Set dashboard position to \(value)")
        }
        handleRequestStatus() // to update the UI
        saveSettings()
    }

    private func enableSensing(_ enabled: Bool) {
        sensingEnabled = enabled
        // Update microphone state when sensing is toggled
        onMicrophoneStateChange(micEnabled, currentRequiredData, bypassVadForPCM)
        handleRequestStatus() // to update the UI
        saveSettings()
    }

    private func enablePowerSavingMode(_ enabled: Bool) {
        powerSavingMode = enabled
        handleRequestStatus() // to update the UI
        saveSettings()
    }

    private func enableAlwaysOnStatusBar(_ enabled: Bool) {
        alwaysOnStatusBar = enabled
        saveSettings()
        handleRequestStatus() // to update the UI
    }

    private func bypassVad(_ enabled: Bool) {
        bypassVad = enabled
        handleRequestStatus() // to update the UI
        saveSettings()
    }

    private func enforceLocalTranscription(_ enabled: Bool) {
        enforceLocalTranscription = enabled

        if currentRequiredData.contains(.PCM_OR_TRANSCRIPTION) {
            // TODO: Later add bandwidth based logic
            if enforceLocalTranscription {
                shouldSendTranscript = true
                shouldSendPcmData = false
            } else {
                shouldSendPcmData = true
                shouldSendTranscript = false
            }
        }

        handleRequestStatus() // to update the UI
        saveSettings()
    }

    private func setMetricSystemEnabled(_ enabled: Bool) {
        metricSystemEnabled = enabled
        handleRequestStatus()
        saveSettings()
    }

    private func toggleUpdatingScreen(_ enabled: Bool) {
        CoreCommsService.log("AOS: Toggling updating screen: \(enabled)")
        if enabled {
            g1Manager?.RN_exit()
            isUpdatingScreen = true
        } else {
            isUpdatingScreen = false
        }
    }

    private func requestWifiScan() {
        CoreCommsService.log("AOS: Requesting wifi scan")
        liveManager?.requestWifiScan()
    }

    private func sendWifiCredentials(_ ssid: String, _ password: String) {
        CoreCommsService.log("AOS: Sending wifi credentials: \(ssid) \(password)")
        liveManager?.sendWifiCredentials(ssid, password: password)
    }

    private func setGlassesHotspotState(_ enabled: Bool) {
        CoreCommsService.log("AOS: 🔥 Setting glasses hotspot state: \(enabled)")
        liveManager?.sendHotspotState(enabled)
    }

    private func showDashboard() {
        Task {
            await self.g1Manager?.RN_showDashboard()
        }
    }

    @objc func handleCommand(_ command: String) {
        CoreCommsService.log("AOS: Received command: \(command)")

        if !settingsLoaded {
            // Wait for settings to load with a timeout
            let timeout = DispatchTime.now() + .seconds(5) // 5 second timeout
            let result = settingsLoadedSemaphore.wait(timeout: timeout)

            if result == .timedOut {
                CoreCommsService.log("Warning: Settings load timed out, proceeding with default values")
            }
        }

        // Define command types enum
        enum CommandType: String {
            case setAuthSecretKey = "set_auth_secret_key"
            case requestStatus = "request_status"
            case connectWearable = "connect_wearable"
            case disconnectWearable = "disconnect_wearable"
            case searchForCompatibleDeviceNames = "search_for_compatible_device_names"
            case enableContextualDashboard = "enable_contextual_dashboard"
            case setPreferredMic = "set_preferred_mic"
            case setButtonMode = "set_button_mode"
            case setButtonPhotoSize = "set_button_photo_size"
            case setButtonVideoSettings = "set_button_video_settings"
            case setButtonCameraLed = "set_button_camera_led"
            case ping
            case forgetSmartGlasses = "forget_smart_glasses"
            case startApp = "start_app"
            case stopApp = "stop_app"
            case updateGlassesHeadUpAngle = "update_glasses_head_up_angle"
            case updateGlassesBrightness = "update_glasses_brightness"
            case updateGlassesDepth = "update_glasses_depth"
            case updateGlassesHeight = "update_glasses_height"
            case enableSensing = "enable_sensing"
            case enablePowerSavingMode = "enable_power_saving_mode"
            case enableAlwaysOnStatusBar = "enable_always_on_status_bar"
            case bypassVad = "bypass_vad_for_debugging"
            case bypassAudioEncoding = "bypass_audio_encoding_for_debugging"
            case enforceLocalTranscription = "enforce_local_transcription"
            case setServerUrl = "set_server_url"
            case setMetricSystemEnabled = "set_metric_system_enabled"
            case toggleUpdatingScreen = "toggle_updating_screen"
            case showDashboard = "show_dashboard"
            case requestWifiScan = "request_wifi_scan"
            case sendWifiCredentials = "send_wifi_credentials"
            case setHotspotState = "set_hotspot_state"
            case simulateHeadPosition = "simulate_head_position"
            case simulateButtonPress = "simulate_button_press"
            case startBufferRecording = "start_buffer_recording"
            case stopBufferRecording = "stop_buffer_recording"
            case saveBufferVideo = "save_buffer_video"
            case startVideoRecording = "start_video_recording"
            case stopVideoRecording = "stop_video_recording"
            case unknown
        }

        // Try to parse JSON
        guard let data = command.data(using: .utf8) else {
            CoreCommsService.log("AOS: Could not convert command string to data")
            return
        }

        do {
            if let jsonDict = try JSONSerialization.jsonObject(with: data, options: []) as? [String: Any] {
                // Extract command type
                guard let commandString = jsonDict["command"] as? String else {
                    CoreCommsService.log("AOS: Invalid command format: missing 'command' field")
                    return
                }

                let commandType = CommandType(rawValue: commandString) ?? .unknown
                let params = jsonDict["params"] as? [String: Any]

                // Process based on command type
                switch commandType {
                case .setServerUrl:
                    guard let params = params, let url = params["url"] as? String else {
                        CoreCommsService.log("AOS: set_server_url invalid params")
                        break
                    }
                    setServerUrl(url: url)
                case .setAuthSecretKey:
                    guard let params = params,
                          let userId = params["userId"] as? String,
                          let authSecretKey = params["authSecretKey"] as? String
                    else {
                        CoreCommsService.log("AOS: set_auth_secret_key invalid params")
                        break
                    }
                    setAuthSecretKey(secretKey: authSecretKey, userId: userId)
                case .requestStatus:
                    handleRequestStatus()
                case .connectWearable:
                    guard let params = params, let modelName = params["model_name"] as? String, let deviceName = params["device_name"] as? String else {
                        CoreCommsService.log("AOS: connect_wearable invalid params")
                        handleConnectWearable("")
                        break
                    }
                    handleConnectWearable(deviceName, modelName: modelName)
                case .disconnectWearable:
                    disconnectWearable()
                case .forgetSmartGlasses:
                    forgetSmartGlasses()
                case .searchForCompatibleDeviceNames:
                    guard let params = params, let modelName = params["model_name"] as? String else {
                        CoreCommsService.log("AOS: search_for_compatible_device_names invalid params")
                        break
                    }
                    handleSearchForCompatibleDeviceNames(modelName)
                case .enableContextualDashboard:
                    guard let params = params, let enabled = params["enabled"] as? Bool else {
                        CoreCommsService.log("AOS: enable_contextual_dashboard invalid params")
                        break
                    }
                    enableContextualDashboard(enabled)
                case .setPreferredMic:
                    guard let params = params, let mic = params["mic"] as? String else {
                        CoreCommsService.log("AOS: set_preferred_mic invalid params")
                        break
                    }
                    setPreferredMic(mic)
                case .setButtonMode:
                    guard let params = params, let mode = params["mode"] as? String else {
                        CoreCommsService.log("AOS: set_button_mode invalid params")
                        break
                    }
                    setButtonMode(mode)
                case .setButtonPhotoSize:
                    guard let params = params, let size = params["size"] as? String else {
                        CoreCommsService.log("AOS: set_button_photo_size invalid params")
                        break
                    }
                    setButtonPhotoSize(size)
                case .setButtonVideoSettings:
                    guard let params = params,
                          let width = params["width"] as? Int,
                          let height = params["height"] as? Int,
                          let fps = params["fps"] as? Int
                    else {
                        CoreCommsService.log("AOS: set_button_video_settings invalid params")
                        break
                    }
                    setButtonVideoSettings(width: width, height: height, fps: fps)
                case .setButtonCameraLed:
                    guard let params = params, let enabled = params["enabled"] as? Bool else {
                        CoreCommsService.log("AOS: set_button_camera_led invalid params")
                        break
                    }
                    setButtonCameraLed(enabled)
                case .startApp:
                    guard let params = params, let target = params["target"] as? String else {
                        CoreCommsService.log("AOS: start_app invalid params")
                        break
                    }
                    startApp(target)
                case .stopApp:
                    guard let params = params, let target = params["target"] as? String else {
                        CoreCommsService.log("AOS: stop_app invalid params")
                        break
                    }
                    stopApp(target)
                case .updateGlassesHeadUpAngle:
                    guard let params = params, let value = params["headUpAngle"] as? Int else {
                        CoreCommsService.log("AOS: update_glasses_head_up_angle invalid params")
                        break
                    }
                    updateGlassesHeadUpAngle(value)
                case .updateGlassesBrightness:
                    guard let params = params, let value = params["brightness"] as? Int, let autoBrightness = params["autoBrightness"] as? Bool else {
                        CoreCommsService.log("AOS: update_glasses_brightness invalid params")
                        break
                    }
                    updateGlassesBrightness(value, autoBrightness: autoBrightness)
                case .updateGlassesHeight:
                    guard let params = params, let value = params["height"] as? Int else {
                        CoreCommsService.log("AOS: update_glasses_height invalid params")
                        break
                    }
                    updateGlassesHeight(value)
                case .showDashboard:
                    showDashboard()
                case .updateGlassesDepth:
                    guard let params = params, let value = params["depth"] as? Int else {
                        CoreCommsService.log("AOS: update_glasses_depth invalid params")
                        break
                    }
                    updateGlassesDepth(value)
                case .enableSensing:
                    guard let params = params, let enabled = params["enabled"] as? Bool else {
                        CoreCommsService.log("AOS: enable_sensing invalid params")
                        break
                    }
                    enableSensing(enabled)
                case .enablePowerSavingMode:
                    guard let params = params, let enabled = params["enabled"] as? Bool else {
                        CoreCommsService.log("AOS: enable_power_saving_mode invalid params")
                        break
                    }
                    enablePowerSavingMode(enabled)
                case .enableAlwaysOnStatusBar:
                    guard let params = params, let enabled = params["enabled"] as? Bool else {
                        CoreCommsService.log("AOS: enable_always_on_status_bar invalid params")
                        break
                    }
                    enableAlwaysOnStatusBar(enabled)
                case .bypassVad:
                    guard let params = params, let enabled = params["enabled"] as? Bool else {
                        CoreCommsService.log("AOS: bypass_vad invalid params")
                        break
                    }
                    bypassVad(enabled)
                case .bypassAudioEncoding:
                    guard let params = params, let enabled = params["enabled"] as? Bool else {
                        CoreCommsService.log("AOS: bypass_audio_encoding invalid params")
                        break
                    }
                    bypassAudioEncoding = enabled
                case .setMetricSystemEnabled:
                    guard let params = params, let enabled = params["enabled"] as? Bool else {
                        CoreCommsService.log("AOS: set_metric_system_enabled invalid params")
                        break
                    }
                    setMetricSystemEnabled(enabled)
                case .toggleUpdatingScreen:
                    guard let params = params, let enabled = params["enabled"] as? Bool else {
                        CoreCommsService.log("AOS: toggle_updating_screen invalid params")
                        break
                    }
                    toggleUpdatingScreen(enabled)
                case .requestWifiScan:
                    requestWifiScan()
                case .sendWifiCredentials:
                    guard let params = params, let ssid = params["ssid"] as? String, let password = params["password"] as? String else {
                        CoreCommsService.log("AOS: send_wifi_credentials invalid params")
                        break
                    }
                    sendWifiCredentials(ssid, password)
                case .setHotspotState:
                    guard let params = params, let enabled = params["enabled"] as? Bool else {
                        CoreCommsService.log("AOS: set_hotspot_state invalid params")
                        break
                    }
                    setGlassesHotspotState(enabled)
                case .simulateHeadPosition:
                    guard let params = params, let position = params["position"] as? String else {
                        CoreCommsService.log("AOS: simulate_head_position invalid params")
                        break
                    }
                    // Send to server
                    ServerComms.getInstance().sendHeadPosition(isUp: position == "up")
                    // Trigger dashboard display locally
                    sendCurrentState(position == "up")
                case .simulateButtonPress:
                    guard let params = params,
                          let buttonId = params["buttonId"] as? String,
                          let pressType = params["pressType"] as? String
                    else {
                        CoreCommsService.log("AOS: simulate_button_press invalid params")
                        break
                    }
                    // Use existing sendButtonPress method
                    ServerComms.getInstance().sendButtonPress(buttonId: buttonId, pressType: pressType)
                case .enforceLocalTranscription:
                    guard let params = params, let enabled = params["enabled"] as? Bool else {
                        CoreCommsService.log("AOS: enforce_local_transcription invalid params")
                        break
                    }
                    enforceLocalTranscription(enabled)
                case .startBufferRecording:
                    CoreCommsService.log("AOS: Starting buffer recording")
                    liveManager?.startBufferRecording()
                case .stopBufferRecording:
                    CoreCommsService.log("AOS: Stopping buffer recording")
                    liveManager?.stopBufferRecording()
                case .saveBufferVideo:
                    guard let params = params,
                          let requestId = params["request_id"] as? String,
                          let durationSeconds = params["duration_seconds"] as? Int
                    else {
                        CoreCommsService.log("AOS: save_buffer_video invalid params")
                        break
                    }
                    CoreCommsService.log("AOS: Saving buffer video: requestId=\(requestId), duration=\(durationSeconds)s")
                    liveManager?.saveBufferVideo(requestId: requestId, durationSeconds: durationSeconds)
                case .startVideoRecording:
                    guard let params = params,
                          let requestId = params["request_id"] as? String,
                          let save = params["save"] as? Bool
                    else {
                        CoreCommsService.log("AOS: start_video_recording invalid params")
                        break
                    }
                    CoreCommsService.log("AOS: Starting video recording: requestId=\(requestId), save=\(save)")
                    liveManager?.startVideoRecording(requestId: requestId, save: save)
                case .stopVideoRecording:
                    guard let params = params,
                          let requestId = params["request_id"] as? String
                    else {
                        CoreCommsService.log("AOS: stop_video_recording invalid params")
                        break
                    }
                    CoreCommsService.log("AOS: Stopping video recording: requestId=\(requestId)")
                    liveManager?.stopVideoRecording(requestId: requestId)
                case .unknown:
                    CoreCommsService.log("AOS: Unknown command type: \(commandString)")
                    handleRequestStatus()
                case .ping:
                    break
                }
            }
        } catch {
            CoreCommsService.log("AOS: Error parsing JSON command: \(error.localizedDescription)")
        }
    }

    private func getGlassesHasMic() -> Bool {
        if defaultWearable.contains("G1") {
            return true
        }
        if defaultWearable.contains("Live") {
            return false
        }
        if defaultWearable.contains("Mach1") {
            return false
        }
        return false
    }

    private func enableGlassesMic(_: Bool) async {
        await g1Manager?.setMicEnabled(enabled: true)
    }

    private func handleRequestStatus() {
        // construct the status object:

        let g1Connected = g1Manager?.g1Ready ?? false
        let liveConnected = liveManager?.connectionState == .connected
        let mach1Connected = mach1Manager?.ready ?? false
        let simulatedConnected = defaultWearable == "Simulated Glasses"
        let isGlassesConnected = g1Connected || liveConnected || mach1Connected || simulatedConnected
        if isGlassesConnected {
            isSearching = false
        }

        // also referenced as glasses_info:
        var glassesSettings: [String: Any] = [:]
        var connectedGlasses: [String: Any] = [:]

        if isGlassesConnected {
            connectedGlasses = [
                "model_name": defaultWearable,
                "battery_level": batteryLevel,
                "glasses_app_version": liveManager?.glassesAppVersion ?? "",
                "glasses_build_number": liveManager?.glassesBuildNumber ?? "",
                "glasses_device_model": liveManager?.glassesDeviceModel ?? "",
                "glasses_android_version": liveManager?.glassesAndroidVersion ?? "",
                "glasses_ota_version_url": liveManager?.glassesOtaVersionUrl ?? "",
            ]
        }

        if simulatedConnected {
            connectedGlasses["model_name"] = defaultWearable
        }

        if g1Connected {
            connectedGlasses["case_removed"] = g1Manager?.caseRemoved ?? true
            connectedGlasses["case_open"] = g1Manager?.caseOpen ?? true
            connectedGlasses["case_charging"] = g1Manager?.caseCharging ?? false
            connectedGlasses["case_battery_level"] = g1Manager?.caseBatteryLevel ?? -1

            if let serialNumber = g1Manager?.glassesSerialNumber, !serialNumber.isEmpty {
                connectedGlasses["glasses_serial_number"] = serialNumber
                connectedGlasses["glasses_style"] = g1Manager?.glassesStyle ?? ""
                connectedGlasses["glasses_color"] = g1Manager?.glassesColor ?? ""
            }
        }

        if liveConnected {
            if let wifiSsid = liveManager?.wifiSsid, !wifiSsid.isEmpty {
                connectedGlasses["glasses_wifi_ssid"] = wifiSsid
                connectedGlasses["glasses_wifi_connected"] = glassesWifiConnected
                connectedGlasses["glasses_wifi_local_ip"] = liveManager?.wifiLocalIp
            }

            // Add hotspot information
            connectedGlasses["glasses_hotspot_enabled"] = liveManager?.isHotspotEnabled ?? false
            if let hotspotSsid = liveManager?.hotspotSsid, !hotspotSsid.isEmpty {
                connectedGlasses["glasses_hotspot_ssid"] = hotspotSsid
                connectedGlasses["glasses_hotspot_password"] = liveManager?.hotspotPassword ?? ""
                connectedGlasses["glasses_hotspot_ip"] = liveManager?.hotspotLocalIp ?? ""
            }
        }

        // Add Bluetooth device name if available
        if let bluetoothName = getConnectedGlassesBluetoothName() {
            connectedGlasses["bluetooth_name"] = bluetoothName
        }

        glassesSettings = [
            "brightness": brightness,
            "auto_brightness": autoBrightness,
            "dashboard_height": dashboardHeight,
            "dashboard_depth": dashboardDepth,
            "head_up_angle": headUpAngle,
            "button_mode": buttonPressMode,
            "button_photo_size": UserDefaults.standard.string(forKey: "button_photo_size") ?? "medium",
            "button_camera_led": UserDefaults.standard.bool(forKey: "button_camera_led"),
            "button_video_settings": [
                "width": UserDefaults.standard.integer(forKey: "button_video_width") != 0 ? UserDefaults.standard.integer(forKey: "button_video_width") : 1280,
                "height": UserDefaults.standard.integer(forKey: "button_video_height") != 0 ? UserDefaults.standard.integer(forKey: "button_video_height") : 720,
                "fps": UserDefaults.standard.integer(forKey: "button_video_fps") != 0 ? UserDefaults.standard.integer(forKey: "button_video_fps") : 30,
            ],
        ]

        let cloudConnectionStatus = serverComms.isWebSocketConnected() ? "CONNECTED" : "DISCONNECTED"
        // let cloudConnectionStatus = self.serverComms.wsManager.status

        let coreInfo: [String: Any] = [
            "augmentos_core_version": "Unknown",
            "cloud_connection_status": cloudConnectionStatus,
            "default_wearable": defaultWearable as Any,
            "force_core_onboard_mic": useOnboardMic,
            "preferred_mic": preferredMic,
            // "is_searching": self.isSearching && !self.defaultWearable.isEmpty,
            "is_searching": isSearching,
            // only on if recording from glasses:
            // TODO: this isn't robust:
            "is_mic_enabled_for_frontend": micEnabled && (preferredMic == "glasses") && isSomethingConnected(),
            "sensing_enabled": sensingEnabled,
            "power_saving_mode": powerSavingMode,
            "always_on_status_bar": alwaysOnStatusBar,
            "bypass_vad_for_debugging": bypassVad,
            "enforce_local_transcription": enforceLocalTranscription,
            "bypass_audio_encoding_for_debugging": bypassAudioEncoding,
            "core_token": coreToken,
            "puck_connected": true,
            "metric_system_enabled": metricSystemEnabled,
            "contextual_dashboard_enabled": contextualDashboard,
        ]

        // hardcoded list of apps:
        var apps: [[String: Any]] = []

        // for app in self.cachedThirdPartyAppList {
        //   if app.name == "Notify" { continue }// TODO: ios notifications don't work so don't display the App
        //   let appDict = [
        //     "packageName": app.packageName,
        //     "name": app.name,
        //     "description": app.description,
        //     "webhookURL": app.webhookURL,
        //     "logoURL": app.logoURL,
        //     "is_running": app.isRunning,
        //     "is_foreground": false
        //   ] as [String: Any]
        //   // apps.append(appDict)
        // }

        let authObj: [String: Any] = [
            "core_token_owner": coreTokenOwner,
            //      "core_token_status":
        ]

        let statusObj: [String: Any] = [
            "connected_glasses": connectedGlasses,
            "glasses_settings": glassesSettings,
            "apps": apps,
            "core_info": coreInfo,
            "auth": authObj,
        ]

        lastStatusObj = statusObj

        let wrapperObj: [String: Any] = ["status": statusObj]

        // CoreCommsService.log("wrapperStatusObj \(wrapperObj)")
        // must convert to string before sending:
        do {
            let jsonData = try JSONSerialization.data(withJSONObject: wrapperObj, options: [])
            if let jsonString = String(data: jsonData, encoding: .utf8) {
                CoreCommsService.emitter.sendEvent(withName: "CoreMessageEvent", body: jsonString)
            }
        } catch {
            CoreCommsService.log("AOS: Error converting to JSON: \(error)")
        }
        saveSettings()
    }

    func triggerStatusUpdate() {
        CoreCommsService.log("🔄 Triggering immediate status update")
        handleRequestStatus()
    }

    private func playStartupSequence() {
        CoreCommsService.log("AOS: playStartupSequence()")
        // Arrow frames for the animation
        let arrowFrames = ["↑", "↗", "↑", "↖"]

        let delay = 0.25 // Frame delay in seconds
        let totalCycles = 2 // Number of animation cycles

        // Variables to track animation state
        var frameIndex = 0
        var cycles = 0

        // Create a dispatch queue for the animation
        let animationQueue = DispatchQueue.global(qos: .userInteractive)

        // Function to display the current animation frame
        func displayFrame() {
            // Check if we've completed all cycles
            if cycles >= totalCycles {
                // End animation with final message
                sendText("                  /// MentraOS Connected \\\\\\")
                animationQueue.asyncAfter(deadline: .now() + 1.0) {
                    self.sendText(" ")
                }
                return
            }

            // Display current animation frame
            let frameText = "                    \(arrowFrames[frameIndex]) MentraOS Booting \(arrowFrames[frameIndex])"
            sendText(frameText)

            // Move to next frame
            frameIndex = (frameIndex + 1) % arrowFrames.count

            // Count completed cycles
            if frameIndex == 0 {
                cycles += 1
            }

            // Schedule next frame
            animationQueue.asyncAfter(deadline: .now() + delay) {
                displayFrame()
            }
        }

        // Start the animation after a short initial delay
        animationQueue.asyncAfter(deadline: .now() + 0.35) {
            displayFrame()
        }
    }

    private func isSomethingConnected() -> Bool {
        if g1Manager?.g1Ready ?? false {
            return true
        }
        if liveManager?.connectionState == .connected {
            return true
        }
        if mach1Manager?.ready ?? false {
            return true
        }
        if defaultWearable.contains("Simulated") {
            return true
        }
        return false
    }

    private func handleDeviceReady() {
        // send to the server our battery status:
        serverComms.sendBatteryStatus(level: batteryLevel, charging: false)
        serverComms.sendGlassesConnectionState(modelName: defaultWearable, status: "CONNECTED")

        if pendingWearable.contains("Live") {
            handleLiveReady()
        } else if pendingWearable.contains("G1") {
            handleG1Ready()
        } else if defaultWearable.contains("Mach1") {
            handleMach1Ready()
        }
    }

    private func handleG1Ready() {
        isSearching = false
        defaultWearable = "Even Realities G1"
        handleRequestStatus()

        let shouldSendBootingMessage = true

        // load settings and send the animation:
        Task {
            // give the glasses some extra time to finish booting:
            try? await Task.sleep(nanoseconds: 1_000_000_000) // 3 seconds
            await self.g1Manager?.setSilentMode(false) // turn off silent mode
            await self.g1Manager?.getBatteryStatus()

            if shouldSendBootingMessage {
                sendText("// BOOTING MENTRAOS")
            }

            // send loaded settings to glasses:
            self.g1Manager?.RN_getBatteryStatus()
            try? await Task.sleep(nanoseconds: 400_000_000)
            self.g1Manager?.RN_setHeadUpAngle(headUpAngle)
            try? await Task.sleep(nanoseconds: 400_000_000)
            self.g1Manager?.RN_setHeadUpAngle(headUpAngle)
            try? await Task.sleep(nanoseconds: 400_000_000)
            self.g1Manager?.RN_setBrightness(brightness, autoMode: autoBrightness)
            try? await Task.sleep(nanoseconds: 400_000_000)
            // self.g1Manager?.RN_setDashboardPosition(self.dashboardHeight, self.dashboardDepth)
            // try? await Task.sleep(nanoseconds: 400_000_000)
            //      playStartupSequence()
            if shouldSendBootingMessage {
                sendText("// MENTRAOS CONNECTED")
                try? await Task.sleep(nanoseconds: 1_000_000_000) // 1 second
                sendText(" ") // clear screen
            }

            // enable the mic if it was last on:
            // CoreCommsService.log("ENABLING MIC STATE: \(self.micEnabled)")
            // onMicrophoneStateChange(self.micEnabled)
            self.handleRequestStatus()
        }
    }

    private func handleLiveReady() {
        CoreCommsService.log("AOS: Mentra Live device ready")
        isSearching = false
        defaultWearable = "Mentra Live"
        handleRequestStatus()
    }

    private func handleMach1Ready() {
        CoreCommsService.log("AOS: Mach1 device ready")
        isSearching = false
        defaultWearable = "Mentra Mach1"
        handleRequestStatus()

        Task {
            // Send startup message
            sendText("MENTRAOS CONNECTED")
            try? await Task.sleep(nanoseconds: 1_000_000_000) // 1 second
            clearDisplay()

            self.handleRequestStatus()
        }
    }

    private func handleDeviceDisconnected() {
        CoreCommsService.log("AOS: Device disconnected")
        onMicrophoneStateChange(false, [], false)
        serverComms.sendGlassesConnectionState(modelName: defaultWearable, status: "DISCONNECTED")
        handleRequestStatus()
    }

    private func handleConnectWearable(_ deviceName: String, modelName: String? = nil) {
        CoreCommsService.log("AOS: Connecting to modelName: \(modelName ?? "nil") deviceName: \(deviceName) defaultWearable: \(defaultWearable) pendingWearable: \(pendingWearable) selfDeviceName: \(self.deviceName)")

        if modelName != nil {
            pendingWearable = modelName!
        }

        if pendingWearable.contains("Simulated") {
            defaultWearable = "Simulated Glasses"
            handleRequestStatus()
            return
        }

        if pendingWearable.isEmpty, defaultWearable.isEmpty {
            return
        }

        if pendingWearable.isEmpty, !defaultWearable.isEmpty {
            pendingWearable = defaultWearable
        }

        Task {
            disconnectWearable()

            try? await Task.sleep(nanoseconds: 100 * 1_000_000) // 100ms
            self.isSearching = true
            handleRequestStatus() // update the UI

            if deviceName != "" {
                self.deviceName = deviceName
                saveSettings()
            }

            initManager(self.pendingWearable)
            if pendingWearable.contains("Live") {
                self.liveManager?.connectById(self.deviceName)
            } else if self.pendingWearable.contains("G1") {
                self.g1Manager?.connectById(self.deviceName)
            } else if self.pendingWearable.contains("Mach1") {
                self.mach1Manager?.connectById(self.deviceName)
            }
        }

        // wait for the g1's to be fully ready:
        //    connectTask?.cancel()
        //    connectTask = Task {
        //      while !(connectTask?.isCancelled ?? true) {
        //        CoreCommsService.log("checking if g1 is ready... \(self.g1Manager?.g1Ready ?? false)")
        //        CoreCommsService.log("leftReady \(self.g1Manager?.leftReady ?? false) rightReady \(self.g1Manager?.rightReady ?? false)")
        //        if self.g1Manager?.g1Ready ?? false {
        //          // we actualy don't need this line:
        //          //          handleDeviceReady()
        //          handleRequestStatus()
        //          break
        //        } else {
        //          // todo: ios not the cleanest solution here
        //          self.g1Manager?.RN_startScan()
        //        }
        //
        //        try? await Task.sleep(nanoseconds: 15_000_000_000) // 15 seconds
        //      }
        //    }
    }

    // MARK: - Settings Management

    private enum SettingsKeys {
        static let defaultWearable = "defaultWearable"
        static let deviceName = "deviceName"
        static let useOnboardMic = "useBoardMic"
        static let contextualDashboard = "contextualDashboard"
        static let headUpAngle = "headUpAngle"
        static let brightness = "brightness"
        static let autoBrightness = "autoBrightness"
        static let sensingEnabled = "sensingEnabled"
        static let powerSavingMode = "powerSavingMode"
        static let dashboardHeight = "dashboardHeight"
        static let dashboardDepth = "dashboardDepth"
        static let alwaysOnStatusBar = "alwaysOnStatusBar"
        static let bypassVad = "bypassVad"
        static let bypassAudioEncoding = "bypassAudioEncoding"
        static let preferredMic = "preferredMic"
        static let metricSystemEnabled = "metricSystemEnabled"
        static let enforceLocalTranscription = "enforceLocalTranscription"
        static let buttonPressMode = "buttonPressMode"
    }

    func onStatusUpdate(_ status: [String: Any]) {
        // handle the settings from the server:
        // CoreCommsService.log("onStatusUpdate: \(status)")

        // get the core_info and glasses_settings objects from the status:
        let coreInfo = status["core_info"] as? [String: Any]
        let glassesSettings = status["glasses_settings"] as? [String: Any]

        // {
        //   "status": {
        //     "core_info": {
        //       "augmentos_core_version": "1.1.3",
        //       "cloud_connection_status": "CONNECTED",
        //       "puck_battery_life": 100,
        //       "charging_status": true,
        //       "sensing_enabled": true,
        //       "bypass_vad_for_debugging": false,
        //       "bypass_audio_encoding_for_debugging": false,
        //       "contextual_dashboard_enabled": true,
        //       "always_on_status_bar_enabled": false,
        //       "force_core_onboard_mic": true,
        //       "preferred_mic": "phone",
        //       "default_wearable": "Even Realities G1",
        //       "is_mic_enabled_for_frontend": false,
        //       "metric_system_enabled": false,
        //       "is_searching": false
        //     },
        //     "connected_glasses": {
        //       "glasses_serial_number": "100LAAJ110003",
        //       "glasses_style": "Round",
        //       "glasses_color": "Grey",
        //       "model_name": "Even Realities G1",
        //       "battery_level": 56,
        //       "case_battery_level": 50,
        //       "case_charging": false,
        //       "case_open": false,
        //       "case_removed": true,
        //       "glasses_use_wifi": false
        //     },
        //     "glasses_settings": {
        //       "auto_brightness": false,
        //       "head_up_angle": 37,
        //       "dashboard_height": 4,
        //       "dashboard_depth": 5,
        //       "brightness": 96
        //     },
        //   }
        // }

        // update our settings with the new values:
        if let newPreferredMic = coreInfo?["preferred_mic"] as? String, newPreferredMic != preferredMic {
            setPreferredMic(newPreferredMic)
        }

        if let newHeadUpAngle = coreInfo?["head_up_angle"] as? Int, newHeadUpAngle != headUpAngle {
            updateGlassesHeadUpAngle(newHeadUpAngle)
        }

        if let newBrightness = glassesSettings?["brightness"] as? Int, newBrightness != brightness {
            updateGlassesBrightness(newBrightness, autoBrightness: false)
        }

        if let newDashboardHeight = glassesSettings?["dashboard_height"] as? Int, newDashboardHeight != dashboardHeight {
            updateGlassesHeight(newDashboardHeight)
        }

        if let newDashboardDepth = glassesSettings?["dashboard_depth"] as? Int, newDashboardDepth != dashboardDepth {
            updateGlassesDepth(newDashboardDepth)
        }

        if let newAutoBrightness = glassesSettings?["auto_brightness"] as? Bool, newAutoBrightness != autoBrightness {
            updateGlassesBrightness(brightness, autoBrightness: newAutoBrightness)
        }

        if let sensingEnabled = coreInfo?["sensing_enabled"] as? Bool, sensingEnabled != self.sensingEnabled {
            enableSensing(sensingEnabled)
        }

        if let powerSavingMode = coreInfo?["power_saving_mode"] as? Bool, powerSavingMode != self.powerSavingMode {
            enablePowerSavingMode(powerSavingMode)
        }

        if let newAlwaysOnStatusBar = coreInfo?["always_on_status_bar_enabled"] as? Bool, newAlwaysOnStatusBar != alwaysOnStatusBar {
            enableAlwaysOnStatusBar(newAlwaysOnStatusBar)
        }

        if let newBypassVad = coreInfo?["bypass_vad_for_debugging"] as? Bool, newBypassVad != bypassVad {
            bypassVad(newBypassVad)
        }

        if let newEnforceLocalTranscription = coreInfo?["enforce_local_transcription"] as? Bool, newEnforceLocalTranscription != enforceLocalTranscription {
            enforceLocalTranscription(newEnforceLocalTranscription)
        }

        if let newMetricSystemEnabled = coreInfo?["metric_system_enabled"] as? Bool, newMetricSystemEnabled != metricSystemEnabled {
            setMetricSystemEnabled(newMetricSystemEnabled)
        }

        if let newContextualDashboard = coreInfo?["contextual_dashboard_enabled"] as? Bool, newContextualDashboard != contextualDashboard {
            enableContextualDashboard(newContextualDashboard)
        }

        // get default wearable from core_info:
        if let newDefaultWearable = coreInfo?["default_wearable"] as? String, newDefaultWearable != defaultWearable {
            defaultWearable = newDefaultWearable
            saveSettings()
        }

        // get device
    }

    private func saveSettings() {
        // CoreCommsService.log("about to save settings, waiting for loaded settings first: \(settingsLoaded)")
        if !settingsLoaded {
            // Wait for settings to load with a timeout
            let timeout = DispatchTime.now() + .seconds(5) // 5 second timeout
            let result = settingsLoadedSemaphore.wait(timeout: timeout)

            if result == .timedOut {
                CoreCommsService.log("AOS: Warning: Settings load timed out, proceeding with default values")
            }
        }

        let defaults = UserDefaults.standard

        // Save each setting with its corresponding key
        defaults.set(defaultWearable, forKey: SettingsKeys.defaultWearable)
        defaults.set(deviceName, forKey: SettingsKeys.deviceName)
        defaults.set(contextualDashboard, forKey: SettingsKeys.contextualDashboard)
        defaults.set(headUpAngle, forKey: SettingsKeys.headUpAngle)
        defaults.set(brightness, forKey: SettingsKeys.brightness)
        defaults.set(autoBrightness, forKey: SettingsKeys.autoBrightness)
        defaults.set(sensingEnabled, forKey: SettingsKeys.sensingEnabled)
        defaults.set(powerSavingMode, forKey: SettingsKeys.powerSavingMode)
        defaults.set(dashboardHeight, forKey: SettingsKeys.dashboardHeight)
        defaults.set(dashboardDepth, forKey: SettingsKeys.dashboardDepth)
        defaults.set(alwaysOnStatusBar, forKey: SettingsKeys.alwaysOnStatusBar)
        defaults.set(bypassVad, forKey: SettingsKeys.bypassVad)
        defaults.set(bypassAudioEncoding, forKey: SettingsKeys.bypassAudioEncoding)
        defaults.set(preferredMic, forKey: SettingsKeys.preferredMic)
        defaults.set(metricSystemEnabled, forKey: SettingsKeys.metricSystemEnabled)
        defaults.set(enforceLocalTranscription, forKey: SettingsKeys.enforceLocalTranscription)

        // Force immediate save (optional, as UserDefaults typically saves when appropriate)
        defaults.synchronize()

        // CoreCommsService.log("Settings saved: Default Wearable: \(defaultWearable ?? "None"), Preferred Mic: \(preferredMic), " +
        //       "Contextual Dashboard: \(contextualDashboard), Head Up Angle: \(headUpAngle), Brightness: \(brightness)")

        // CoreCommsService.log("Sending settings to server")
        serverComms.sendCoreStatus(status: lastStatusObj)
    }

    private func loadSettings() async {
        // set default settings here:
        UserDefaults.standard.register(defaults: [SettingsKeys.defaultWearable: ""])
        UserDefaults.standard.register(defaults: [SettingsKeys.deviceName: ""])
        UserDefaults.standard.register(defaults: [SettingsKeys.preferredMic: "phone"])
        UserDefaults.standard.register(defaults: [SettingsKeys.contextualDashboard: true])
        UserDefaults.standard.register(defaults: [SettingsKeys.autoBrightness: true])
        UserDefaults.standard.register(defaults: [SettingsKeys.sensingEnabled: true])
        UserDefaults.standard.register(defaults: [SettingsKeys.powerSavingMode: false])
        UserDefaults.standard.register(defaults: [SettingsKeys.dashboardHeight: 4])
        UserDefaults.standard.register(defaults: [SettingsKeys.dashboardDepth: 5])
        UserDefaults.standard.register(defaults: [SettingsKeys.alwaysOnStatusBar: false])
        UserDefaults.standard.register(defaults: [SettingsKeys.bypassVad: true])
        UserDefaults.standard.register(defaults: [SettingsKeys.bypassAudioEncoding: false])
        UserDefaults.standard.register(defaults: [SettingsKeys.headUpAngle: 30])
        UserDefaults.standard.register(defaults: [SettingsKeys.brightness: 50])
        UserDefaults.standard.register(defaults: [SettingsKeys.metricSystemEnabled: false])
        UserDefaults.standard.register(defaults: [SettingsKeys.enforceLocalTranscription: false])
        UserDefaults.standard.register(defaults: [SettingsKeys.buttonPressMode: "photo"])

        let defaults = UserDefaults.standard

        // Load each setting with appropriate type handling
        defaultWearable = defaults.string(forKey: SettingsKeys.defaultWearable)!
        deviceName = defaults.string(forKey: SettingsKeys.deviceName)!
        preferredMic = defaults.string(forKey: SettingsKeys.preferredMic)!
        contextualDashboard = defaults.bool(forKey: SettingsKeys.contextualDashboard)
        autoBrightness = defaults.bool(forKey: SettingsKeys.autoBrightness)
        sensingEnabled = defaults.bool(forKey: SettingsKeys.sensingEnabled)
        powerSavingMode = defaults.bool(forKey: SettingsKeys.powerSavingMode)
        dashboardHeight = defaults.integer(forKey: SettingsKeys.dashboardHeight)
        dashboardDepth = defaults.integer(forKey: SettingsKeys.dashboardDepth)
        alwaysOnStatusBar = defaults.bool(forKey: SettingsKeys.alwaysOnStatusBar)
        bypassVad = defaults.bool(forKey: SettingsKeys.bypassVad)
        bypassAudioEncoding = defaults.bool(forKey: SettingsKeys.bypassAudioEncoding)
        headUpAngle = defaults.integer(forKey: SettingsKeys.headUpAngle)
        brightness = defaults.integer(forKey: SettingsKeys.brightness)
        metricSystemEnabled = defaults.bool(forKey: SettingsKeys.metricSystemEnabled)
        enforceLocalTranscription = defaults.bool(forKey: SettingsKeys.enforceLocalTranscription)
        buttonPressMode = defaults.string(forKey: SettingsKeys.buttonPressMode)!

        // TODO: load settings from the server

        // Mark settings as loaded and signal completion
        settingsLoaded = true
        settingsLoadedSemaphore.signal()

        CoreCommsService.log("AOS: Settings loaded: Default Wearable: \(defaultWearable ?? "None"), Preferred Mic: \(preferredMic), " +
            "Contextual Dashboard: \(contextualDashboard), Head Up Angle: \(headUpAngle), Brightness: \(brightness)")
    }

    // MARK: - Helper Functions

    private func getConnectedGlassesBluetoothName() -> String? {
        // Check each connected glasses type and return the Bluetooth name
        if let liveManager = liveManager, liveManager.glassesReady {
            return liveManager.getConnectedBluetoothName()
        }

        if let g1Manager = g1Manager, g1Manager.g1Ready {
            return g1Manager.getConnectedBluetoothName()
        }

        if let mach1Manager = mach1Manager, mach1Manager.ready {
            return mach1Manager.getConnectedBluetoothName()
        }

        return nil
    }

    // MARK: - Cleanup

    @objc func cleanup() {
        // Clean up transcriber resources
        transcriber?.shutdown()
        transcriber = nil

        cancellables.removeAll()
        saveSettings()
    }

    // MARK: - SherpaOnnxTranscriber.TranscriptDelegate

    func didReceivePartialTranscription(_ text: String) {
        // Send partial result to server with proper formatting
        let transcription: [String: Any] = [
            "type": "local_transcription",
            "text": text,
            "isFinal": false,
            "startTime": Int(Date().timeIntervalSince1970 * 1000) - 1000, // 1 second ago
            "endTime": Int(Date().timeIntervalSince1970 * 1000),
            "speakerId": 0,
            "transcribeLanguage": "en-US",
            "provider": "sherpa-onnx",
        ]

        serverComms.sendTranscriptionResult(transcription: transcription)
    }

    func didReceiveFinalTranscription(_ text: String) {
        // Send final result to server with proper formatting
        if !text.isEmpty {
            let transcription: [String: Any] = [
                "type": "local_transcription",
                "text": text,
                "isFinal": true,
                "startTime": Int(Date().timeIntervalSince1970 * 1000) - 2000, // 2 seconds ago
                "endTime": Int(Date().timeIntervalSince1970 * 1000),
                "speakerId": 0,
                "transcribeLanguage": "en-US",
                "provider": "sherpa-onnx",
            ]

            serverComms.sendTranscriptionResult(transcription: transcription)
        }
    }
}<|MERGE_RESOLUTION|>--- conflicted
+++ resolved
@@ -40,11 +40,7 @@
     @objc var g1Manager: ERG1Manager?
     @objc var liveManager: MentraLiveManager?
     @objc var mach1Manager: Mach1Manager?
-<<<<<<< HEAD
     @objc var frameManager: FrameManager?
-    var micManager: OnboardMicrophoneManager!
-=======
->>>>>>> 20c38586
     var serverComms: ServerComms!
     var micManager = OnboardMicrophoneManager()
 
