--- conflicted
+++ resolved
@@ -253,14 +253,8 @@
                     return
                 }
 
-<<<<<<< HEAD
                 if self.bypassVad || self.bypassVadForPCM {
                     CoreCommsService.log("AOS: Glasses mic VAD bypassed - bypassVad=\(self.bypassVad), bypassVadForPCM=\(self.bypassVadForPCM)")
-=======
-                // CoreCommsService.log("ABOUT TO DECODE LC3 DATA len: \(lc3Data.count)")
-
-                if self.bypassVad {
->>>>>>> 9c2963cf
                     checkSetVadStatus(speaking: true)
                     // first send out whatever's in the vadBuffer (if there is anything):
                     emptyVadBuffer()
