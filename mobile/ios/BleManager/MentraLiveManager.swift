--- conflicted
+++ resolved
@@ -729,1311 +729,7 @@
 // MARK: - Main Manager Class
 
 @objc(MentraLiveManager) class MentraLiveManager: NSObject {
-<<<<<<< HEAD
-  
-  // MARK: - Constants
-  
-  // BLE UUIDs
-  private let SERVICE_UUID = CBUUID(string: "00004860-0000-1000-8000-00805f9b34fb")
-  private let RX_CHAR_UUID = CBUUID(string: "000070FF-0000-1000-8000-00805f9b34fb") // Central receives on peripheral's TX
-  private let TX_CHAR_UUID = CBUUID(string: "000071FF-0000-1000-8000-00805f9b34fb") // Central transmits on peripheral's RX
-  private let FILE_READ_UUID = CBUUID(string: "000072FF-0000-1000-8000-00805f9b34fb")
-  private let FILE_WRITE_UUID = CBUUID(string: "000073FF-0000-1000-8000-00805f9b34fb")
-  private let FILE_SAVE_DIR = "MentraLive_Images"
-  
-  // NEW: File transfer properties
-  private var fileReadCharacteristic: CBCharacteristic?
-  private var fileWriteCharacteristic: CBCharacteristic?
-  private var activeFileTransfers = [String: FileTransferSession]()
-  private var blePhotoTransfers = [String: BlePhotoTransfer]()
-  
-  // Timing Constants
-  private let BASE_RECONNECT_DELAY_MS: UInt64 = 1_000_000_000 // 1 second in nanoseconds
-  private let MAX_RECONNECT_DELAY_MS: UInt64 = 30_000_000_000 // 30 seconds
-  private let MAX_RECONNECT_ATTEMPTS = 10
-  private let KEEP_ALIVE_INTERVAL_MS: UInt64 = 5_000_000_000 // 5 seconds
-  private let CONNECTION_TIMEOUT_MS: UInt64 = 100_000_000_000 // 100 seconds
-  private let HEARTBEAT_INTERVAL_MS: TimeInterval = 30.0 // 30 seconds
-  private let BATTERY_REQUEST_EVERY_N_HEARTBEATS = 10
-  private let MIN_SEND_DELAY_MS: UInt64 = 160_000_000 // 160ms in nanoseconds
-  private let READINESS_CHECK_INTERVAL_MS: TimeInterval = 2.5 // 2.5 seconds
-  
-  // Device Settings Keys
-  private let PREFS_DEVICE_NAME = "MentraLiveLastConnectedDeviceName"
-  
-  // MARK: - Properties
-  
-  @objc static func requiresMainQueueSetup() -> Bool { return true }
-  
-  // Connection State
-  private var _connectionState: MentraLiveConnectionState = .disconnected
-  public var connectionState: MentraLiveConnectionState {
-    get { return _connectionState }
-    set {
-      let oldValue = _connectionState
-      _connectionState = newValue
-      if oldValue != newValue {
-        onConnectionStateChanged?()
-      }
-    }
-  }
-  
-  var onConnectionStateChanged: (() -> Void)?
-  
-  // BLE Properties
-  private var centralManager: CBCentralManager?
-  private var connectedPeripheral: CBPeripheral?
-  private var txCharacteristic: CBCharacteristic?
-  private var rxCharacteristic: CBCharacteristic?
-  private var currentMtu: Int = 23 // Default BLE MTU
-  
-  // State Tracking
-  private var isScanning = false
-  private var isConnecting = false
-  private var isKilled = false
-  public var glassesReady = false
-  private var reconnectAttempts = 0
-  private var isNewVersion = false
-  private var globalMessageId = 0
-  private var lastReceivedMessageId = 0
-  public var glassesAppVersion: String = ""
-  public var glassesBuildNumber: String = ""
-  public var glassesOtaVersionUrl: String = ""
-  public var glassesDeviceModel: String = ""
-  public var glassesAndroidVersion: String = ""
-  
-  public var ready: Bool {
-    get { return glassesReady }
-    set {
-      let oldValue = glassesReady
-      glassesReady = newValue
-      if oldValue != newValue {
-        // Call the callback when state changes
-        //        onConnectionStateChanged?()
-      }
-      if (!newValue) {
-        // Reset battery levels when disconnected
-        batteryLevel = -1
-      }
-    }
-  }
-  
-  // Data Properties
-  @Published public var batteryLevel: Int = -1
-  @Published public var isCharging: Bool = false
-  @Published public var isWifiConnected: Bool = false
-  @Published public var wifiSsid: String = ""
-  
-  // Queue Management
-  private let commandQueue = CommandQueue()
-  private let bluetoothQueue = DispatchQueue(label: "MentraLiveBluetooth", qos: .userInitiated)
-  private var lastSendTimeMs: TimeInterval = 0
-  
-  // Timers
-  private var heartbeatTimer: Timer?
-  private var heartbeatCounter = 0
-  private var readinessCheckTimer: Timer?
-  private var readinessCheckCounter = 0
-  private var connectionTimeoutTimer: Timer?
-  
-  // Callbacks
-  public var jsonObservable: ((JSONObject) -> Void)?
-  
-  // onButtonPress (buttonId: String, pressType: String)
-  public var onButtonPress: ((String, String) -> Void)?
-  // onPhotoRequest (requestId: String, appId: String, webhookUrl: String?)
-  public var onPhotoRequest: ((String, String) -> Void)?
-  // onVideoStreamResponse (appId: String, streamUrl: String)
-  public var onVideoStreamResponse: ((String, String) -> Void)?
-  
-  // MARK: - Initialization
-  
-  override init() {
-    super.init()
-    setupCommandQueue()
-  }
-  
-  deinit {
-    destroy()
-  }
-  
-  // MARK: - React Native Interface
-  
-  private var discoveredPeripherals = [String: CBPeripheral]() // name -> peripheral
-  
-  func findCompatibleDevices() {
-    CoreCommsService.log("Finding compatible Mentra Live glasses")
-    
-    Task {
-      if centralManager == nil {
-        centralManager = CBCentralManager(delegate: self, queue: bluetoothQueue, options: ["CBCentralManagerOptionShowPowerAlertKey": 0])
-        // wait for the central manager to be fully initialized before we start scanning:
-        try? await Task.sleep(nanoseconds: 100 * 1_000_000)// 100ms
-      }
-      
-      // clear the saved device name:
-      UserDefaults.standard.set("", forKey: PREFS_DEVICE_NAME)
-      
-      startScan()
-    }
-  }
-  
-  func connectById(_ deviceName: String) -> Void {
-    CoreCommsService.log("connectById: \(deviceName)")
-    Task {
-      // Save the device name for future reconnection
-      UserDefaults.standard.set(deviceName, forKey: PREFS_DEVICE_NAME)
-      
-      // Start scanning to find this specific device
-      if centralManager == nil {
-        centralManager = CBCentralManager(delegate: self, queue: bluetoothQueue, options: ["CBCentralManagerOptionShowPowerAlertKey": 0])
-        // wait for the central manager to be fully initialized before we start scanning:
-        try? await Task.sleep(nanoseconds: 100 * 1_000_000)// 100ms
-      }
-      
-      // Will connect when found during scan
-      startScan()
-    }
-  }
-  
-  @objc func disconnect() {
-    CoreCommsService.log("Disconnecting from Mentra Live glasses")
-    
-    // Clear any pending messages
-    self.pending = nil
-    pendingMessageTimer?.invalidate()
-    pendingMessageTimer = nil
-    
-    if let peripheral = connectedPeripheral {
-      centralManager?.cancelPeripheralConnection(peripheral)
-    }
-    
-    connectionState = .disconnected
-    stopAllTimers()
-  }
-  
-  @objc func setMicrophoneEnabled(_ enabled: Bool) {
-    CoreCommsService.log("Setting microphone state to: \(enabled)")
-    
-    let json: [String: Any] = [
-      "type": "set_mic_state",
-      "enabled": enabled
-    ]
-    
-    sendJson(json, wakeUp: true)
-  }
-  
-  @objc func requestPhoto(_ requestId: String, appId: String, webhookUrl: String?) {
-    CoreCommsService.log("Requesting photo: \(requestId) for app: \(appId)")
-    
-    var json: [String: Any] = [
-      "type": "take_photo",
-      "requestId": requestId,
-      "appId": appId
-    ]
-    
-    // Always generate BLE ID for potential fallback
-    let bleImgId = "I" + String(format: "%09d", Int(Date().timeIntervalSince1970 * 1000) % 100000000)
-    json["bleImgId"] = bleImgId
-    json["transferMethod"] = "ble"
-    
-    if let webhookUrl = webhookUrl, !webhookUrl.isEmpty {
-      json["webhookUrl"] = webhookUrl
-      blePhotoTransfers[bleImgId] = BlePhotoTransfer(bleImgId: bleImgId, requestId: requestId, webhookUrl: webhookUrl)
-    }
-    
-    CoreCommsService.log("Using auto transfer mode with BLE fallback ID: \(bleImgId)")
-    
-    sendJson(json, wakeUp: true)
-  }
-  
-  func startRtmpStream(_ message: [String: Any]) {
-    CoreCommsService.log("Starting RTMP stream")
-    var json = message
-    json.removeValue(forKey: "timestamp")
-    sendJson(json, wakeUp: true)
-  }
-  
-  func stopRtmpStream() {
-    CoreCommsService.log("Stopping RTMP stream")
-    let json: [String: Any] = ["type": "stop_rtmp_stream"]
-    sendJson(json, wakeUp: true)
-  }
-  
-  func sendRtmpKeepAlive(_ message: [String: Any]) {
-    CoreCommsService.log("Sending RTMP keep alive")
-    sendJson(message)
-  }
-  
-  @objc func startRecordVideo() {
-    let json: [String: Any] = ["type": "start_record_video"]
-    sendJson(json, wakeUp: true)
-  }
-  
-  @objc func stopRecordVideo() {
-    let json: [String: Any] = ["type": "stop_record_video"]
-    sendJson(json, wakeUp: true)
-  }
-  
-  @objc func startVideoStream() {
-    let json: [String: Any] = ["type": "start_video_stream"]
-    sendJson(json, wakeUp: true)
-  }
-  
-  @objc func stopVideoStream() {
-    let json: [String: Any] = ["type": "stop_video_stream"]
-    sendJson(json, wakeUp: true)
-  }
-  
-  // MARK: - Command Queue
-  
-  class PendingMessage {
-    init(data: Data, id: String, retries: Int) {
-      self.data = data
-      self.id = id
-      self.retries = retries
-    }
-    
-    let data: Data
-    let retries: Int
-    let id: String
-  }
-  
-  private var pending: PendingMessage?
-  private var pendingMessageTimer: Timer?
-  
-  actor CommandQueue {
-    private var commands: [PendingMessage] = []
-    
-    func enqueue(_ command: PendingMessage) {
-      commands.append(command)
-    }
-    
-    func pushToFront(_ command: PendingMessage) {
-      commands.insert(command, at: 0)
-    }
-    
-    func dequeue() -> PendingMessage? {
-      guard !commands.isEmpty else { return nil }
-      return commands.removeFirst()
-    }
-  }
-  
-  private func setupCommandQueue() {
-    Task.detached { [weak self] in
-      guard let self = self else { return }
-      while true {
-        if self.pending == nil {
-          if let command = await self.commandQueue.dequeue() {
-            await self.processSendQueue(command)
-          }
-        }
-        try? await Task.sleep(nanoseconds: 100_000_000) // 100ms
-      }
-    }
-  }
-  
-  private func processSendQueue(_ message: PendingMessage) async {
-    
-    guard let peripheral = connectedPeripheral,
-          let txChar = txCharacteristic else {
-      return
-    }
-    
-    // Enforce rate limiting
-    let currentTime = Date().timeIntervalSince1970 * 1000
-    let timeSinceLastSend = currentTime - lastSendTimeMs
-    
-    try? await Task.sleep(nanoseconds: UInt64(1_000_000))
-    lastSendTimeMs = Date().timeIntervalSince1970 * 1000
-    
-    // Send the data
-    peripheral.writeValue(message.data, for: txChar, type: .withResponse)
-    
-    
-    // don't do the retry system on the old glasses versions
-    if !isNewVersion {
-      return
-    }
-    
-    // Set the pending message
-    self.pending = message
-    
-    // Start retry timer for 1s
-    DispatchQueue.main.async { [weak self] in
-      self?.pendingMessageTimer?.invalidate()
-      self?.pendingMessageTimer = Timer.scheduledTimer(withTimeInterval: 1, repeats: false) { _ in
-        self?.handlePendingMessageTimeout()
-      }
-    }
-    
-  }
-  
-  private func handlePendingMessageTimeout() {
-    guard let pendingMessage = self.pending else { return }
-    
-    CoreCommsService.log("⚠️ Message timeout - no response for mId: \(pendingMessage.id), retry attempt: \(pendingMessage.retries + 1)/3")
-    
-    // Clear the pending message
-    self.pending = nil
-    
-    // Check if we should retry
-    if pendingMessage.retries < 3 {
-      // Create a new message with incremented retry count
-      let retryMessage = PendingMessage(
-        data: pendingMessage.data,
-        id: pendingMessage.id,
-        retries: pendingMessage.retries + 1
-      )
-      
-      // Push to front of queue for immediate retry
-      Task {
-        await self.commandQueue.pushToFront(retryMessage)
-      }
-      
-      CoreCommsService.log("🔄 Retrying message mId: \(pendingMessage.id) (attempt \(retryMessage.retries)/3)")
-    } else {
-      CoreCommsService.log("❌ Message failed after 3 retries - mId: \(pendingMessage.id)")
-      // Optionally emit an event or callback for failed message
-    }
-  }
-  
-  // MARK: - BLE Scanning
-  
-  private func startScan() {
-    // guard !isScanning else { return }
-    
-    guard centralManager!.state == .poweredOn else {
-      CoreCommsService.log("Attempting to scan but bluetooth is not powered on.")
-      return
-    }
-    
-    CoreCommsService.log("Starting BLE scan for Mentra Live glasses")
-    isScanning = true
-    
-    let scanOptions: [String: Any] = [
-      CBCentralManagerScanOptionAllowDuplicatesKey: false
-    ]
-    
-    centralManager?.scanForPeripherals(withServices: nil, options: scanOptions)
-    
-    // emit already discovered peripherals:
-    for (_, peripheral) in discoveredPeripherals {
-      CoreCommsService.log("(Already discovered) peripheral: \(peripheral.name ?? "Unknown")")
-      emitDiscoveredDevice(peripheral.name!)
-    }
-    
-    //    // Set scan timeout
-    //    DispatchQueue.main.asyncAfter(deadline: .now() + 60.0) { [weak self] in
-    //      if self?.isScanning == true {
-    //        CoreCommsService.log("Scan timeout reached - stopping BLE scan")
-    //        self?.stopScan()
-    //      }
-    //    }
-  }
-  
-  private func stopScan() {
-    guard isScanning else { return }
-    
-    centralManager?.stopScan()
-    isScanning = false
-    CoreCommsService.log("BLE scan stopped")
-    
-    // Emit event
-    emitStopScanEvent()
-  }
-  
-  // MARK: - Connection Management
-  
-  private func connectToDevice(_ peripheral: CBPeripheral) {
-    CoreCommsService.log("Connecting to device: \(peripheral.identifier.uuidString)")
-    
-    isConnecting = true
-    connectionState = .connecting
-    connectedPeripheral = peripheral
-    peripheral.delegate = self
-    
-    // Set connection timeout
-    startConnectionTimeout()
-    
-    centralManager?.connect(peripheral, options: nil)
-  }
-  
-  private func handleReconnection() {
-    // TODO: implement reconnection
-  }
-  
-  // MARK: - Data Processing
-  
-  private func processReceivedData(_ data: Data) {
-    guard data.count > 0 else { return }
-    
-    let bytes = [UInt8](data)
-    
-    // Log first few bytes for debugging
-    let hexString = data.prefix(16).map { String(format: "%02X ", $0) }.joined()
-    CoreCommsService.log("Processing data packet, first \(min(data.count, 16)) bytes: \(hexString)")
-    
-    // Check for K900 protocol format (starts with ##)
-    if data.count >= 7 && bytes[0] == 0x23 && bytes[1] == 0x23 {
-      processK900ProtocolData(data)
-      return
-    }
-    
-    // Check for JSON data
-    if bytes[0] == 0x7B { // '{'
-      if let jsonString = String(data: data, encoding: .utf8),
-         jsonString.hasPrefix("{") && jsonString.hasSuffix("}") {
-        processJsonMessage(jsonString)
-      }
-    }
-  }
-  
-  private func processK900ProtocolData(_ data: Data) {
-    let bytes = [UInt8](data)
-    
-    let commandType = bytes[2]
-    
-    
-    // Check if this is a file transfer packet
-    if commandType == K900ProtocolUtils.CMD_TYPE_PHOTO ||
-        commandType == K900ProtocolUtils.CMD_TYPE_VIDEO ||
-        commandType == K900ProtocolUtils.CMD_TYPE_AUDIO ||
-        commandType == K900ProtocolUtils.CMD_TYPE_DATA {
-      
-      CoreCommsService.log("📦 DETECTED FILE TRANSFER PACKET (type: 0x\(String(format: "%02X", commandType)))")
-      
-      // Debug: Log the raw data
-      let hexDump = data.prefix(64).map { String(format: "%02X ", $0) }.joined()
-      CoreCommsService.log("📦 Raw file packet data length=\(data.count), first 64 bytes: \(hexDump)")
-      
-      // The data IS the file packet - it starts with ## and contains the full file packet structure
-      if let packetInfo = K900ProtocolUtils.extractFilePacket(data) {
-        processFilePacket(packetInfo)
-      } else {
-        CoreCommsService.log("Failed to extract or validate file packet")
-        // BES chip handles ACKs automatically
-      }
-      
-      return // Exit after processing file packet
-    }
-    
-    
-    let payloadLength: Int
-    
-    // Determine endianness based on device name
-    if let deviceName = connectedPeripheral?.name,
-       (deviceName.hasPrefix("XyBLE_") || deviceName.hasPrefix("MENTRA_LIVE")) {
-      // K900 device - big-endian
-      payloadLength = (Int(bytes[3]) << 8) | Int(bytes[4])
-    } else {
-      // Standard device - little-endian
-      payloadLength = (Int(bytes[4]) << 8) | Int(bytes[3])
-    }
-    
-    CoreCommsService.log("K900 Protocol - Command: 0x\(String(format: "%02X", commandType)), Payload length: \(payloadLength)")
-    
-    // Extract payload if it's JSON data
-    if commandType == 0x30 && data.count >= payloadLength + 7 {
-      if bytes[5 + payloadLength] == 0x24 && bytes[6 + payloadLength] == 0x24 {
-        let payloadData = data.subdata(in: 5..<(5 + payloadLength))
-        if let payloadString = String(data: payloadData, encoding: .utf8) {
-          processJsonMessage(payloadString)
-        }
-      }
-    }
-  }
-  
-  private func processJsonMessage(_ jsonString: String) {
-    CoreCommsService.log("Got JSON from glasses: \(jsonString)")
-    
-    do {
-      guard let data = jsonString.data(using: .utf8),
-            let json = try JSONSerialization.jsonObject(with: data) as? [String: Any] else {
-        return
-      }
-      
-      processJsonObject(json)
-    } catch {
-      CoreCommsService.log("Error parsing JSON: \(error)")
-    }
-  }
-  
-  private func processJsonObject(_ json: [String: Any]) {
-    
-    
-    // Check for K900 command format
-    if let command = json["C"] as? String {
-      processK900JsonMessage(json)
-      return
-    }
-    
-    guard let type = json["type"] as? String else {
-      return
-    }
-    
-    if let mId = json["mId"] as? Int {
-      CoreCommsService.log("Received message with mId: \(mId)")
-      if String(mId) == self.pending?.id {
-        CoreCommsService.log("Received expected response! clearing pending")
-        self.pending = nil
-        // Cancel the retry timer
-        self.pendingMessageTimer?.invalidate()
-        self.pendingMessageTimer = nil
-      } else if self.pending?.id != nil {
-        CoreCommsService.log("Received unexpected response! expected: \(self.pending!.id), received: \(mId) global: \(globalMessageId)")
-      }
-    }
-    
-    switch type {
-    case "glasses_ready":
-      handleGlassesReady()
-      
-    case "battery_status":
-      let level = json["level"] as? Int ?? batteryLevel
-      let charging = json["charging"] as? Bool ?? isCharging
-      updateBatteryStatus(level: level, charging: charging)
-      
-    case "wifi_status":
-      let connected = json["connected"] as? Bool ?? false
-      let ssid = json["ssid"] as? String ?? ""
-      updateWifiStatus(connected: connected, ssid: ssid)
-      
-    case "wifi_scan_result":
-      handleWifiScanResult(json)
-      
-    case "rtmp_stream_status":
-      emitRtmpStreamStatus(json)
-      
-    case "button_press":
-      handleButtonPress(json)
-      
-    case "version_info":
-      handleVersionInfo(json)
-      
-    case "pong":
-      CoreCommsService.log("💓 Received pong response - connection healthy")
-      
-    case "keep_alive_ack":
-      emitKeepAliveAck(json)
-      
-    case "msg_ack":
-      CoreCommsService.log("Received msg_ack")
-      
-    case "ble_photo_ready":
-      processBlePhotoReady(json)
-      
-    case "ble_photo_complete":
-      processBlePhotoComplete(json)
-      
-    default:
-      // Forward unknown types to observable
-      //      jsonObservable?(json)
-      CoreCommsService.log("Unhandled message type: \(type)")
-    }
-  }
-  
-  private func processK900JsonMessage(_ json: [String: Any]) {
-    guard let command = json["C"] as? String else { return }
-    
-    CoreCommsService.log("Processing K900 command: \(command)")
-    
-    // convert command string (which is a json string) to a json object:
-    let commandJson = try? JSONSerialization.jsonObject(with: command.data(using: .utf8)!) as? [String: Any]
-    processJsonObject(commandJson ?? [:])
-    
-    if command.starts(with: "{") {
-      return
-    }
-    
-    switch command {
-    case "sr_batv":
-      if let body = json["B"] as? [String: Any],
-         let voltage = body["vt"] as? Int,
-         let percentage = body["pt"] as? Int {
-        
-        let voltageVolts = Double(voltage) / 1000.0
-        let isCharging = voltage > 4000
-        
-        CoreCommsService.log("🔋 K900 Battery Status - Voltage: \(voltageVolts)V, Level: \(percentage)%")
-        updateBatteryStatus(level: percentage, charging: isCharging)
-      }
-    case "sr_shut":
-      CoreCommsService.log("K900 shutdown command received - glasses shutting down")
-      // Mark as killed to prevent reconnection attempts
-      isKilled = true
-      // Clean disconnect without reconnection
-      if let peripheral = connectedPeripheral {
-        CoreCommsService.log("Disconnecting from glasses due to shutdown")
-        centralManager?.cancelPeripheralConnection(peripheral)
-      }
-      // Notify the system that glasses are intentionally disconnected
-      connectionState = .disconnected
-      
-    default:
-      CoreCommsService.log("Unknown K900 command: \(command)")
-      jsonObservable?(json)
-    }
-  }
-  
-  // commands to send to the glasses:
-  
-  public func requestWifiScan() {
-    CoreCommsService.log("LiveManager: Requesting WiFi scan from glasses")
-    let json: [String: Any] = ["type": "request_wifi_scan"]
-    sendJson(json)
-  }
-  
-  public func sendWifiCredentials(_ ssid: String, password: String) {
-    CoreCommsService.log("LiveManager: Sending WiFi credentials for SSID: \(ssid)")
-    
-    guard !ssid.isEmpty else {
-      CoreCommsService.log("LiveManager: Cannot set WiFi credentials - SSID is empty")
-      return
-    }
-    
-    let json: [String: Any] = [
-      "type": "set_wifi_credentials",
-      "ssid": ssid,
-      "password": password
-    ]
-    
-    sendJson(json, wakeUp: true)
-  }
-  
-  // MARK: - Message Handlers
-  
-  private func handleGlassesReady() {
-    CoreCommsService.log("🎉 Received glasses_ready message - SOC is booted and ready!")
-    
-    glassesReady = true
-    stopReadinessCheckLoop()
-    
-    // Perform SOC-dependent initialization
-    requestBatteryStatus()
-    requestWifiStatus()
-    requestVersionInfo()
-    sendCoreTokenToAsgClient()
-    
-    // Start heartbeat
-    startHeartbeat()
-    
-    // Update connection state
-    connectionState = .connected
-  }
-  
-  private func handleWifiScanResult(_ json: [String: Any]) {
-    var networks: [String] = []
-    
-    if let networksArray = json["networks"] as? [String] {
-      networks = networksArray
-    } else if let networksString = json["networks"] as? String {
-      networks = networksString.split(separator: ",").map { $0.trimmingCharacters(in: .whitespaces) }
-    }
-    
-    CoreCommsService.log("Received WiFi scan results: \(networks.count) networks found")
-    emitWifiScanResult(networks)
-  }
-  
-  private func handleButtonPress(_ json: [String: Any]) {
-    let buttonId = json["buttonId"] as? String ?? "unknown"
-    let pressType = json["pressType"] as? String ?? "short"
-    
-    CoreCommsService.log("Received button press - buttonId: \(buttonId), pressType: \(pressType)")
-    self.onButtonPress?(buttonId, pressType)
-  }
-  
-  private func handleVersionInfo(_ json: [String: Any]) {
-    let appVersion = json["app_version"] as? String ?? ""
-    let buildNumber = json["build_number"] as? String ?? ""
-    let deviceModel = json["device_model"] as? String ?? ""
-    let androidVersion = json["android_version"] as? String ?? ""
-    let otaVersionUrl = json["ota_version_url"] as? String ?? ""
-    
-    self.glassesAppVersion = appVersion
-    self.glassesBuildNumber = buildNumber
-    self.glassesOtaVersionUrl = otaVersionUrl
-    self.isNewVersion = (Int(buildNumber) ?? 0) >= 5
-    self.glassesDeviceModel = deviceModel
-    self.glassesAndroidVersion = androidVersion
-    
-    CoreCommsService.log("Glasses Version - App: \(appVersion), Build: \(buildNumber), Device: \(deviceModel), Android: \(androidVersion), OTA URL: \(otaVersionUrl)")
-    emitVersionInfo(appVersion: appVersion, buildNumber: buildNumber, deviceModel: deviceModel, androidVersion: androidVersion, otaVersionUrl: otaVersionUrl)
-  }
-  
-  private func handleAck(_ json: [String: Any]) {
-    CoreCommsService.log("Received ack")
-    //    let messageId = json["mId"] as? Int ?? 0
-    //    if let pendingMessage = pending, pendingMessage.id == messageId {
-    //      pending = nil
-    //    }
-  }
-  
-  // MARK: - BLE Photo Transfer Handlers
-  
-  private func processBlePhotoReady(_ json: [String: Any]) {
-    let bleImgId = json["bleImgId"] as? String ?? ""
-    let requestId = json["requestId"] as? String ?? ""
-    let compressionDurationMs = json["compressionDurationMs"] as? Int64 ?? 0
-    
-    CoreCommsService.log("📸 BLE photo ready notification: bleImgId=\(bleImgId), requestId=\(requestId)")
-    
-    // Update the transfer with glasses compression duration
-    if var transfer = blePhotoTransfers[bleImgId] {
-      transfer.glassesCompressionDurationMs = compressionDurationMs
-      transfer.bleTransferStartTime = Date()  // BLE transfer starts now
-      blePhotoTransfers[bleImgId] = transfer
-      CoreCommsService.log("⏱️ Glasses compression took: \(compressionDurationMs)ms")
-    } else {
-      CoreCommsService.log("Received ble_photo_ready for unknown transfer: \(bleImgId)")
-    }
-  }
-  
-  private func processBlePhotoComplete(_ json: [String: Any]) {
-    let bleRequestId = json["requestId"] as? String ?? ""
-    let bleBleImgId = json["bleImgId"] as? String ?? ""
-    let bleSuccess = json["success"] as? Bool ?? false
-    
-    CoreCommsService.log("BLE photo transfer complete - requestId: \(bleRequestId), bleImgId: \(bleBleImgId), success: \(bleSuccess)")
-    
-    // Send completion notification back to glasses
-    if bleSuccess {
-      sendBleTransferComplete(requestId: bleRequestId, bleImgId: bleBleImgId, success: true)
-    } else {
-      CoreCommsService.log("BLE photo transfer failed for requestId: \(bleRequestId)")
-    }
-  }
-  
-  // MARK: - File Transfer Processing
-  
-  private func processFilePacket(_ packetInfo: K900ProtocolUtils.FilePacketInfo) {
-    //    CoreCommsService.log("📦 Processing file packet: \(packetInfo.fileName) [\(packetInfo.packIndex)/\(((packetInfo.fileSize + K900ProtocolUtils.FILE_PACK_SIZE - 1) / K900ProtocolUtils.FILE_PACK_SIZE - 1))] (\(packetInfo.packSize) bytes)")
-    
-    // Check if this is a BLE photo transfer we're tracking
-    var bleImgId = packetInfo.fileName
-    if let dotIndex = bleImgId.lastIndex(of: ".") {
-      bleImgId = String(bleImgId[..<dotIndex])
-    }
-    
-    if var photoTransfer = blePhotoTransfers[bleImgId] {
-      // This is a BLE photo transfer
-      CoreCommsService.log("📦 BLE photo transfer packet for requestId: \(photoTransfer.requestId)")
-      
-      // Get or create session for this transfer
-      if photoTransfer.session == nil {
-        var session = FileTransferSession(fileName: packetInfo.fileName, fileSize: Int(packetInfo.fileSize))
-        photoTransfer.session = session
-        blePhotoTransfers[bleImgId] = photoTransfer
-        CoreCommsService.log("📦 Started BLE photo transfer: \(packetInfo.fileName) (\(packetInfo.fileSize) bytes, \(session.totalPackets) packets)")
-      }
-      
-      // Add packet to session
-      if var session = photoTransfer.session {
-        let added = session.addPacket(Int(packetInfo.packIndex), data: packetInfo.data)
-        photoTransfer.session = session
-        blePhotoTransfers[bleImgId] = photoTransfer
-        
-        if added && session.isComplete {
-          let transferEndTime = Date()
-          let totalDuration = transferEndTime.timeIntervalSince(photoTransfer.phoneStartTime) * 1000
-          let bleTransferDuration = photoTransfer.bleTransferStartTime != nil ?
-          transferEndTime.timeIntervalSince(photoTransfer.bleTransferStartTime!) * 1000 : 0
-          
-          CoreCommsService.log("✅ BLE photo transfer complete: \(packetInfo.fileName)")
-          CoreCommsService.log("⏱️ Total duration (request to complete): \(Int(totalDuration))ms")
-          CoreCommsService.log("⏱️ Glasses compression: \(photoTransfer.glassesCompressionDurationMs)ms")
-          if bleTransferDuration > 0 {
-            CoreCommsService.log("⏱️ BLE transfer duration: \(Int(bleTransferDuration))ms")
-            CoreCommsService.log("📊 Transfer rate: \(Int(packetInfo.fileSize) * 1000 / Int(bleTransferDuration)) bytes/sec")
-          }
-          
-          // Get complete image data (AVIF or JPEG)
-          if let imageData = session.assembleFile() {
-            // Process and upload the photo
-            processAndUploadBlePhoto(photoTransfer, imageData: imageData)
-          }
-          
-          // Clean up
-          blePhotoTransfers.removeValue(forKey: bleImgId)
-        }
-      }
-      
-      return
-    }
-    
-    // Regular file transfer (not a BLE photo)
-    var session = activeFileTransfers[packetInfo.fileName]
-    if session == nil {
-      // New file transfer
-      session = FileTransferSession(fileName: packetInfo.fileName, fileSize: Int(packetInfo.fileSize))
-      activeFileTransfers[packetInfo.fileName] = session
-      
-      CoreCommsService.log("📦 Started new file transfer: \(packetInfo.fileName) (\(packetInfo.fileSize) bytes, \(session!.totalPackets) packets)")
-    }
-    
-    // Add packet to session
-    if var sess = session {
-      let added = sess.addPacket(Int(packetInfo.packIndex), data: packetInfo.data)
-      activeFileTransfers[packetInfo.fileName] = sess
-      
-      if added {
-        CoreCommsService.log("📦 Packet \(packetInfo.packIndex) received successfully (BES will auto-ACK)")
-        
-        // Check if transfer is complete
-        if sess.isComplete {
-          CoreCommsService.log("📦 File transfer complete: \(packetInfo.fileName)")
-          
-          // Assemble and save the file
-          if let fileData = sess.assembleFile() {
-            saveReceivedFile(fileName: packetInfo.fileName, fileData: fileData, fileType: packetInfo.fileType)
-          }
-          
-          // Remove from active transfers
-          activeFileTransfers.removeValue(forKey: packetInfo.fileName)
-        }
-      } else {
-        CoreCommsService.log("📦 Duplicate or invalid packet: \(packetInfo.packIndex)")
-      }
-    }
-  }
-  
-  private func saveReceivedFile(fileName: String, fileData: Data, fileType: UInt8) {
-    do {
-      // Get or create the directory for saving files
-      let documentsDirectory = FileManager.default.urls(for: .documentDirectory, in: .userDomainMask).first!
-      let saveDirectory = documentsDirectory.appendingPathComponent(FILE_SAVE_DIR)
-      
-      if !FileManager.default.fileExists(atPath: saveDirectory.path) {
-        try FileManager.default.createDirectory(at: saveDirectory, withIntermediateDirectories: true)
-      }
-      
-      // Generate unique filename with timestamp
-      let dateFormatter = DateFormatter()
-      dateFormatter.dateFormat = "yyyyMMdd_HHmmss"
-      let timestamp = dateFormatter.string(from: Date())
-      
-      // Determine file extension based on type
-      var fileExtension = ""
-      switch fileType {
-      case K900ProtocolUtils.CMD_TYPE_PHOTO:
-        // For photos, try to preserve the original extension
-        if let dotIndex = fileName.lastIndex(of: ".") {
-          fileExtension = String(fileName[dotIndex...])
-        } else {
-          fileExtension = ".jpg" // Default to JPEG if no extension
-        }
-      case K900ProtocolUtils.CMD_TYPE_VIDEO:
-        fileExtension = ".mp4"
-      case K900ProtocolUtils.CMD_TYPE_AUDIO:
-        fileExtension = ".wav"
-      default:
-        // Try to get extension from original filename
-        if let dotIndex = fileName.lastIndex(of: ".") {
-          fileExtension = String(fileName[dotIndex...])
-        }
-      }
-      
-      // Create unique filename
-      var baseFileName = fileName
-      if let dotIndex = baseFileName.lastIndex(of: ".") {
-        baseFileName = String(baseFileName[..<dotIndex])
-      }
-      let uniqueFileName = "\(baseFileName)_\(timestamp)\(fileExtension)"
-      
-      // Save the file
-      let fileURL = saveDirectory.appendingPathComponent(uniqueFileName)
-      try fileData.write(to: fileURL)
-      
-      CoreCommsService.log("💾 Saved file: \(fileURL.path)")
-      
-      // Notify about the received file
-      notifyFileReceived(filePath: fileURL.path, fileType: fileType)
-      
-    } catch {
-      CoreCommsService.log("Error saving received file: \(fileName), error: \(error)")
-    }
-  }
-  
-  private func notifyFileReceived(filePath: String, fileType: UInt8) {
-    // Create event based on file type
-    let event: [String: Any] = [
-      "type": "file_received",
-      "filePath": filePath,
-      "fileType": String(format: "0x%02X", fileType),
-      "timestamp": Int64(Date().timeIntervalSince1970 * 1000)
-    ]
-    
-    // Emit event through data observable
-    jsonObservable?(event)
-  }
-  
-  private func processAndUploadBlePhoto(_ transfer: BlePhotoTransfer, imageData: Data) {
-    CoreCommsService.log("Processing BLE photo for upload. RequestId: \(transfer.requestId)")
-    let uploadStartTime = Date()
-    
-    // Save BLE photo locally for debugging/backup
-    //    do {
-    //      let documentsDirectory = FileManager.default.urls(for: .documentDirectory, in: .userDomainMask).first!
-    //      let saveDirectory = documentsDirectory.appendingPathComponent(FILE_SAVE_DIR)
-    //
-    //      if !FileManager.default.fileExists(atPath: saveDirectory.path) {
-    //        try FileManager.default.createDirectory(at: saveDirectory, withIntermediateDirectories: true)
-    //      }
-    //
-    //      // BLE photos are ALWAYS AVIF format
-    //      let fileName = "BLE_\(transfer.bleImgId)_\(Int64(Date().timeIntervalSince1970 * 1000)).avif"
-    //      let fileURL = saveDirectory.appendingPathComponent(fileName)
-    //
-    //      try imageData.write(to: fileURL)
-    //      CoreCommsService.log("💾 Saved BLE photo locally: \(fileURL.path)")
-    //    } catch {
-    //      CoreCommsService.log("Error saving BLE photo locally: \(error)")
-    //    }
-    
-    // Get core token for authentication
-    guard let coreToken = UserDefaults.standard.string(forKey: "core_token") else {
-      CoreCommsService.log("LIVE: core_token not set!")
-      return
-    }
-    
-    BlePhotoUploadService.processAndUploadPhoto(imageData: imageData, requestId: transfer.requestId, webhookUrl: transfer.webhookUrl, authToken: coreToken)
-  }
-  
-  private func sendBleTransferComplete(requestId: String, bleImgId: String, success: Bool) {
-    let json: [String: Any] = [
-      "type": "ble_photo_transfer_complete",
-      "requestId": requestId,
-      "bleImgId": bleImgId,
-      "success": success
-    ]
-    
-    sendJson(json, wakeUp: true)
-    CoreCommsService.log("Sent BLE transfer complete notification: \(json)")
-  }
-  
-  
-  // MARK: - Sending Data
-  
-  public func queueSend(_ data: Data, id: String) {
-    Task {
-      await commandQueue.enqueue(PendingMessage(data: data, id: id, retries: 0))
-    }
-  }
-  
-  public func sendJson(_ jsonOriginal: [String: Any], wakeUp: Bool = false) {
-    do {
-      var json = jsonOriginal
-      if isNewVersion {
-        json["mId"] = globalMessageId
-        globalMessageId += 1
-      }
-      
-      let jsonData = try JSONSerialization.data(withJSONObject: json)
-      if let jsonString = String(data: jsonData, encoding: .utf8) {
-        CoreCommsService.log("Sending data to glasses: \(jsonString)")
-        let packedData = packJson(jsonString, wakeUp: wakeUp) ?? Data()
-        queueSend(packedData, id: String(globalMessageId-1))
-      }
-    } catch {
-      CoreCommsService.log("Error creating JSON: \(error)")
-    }
-  }
-  
-  // MARK: - Status Requests
-  
-  private func requestBatteryStatus() {
-    let json: [String: Any] = [
-      "C": "cs_batv",
-      "V": 1,
-      "B": "",
-      "mId": globalMessageId
-    ]
-    globalMessageId += 1
-    
-    do {
-      let jsonData = try JSONSerialization.data(withJSONObject: json)
-      if let jsonString = String(data: jsonData, encoding: .utf8) {
-        let packedData = packDataToK900(jsonData, cmdType: K900ProtocolUtils.CMD_TYPE_STRING) ?? Data()
-        queueSend(packedData, id: String(globalMessageId-1))
-      }
-    } catch {
-      CoreCommsService.log("Error creating K900 battery request: \(error)")
-    }
-  }
-  
-  private func requestWifiStatus() {
-    let json: [String: Any] = ["type": "request_wifi_status"]
-    sendJson(json)
-  }
-  
-  private func requestVersionInfo() {
-    let json: [String: Any] = ["type": "request_version"]
-    sendJson(json)
-  }
-  
-  private func sendCoreTokenToAsgClient() {
-    CoreCommsService.log("Preparing to send coreToken to ASG client")
-    
-    guard let coreToken = UserDefaults.standard.string(forKey: "core_token"), !coreToken.isEmpty else {
-      CoreCommsService.log("No coreToken available to send to ASG client")
-      return
-    }
-    
-    let json: [String: Any] = [
-      "type": "auth_token",
-      "coreToken": coreToken,
-      "timestamp": Int64(Date().timeIntervalSince1970 * 1000)
-    ]
-    
-    sendJson(json)
-  }
-  
-  // MARK: - Update Methods
-  
-  private func updateBatteryStatus(level: Int, charging: Bool) {
-    batteryLevel = level
-    isCharging = charging
-    // emitBatteryLevelEvent(level: level, charging: charging)
-  }
-  
-  private func updateWifiStatus(connected: Bool, ssid: String) {
-    CoreCommsService.log("🌐 Updating WiFi status - connected: \(connected), ssid: \(ssid)")
-    isWifiConnected = connected
-    wifiSsid = ssid
-    emitWifiStatusChange(connected: connected, ssid: ssid)
-  }
-  
-  // MARK: - Timers
-  
-  private func startHeartbeat() {
-    CoreCommsService.log("💓 Starting heartbeat mechanism")
-    heartbeatCounter = 0
-    
-    heartbeatTimer?.invalidate()
-    heartbeatTimer = Timer.scheduledTimer(withTimeInterval: HEARTBEAT_INTERVAL_MS, repeats: true) { [weak self] _ in
-      self?.sendHeartbeat()
-    }
-  }
-  
-  private func stopHeartbeat() {
-    CoreCommsService.log("💓 Stopping heartbeat mechanism")
-    heartbeatTimer?.invalidate()
-    heartbeatTimer = nil
-    heartbeatCounter = 0
-  }
-  
-  private func sendHeartbeat() {
-    guard glassesReady && connectionState == .connected else {
-      CoreCommsService.log("Skipping heartbeat - glasses not ready or not connected")
-      return
-    }
-    
-    let json: [String: Any] = ["type": "ping"]
-    sendJson(json)
-    
-    heartbeatCounter += 1
-    CoreCommsService.log("💓 Heartbeat #\(heartbeatCounter) sent")
-    
-    // Request battery status periodically
-    if heartbeatCounter % BATTERY_REQUEST_EVERY_N_HEARTBEATS == 0 {
-      CoreCommsService.log("🔋 Requesting battery status (heartbeat #\(heartbeatCounter))")
-      requestBatteryStatus()
-    }
-  }
-  
-  private var readinessCheckDispatchTimer: DispatchSourceTimer?
-  
-  private func startReadinessCheckLoop() {
-    stopReadinessCheckLoop()
-    
-    readinessCheckCounter = 0
-    glassesReady = false
-    
-    CoreCommsService.log("🔄 Starting glasses SOC readiness check loop")
-    
-    readinessCheckDispatchTimer = DispatchSource.makeTimerSource(queue: bluetoothQueue)
-    readinessCheckDispatchTimer!.schedule(deadline: .now(), repeating: READINESS_CHECK_INTERVAL_MS)
-    
-    readinessCheckDispatchTimer!.setEventHandler { [weak self] in
-      guard let self = self else { return }
-      
-      self.readinessCheckCounter += 1
-      CoreCommsService.log("🔄 Readiness check #\(self.readinessCheckCounter): waiting for glasses SOC to boot")
-      
-      let json: [String: Any] = [
-        "type": "phone_ready",
-        "timestamp": Int64(Date().timeIntervalSince1970 * 1000)
-      ]
-      
-      self.sendJson(json, wakeUp: true)
-    }
-    
-    readinessCheckDispatchTimer!.resume()
-  }
-  
-  private func stopReadinessCheckLoop() {
-    readinessCheckDispatchTimer?.cancel()
-    readinessCheckDispatchTimer = nil
-    CoreCommsService.log("🔄 Stopped glasses SOC readiness check loop")
-  }
-  
-  private func startConnectionTimeout() {
-    connectionTimeoutTimer?.invalidate()
-    connectionTimeoutTimer = Timer.scheduledTimer(withTimeInterval: Double(CONNECTION_TIMEOUT_MS) / 1_000_000_000, repeats: false) { [weak self] _ in
-      guard let self = self else { return }
-      
-      if self.isConnecting && self.connectionState != .connected {
-        CoreCommsService.log("Connection timeout - closing GATT connection")
-        self.isConnecting = false
-        
-        if let peripheral = self.connectedPeripheral {
-          self.centralManager?.cancelPeripheralConnection(peripheral)
-        }
-        
-        self.handleReconnection()
-      }
-    }
-  }
-  
-  private func stopConnectionTimeout() {
-    connectionTimeoutTimer?.invalidate()
-    connectionTimeoutTimer = nil
-  }
-  
-  private func stopAllTimers() {
-    stopHeartbeat()
-    stopReadinessCheckLoop()
-    stopConnectionTimeout()
-    pendingMessageTimer?.invalidate()
-    pendingMessageTimer = nil
-  }
-  
-  // MARK: - Event Emission
-  
-  private func emitDiscoveredDevice(_ name: String) {
-    let eventBody: [String: Any] = [
-      "compatible_glasses_search_result": [
-        "model_name": "Mentra Live",
-        "device_name": name
-      ]
-    ]
-    
-    emitEvent("CoreMessageEvent", body: eventBody)
-  }
-  
-  private func emitStopScanEvent() {
-    let eventBody: [String: Any] = [
-      "type": "glasses_bluetooth_search_stop",
-      "device_model": "Mentra Live"
-    ]
-    
-    // emitEvent("GlassesBluetoothSearchStopEvent", body: eventBody)
-  }
-  
-  // private func emitBatteryLevelEvent(level: Int, charging: Bool) {
-  //   let eventBody: [String: Any] = [
-  //     "battery_level": level,
-  //     "is_charging": charging
-  //   ]
-  
-  //   emitEvent("BatteryLevelEvent", body: eventBody)
-  // }
-  
-  private func emitWifiStatusChange(connected: Bool, ssid: String) {
-    let eventBody = ["glasses_wifi_status_change": [
-      "connected": connected,
-      "ssid": ssid,
-      "local_ip": "1234",// TODO
-    ]]
-    emitEvent("CoreMessageEvent", body: eventBody)
-  }
-  
-  private func emitWifiScanResult(_ networks: [String]) {
-    let eventBody = ["wifi_scan_results": networks]
-    emitEvent("CoreMessageEvent", body: eventBody)
-  }
-  
-  private func emitRtmpStreamStatus(_ json: [String: Any]) {
-    emitEvent("RtmpStreamStatusEvent", body: json)
-  }
-  
-  private func emitButtonPress(buttonId: String, pressType: String, timestamp: Int64) {
-    let eventBody: [String: Any] = [
-      "device_model": "Mentra Live",
-      "button_id": buttonId,
-      "press_type": pressType,
-      "timestamp": timestamp
-    ]
-    
-    // emitEvent("CoreMessageEvent", body: eventBody)
-  }
-  
-  private func emitVersionInfo(appVersion: String, buildNumber: String, deviceModel: String, androidVersion: String, otaVersionUrl: String) {
-    let eventBody: [String: Any] = [
-      "app_version": appVersion,
-      "build_number": buildNumber,
-      "device_model": deviceModel,
-      "android_version": androidVersion,
-      "ota_version_url": otaVersionUrl
-    ]
-    
-    emitEvent("CoreMessageEvent", body: eventBody)
-  }
-  
-  private func emitKeepAliveAck(_ json: [String: Any]) {
-    emitEvent("KeepAliveAckEvent", body: json)
-  }
-  
-  private func emitEvent(_ eventName: String, body: [String: Any]) {
-    do {
-      let jsonData = try JSONSerialization.data(withJSONObject: body, options: [])
-      if let jsonString = String(data: jsonData, encoding: .utf8) {
-        if eventName == "CoreMessageEvent" {
-          CoreCommsService.emitter.sendEvent(withName: eventName, body: jsonString)
-          return
-        }
-        if eventName == "GlassesWifiScanResults" {
-          CoreCommsService.emitter.sendEvent(withName: "CoreMessageEvent", body: jsonString)
-          return
-        }
-        CoreCommsService.log("Would emit event: \(eventName) with body: \(jsonString)")
-      }
-    } catch {
-      CoreCommsService.log("Error converting event to JSON: \(error)")
-    }
-  }
-  
-  // MARK: - Cleanup
-  
-  private func destroy() {
-    CoreCommsService.log("Destroying MentraLiveManager")
-    
-    isKilled = true
-    
-    // Stop scanning
-    if isScanning {
-      stopScan()
-    }
-    
-    // Stop all timers
-    stopAllTimers()
-    
-    // Disconnect BLE
-    if let peripheral = connectedPeripheral {
-      centralManager?.cancelPeripheralConnection(peripheral)
-    }
-    
-    connectedPeripheral = nil
-    centralManager?.delegate = nil
-    centralManager = nil
-    
-    connectionState = .disconnected
-  }
-  
-}
-=======
     // MARK: - Constants
->>>>>>> 3774d814
 
     // BLE UUIDs
     private let SERVICE_UUID = CBUUID(string: "00004860-0000-1000-8000-00805f9b34fb")
@@ -2100,6 +796,7 @@
     private var lastReceivedMessageId = 0
     var glassesAppVersion: String = ""
     var glassesBuildNumber: String = ""
+    var glassesOtaVersionUrl: String = ""
     var glassesDeviceModel: String = ""
     var glassesAndroidVersion: String = ""
 
@@ -2749,15 +1446,17 @@
         let buildNumber = json["build_number"] as? String ?? ""
         let deviceModel = json["device_model"] as? String ?? ""
         let androidVersion = json["android_version"] as? String ?? ""
+        let otaVersionUrl = json["ota_version_url"] as? String ?? ""
 
         glassesAppVersion = appVersion
         glassesBuildNumber = buildNumber
+        glassesOtaVersionUrl = otaVersionUrl
         isNewVersion = (Int(buildNumber) ?? 0) >= 5
         glassesDeviceModel = deviceModel
         glassesAndroidVersion = androidVersion
 
-        CoreCommsService.log("Glasses Version - App: \(appVersion), Build: \(buildNumber), Device: \(deviceModel), Android: \(androidVersion)")
-        emitVersionInfo(appVersion: appVersion, buildNumber: buildNumber, deviceModel: deviceModel, androidVersion: androidVersion)
+        CoreCommsService.log("Glasses Version - App: \(appVersion), Build: \(buildNumber), Device: \(deviceModel), Android: \(androidVersion), OTA URL: \(otaVersionUrl)")
+        emitVersionInfo(appVersion: appVersion, buildNumber: buildNumber, deviceModel: deviceModel, androidVersion: androidVersion, otaVersionUrl: otaVersionUrl)
     }
 
     private func handleAck(_: [String: Any]) {
@@ -3267,12 +1966,13 @@
         // emitEvent("CoreMessageEvent", body: eventBody)
     }
 
-    private func emitVersionInfo(appVersion: String, buildNumber: String, deviceModel: String, androidVersion: String) {
+    private func emitVersionInfo(appVersion: String, buildNumber: String, deviceModel: String, androidVersion: String, otaVersionUrl: String) {
         let eventBody: [String: Any] = [
             "app_version": appVersion,
             "build_number": buildNumber,
             "device_model": deviceModel,
             "android_version": androidVersion,
+            "ota_version_url": otaVersionUrl,
         ]
 
         emitEvent("CoreMessageEvent", body: eventBody)
