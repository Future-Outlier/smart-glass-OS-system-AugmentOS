//
//  AOSModule.m
//  MentraOS_Manager
//
//  Created by Matthew Fosse on 3/5/25.
//

#import <Foundation/Foundation.h>
#import <React/RCTEventEmitter.h>
#import "./AOSModule.h"
#import "MentraOS-Swift.h"

@interface AOSModule ()
@property (nonatomic, strong) AOSManager *aosManager;
@end

@implementation AOSModule

// Static reference for event emission
static AOSModule *sharedEmitter = nil;

// Export the module for React Native
RCT_EXPORT_MODULE(AOSModule);

- (instancetype)init {
    self = [super init];
    if (self) {
        // Use the singleton instance instead of creating a new one
        _aosManager = [AOSManager getInstance];
        // Set the shared emitter reference
        sharedEmitter = self;
    }
    return self;
}

// Class method to get the shared emitter instance
+ (AOSModule *)sharedEmitter {
    return sharedEmitter;
}

// Supported events - combined list from both classes
- (NSArray<NSString *> *)supportedEvents {
  return @[@"onReady", @"onPending", @"onFailure", @"onConnectionStateChanged", @"CoreMessageIntentEvent", @"CoreMessageEvent", @"WIFI_SCAN_RESULTS"];
}

// Method to emit events from other parts of the code
+ (void)emitEventWithName:(NSString *)eventName body:(id)body {
    if (sharedEmitter && sharedEmitter.bridge) {
        [sharedEmitter sendEventWithName:eventName body:body];
    }
}

<<<<<<< HEAD
// Stop scanning for devices
RCT_EXPORT_METHOD(stopScan:(RCTResponseSenderBlock)successCallback errorCallback:(RCTResponseSenderBlock)errorCallback) {
    @try {
        // Call the Swift stopScan method - check which manager is active
        if (self.aosManager.g1Manager) {
            [self.aosManager.g1Manager RN_stopScan];
        } else if (self.aosManager.frameManager) {
            [self.aosManager.frameManager RN_stopScan];
        }
        
        if (successCallback) {
            successCallback(@[@"Scanning stopped"]);
        }
    }
    @catch(NSException *exception) {
        if (errorCallback) {
            errorCallback(@[exception.description]);
        }
    }
}

// connect to glasses we've already paired with:
RCT_EXPORT_METHOD(
  connectGlasses:
  (RCTPromiseResolveBlock)resolve
  rejecter:(RCTPromiseRejectBlock)reject
) {
  BOOL connected = NO;
  
  if (self.aosManager.g1Manager) {
    connected = [self.aosManager.g1Manager RN_connectGlasses];
  } else if (self.aosManager.frameManager) {
    connected = [self.aosManager.frameManager RN_connect];
  }
  
  if (connected) {
    resolve(@"connected");
  } else {
    reject(@"0", @"glasses_not_paired", nil);
  }
}

// Disconnect from the connected device
RCT_EXPORT_METHOD(disconnect:(RCTResponseSenderBlock)successCallback errorCallback:(RCTResponseSenderBlock)errorCallback) {
    @try {
        successCallback(@[@"Disconnecting not implemented in Swift class"]);
    }
    @catch(NSException *exception) {
        errorCallback(@[exception.description]);
    }
}

// send text to the glasses
RCT_EXPORT_METHOD(
  sendText:
  (NSString *)text
  resolver:(RCTPromiseResolveBlock)resolve
  rejecter:(RCTPromiseRejectBlock)reject
)
{
  @try {
    if (self.aosManager.g1Manager) {
      [self.aosManager.g1Manager RN_sendText:text];
    } else if (self.aosManager.frameManager) {
      [self.aosManager.frameManager RN_sendText:text];
    }
    resolve(@[@"Sent text"]);
  }
  @catch(NSException *exception) {
    reject(@"0", exception.description, nil);
  }
}


RCT_EXPORT_METHOD(
  setBrightness:
  (NSInteger)brightnessValue// first param is special and doesn't get a name
  autoBrightness:(BOOL)autoBrightness
  resolver:(RCTPromiseResolveBlock)resolve
  rejecter:(RCTPromiseRejectBlock)reject
)
{
  @try {
    [self.aosManager.g1Manager RN_setBrightness:brightnessValue autoMode:autoBrightness];
    resolve(@[@"Set brightness"]);
  }
  @catch(NSException *exception) {
    reject(@"0", exception.description, nil);
  }
}


RCT_EXPORT_METHOD(
  setMicEnabled:
  (BOOL)enabled
  resolver:(RCTPromiseResolveBlock)resolve
  rejecter:(RCTPromiseRejectBlock)reject
)
{
  @try {
    [self.aosManager.g1Manager RN_setMicEnabled:enabled];
    resolve(@[@"Set mic enabled"]);
  }
  @catch(NSException *exception) {
    reject(@"0", exception.description, nil);
  }
}

RCT_EXPORT_METHOD(
  getBatteryStatus:
  (RCTPromiseResolveBlock)resolve
  rejecter:(RCTPromiseRejectBlock)reject
)
{
  @try {
    [self.aosManager.g1Manager RN_getBatteryStatus];
    resolve(@[@"Got battery status!"]);
  }
  @catch(NSException *exception) {
    reject(@"0", exception.description, nil);
  }
}

RCT_EXPORT_METHOD(
  setCoreToken:
  (NSString *)token
  resolver:(RCTPromiseResolveBlock)resolve
  rejecter:(RCTPromiseRejectBlock)reject
)
{
  @try {
    [self.aosManager setCoreToken:token];
    resolve(@[@"Set core token!"]);
  }
  @catch(NSException *exception) {
    reject(@"0", exception.description, nil);
  }
}


RCT_EXPORT_METHOD(
  sendWhitelist:
  (NSString *)command
  resolver:(RCTPromiseResolveBlock)resolve
  rejecter:(RCTPromiseRejectBlock)reject
)
{
  @try {
    [self.aosManager.g1Manager RN_sendWhitelist];
    resolve(@[@"Whitelist sent!"]);
  }
  @catch(NSException *exception) {
    reject(@"0", exception.description, nil);
  }
}

=======
>>>>>>> 20c38586
RCT_EXPORT_METHOD(
  sendCommand:
  (NSString *)command
  resolver:(RCTPromiseResolveBlock)resolve
  rejecter:(RCTPromiseRejectBlock)reject
)
{
  @try {
    [self.aosManager handleCommand:command];
    resolve(@[@"Command sent!"]);
  }
  @catch(NSException *exception) {
    reject(@"0", exception.description, nil);
  }
}

// STT Model Management Methods
RCT_EXPORT_METHOD(
  setSTTModelPath:
  (NSString *)path
  resolver:(RCTPromiseResolveBlock)resolve
  rejecter:(RCTPromiseRejectBlock)reject
)
{
  @try {
    // Store the model path for SherpaOnnxTranscriber to use
    [[NSUserDefaults standardUserDefaults] setObject:path forKey:@"STTModelPath"];
    [[NSUserDefaults standardUserDefaults] synchronize];
    resolve(@(YES));
  }
  @catch(NSException *exception) {
    reject(@"STT_ERROR", exception.description, nil);
  }
}

RCT_EXPORT_METHOD(
  isSTTModelAvailable:
  (RCTPromiseResolveBlock)resolve
  rejecter:(RCTPromiseRejectBlock)reject
)
{
  @try {
    NSString *modelPath = [[NSUserDefaults standardUserDefaults] stringForKey:@"STTModelPath"];
    if (!modelPath) {
      resolve(@(NO));
      return;
    }
    
    NSFileManager *fileManager = [NSFileManager defaultManager];
    
    // Check for tokens.txt (required for all models)
    NSString *tokensPath = [modelPath stringByAppendingPathComponent:@"tokens.txt"];
    if (![fileManager fileExistsAtPath:tokensPath]) {
      resolve(@(NO));
      return;
    }
    
    // Check for CTC model
    NSString *ctcModelPath = [modelPath stringByAppendingPathComponent:@"model.int8.onnx"];
    if ([fileManager fileExistsAtPath:ctcModelPath]) {
      resolve(@(YES));
      return;
    }
    
    // Check for transducer model
    NSArray *transducerFiles = @[@"encoder.onnx", @"decoder.onnx", @"joiner.onnx"];
    for (NSString *file in transducerFiles) {
      NSString *filePath = [modelPath stringByAppendingPathComponent:file];
      if (![fileManager fileExistsAtPath:filePath]) {
        resolve(@(NO));
        return;
      }
    }
    
    resolve(@(YES));
  }
  @catch(NSException *exception) {
    reject(@"STT_ERROR", exception.description, nil);
  }
}

RCT_EXPORT_METHOD(
  validateSTTModel:
  (NSString *)path
  resolver:(RCTPromiseResolveBlock)resolve
  rejecter:(RCTPromiseRejectBlock)reject
)
{
  @try {
    NSFileManager *fileManager = [NSFileManager defaultManager];
    
    // Check for tokens.txt (required for all models)
    NSString *tokensPath = [path stringByAppendingPathComponent:@"tokens.txt"];
    if (![fileManager fileExistsAtPath:tokensPath]) {
      resolve(@(NO));
      return;
    }
    
    // Check for CTC model
    NSString *ctcModelPath = [path stringByAppendingPathComponent:@"model.int8.onnx"];
    if ([fileManager fileExistsAtPath:ctcModelPath]) {
      resolve(@(YES));
      return;
    }
    
    // Check for transducer model
    NSArray *transducerFiles = @[@"encoder.onnx", @"decoder.onnx", @"joiner.onnx"];
    BOOL allTransducerFilesPresent = YES;
    
    for (NSString *file in transducerFiles) {
      NSString *filePath = [path stringByAppendingPathComponent:file];
      if (![fileManager fileExistsAtPath:filePath]) {
        allTransducerFilesPresent = NO;
        break;
      }
    }
    
    resolve(@(allTransducerFilesPresent));
  }
  @catch(NSException *exception) {
    reject(@"STT_ERROR", exception.description, nil);
  }
}

RCT_EXPORT_METHOD(
  extractTarBz2:
  (NSString *)sourcePath
  destination:(NSString *)destinationPath
  resolver:(RCTPromiseResolveBlock)resolve
  rejecter:(RCTPromiseRejectBlock)reject
)
{
  @try {
    NSFileManager *fileManager = [NSFileManager defaultManager];
    
    // Create destination directory if it doesn't exist
    NSError *error = nil;
    [fileManager createDirectoryAtPath:destinationPath
           withIntermediateDirectories:YES
                            attributes:nil
                                 error:&error];
    
    if (error) {
      reject(@"EXTRACTION_ERROR", error.localizedDescription, error);
      return;
    }
    
    // For iOS, we need to use a different approach since NSTask is not available
    // and posix_spawn may not have access to system binaries
    // We'll use NSFileManager with NSData and compression libraries
    
    // Try to decompress using NSData (this is a simplified approach)
    // For production, you might want to use a library like libarchive
    NSData *compressedData = [NSData dataWithContentsOfFile:sourcePath];
    if (!compressedData) {
      reject(@"EXTRACTION_ERROR", @"Failed to read compressed file", nil);
      return;
    }
    
    // Create a temporary directory for extraction
    NSString *tempExtractPath = [NSTemporaryDirectory() stringByAppendingPathComponent:[[NSUUID UUID] UUIDString]];
    [fileManager createDirectoryAtPath:tempExtractPath
           withIntermediateDirectories:YES
                            attributes:nil
                                 error:&error];
    
    // Use NSTask alternative for iOS - NSProcess doesn't exist, so we'll use a workaround
    // Extract using gunzip and tar programmatically
    // First, decompress bz2 to tar
    NSString *tarPath = [tempExtractPath stringByAppendingPathComponent:@"temp.tar"];
    
    // Use the Swift TarBz2Extractor with SWCompression
    NSError *extractionError = nil;
    BOOL success = [TarBz2Extractor extractTarBz2From:sourcePath to:destinationPath error:&extractionError];
    
    if (!success || extractionError) {
      reject(@"EXTRACTION_ERROR", extractionError.localizedDescription ?: @"Failed to extract tar.bz2", extractionError);
      return;
    }
    
    // Files should now be extracted, but we might still need to rename some
    // (The Swift extractor already handles the common renames, but let's check)
    NSError *renameError = nil;
    
    // Rename encoder
    NSString *oldEncoderPath = [destinationPath stringByAppendingPathComponent:@"encoder-epoch-99-avg-1.onnx"];
    NSString *newEncoderPath = [destinationPath stringByAppendingPathComponent:@"encoder.onnx"];
    if ([fileManager fileExistsAtPath:oldEncoderPath]) {
      [fileManager moveItemAtPath:oldEncoderPath toPath:newEncoderPath error:&renameError];
    }
    
    // Rename decoder
    NSString *oldDecoderPath = [destinationPath stringByAppendingPathComponent:@"decoder-epoch-99-avg-1.onnx"];
    NSString *newDecoderPath = [destinationPath stringByAppendingPathComponent:@"decoder.onnx"];
    if ([fileManager fileExistsAtPath:oldDecoderPath]) {
      [fileManager moveItemAtPath:oldDecoderPath toPath:newDecoderPath error:&renameError];
    }
    
    // Rename joiner
    NSString *oldJoinerPath = [destinationPath stringByAppendingPathComponent:@"joiner-epoch-99-avg-1.int8.onnx"];
    NSString *newJoinerPath = [destinationPath stringByAppendingPathComponent:@"joiner.onnx"];
    if ([fileManager fileExistsAtPath:oldJoinerPath]) {
      [fileManager moveItemAtPath:oldJoinerPath toPath:newJoinerPath error:&renameError];
    }
    
    resolve(@(YES));
  }
  @catch(NSException *exception) {
    reject(@"EXTRACTION_ERROR", exception.description, nil);
  }
}

// Required for Swift interop
+ (BOOL)requiresMainQueueSetup {
    return YES;
}

@end<|MERGE_RESOLUTION|>--- conflicted
+++ resolved
@@ -50,165 +50,6 @@
     }
 }
 
-<<<<<<< HEAD
-// Stop scanning for devices
-RCT_EXPORT_METHOD(stopScan:(RCTResponseSenderBlock)successCallback errorCallback:(RCTResponseSenderBlock)errorCallback) {
-    @try {
-        // Call the Swift stopScan method - check which manager is active
-        if (self.aosManager.g1Manager) {
-            [self.aosManager.g1Manager RN_stopScan];
-        } else if (self.aosManager.frameManager) {
-            [self.aosManager.frameManager RN_stopScan];
-        }
-        
-        if (successCallback) {
-            successCallback(@[@"Scanning stopped"]);
-        }
-    }
-    @catch(NSException *exception) {
-        if (errorCallback) {
-            errorCallback(@[exception.description]);
-        }
-    }
-}
-
-// connect to glasses we've already paired with:
-RCT_EXPORT_METHOD(
-  connectGlasses:
-  (RCTPromiseResolveBlock)resolve
-  rejecter:(RCTPromiseRejectBlock)reject
-) {
-  BOOL connected = NO;
-  
-  if (self.aosManager.g1Manager) {
-    connected = [self.aosManager.g1Manager RN_connectGlasses];
-  } else if (self.aosManager.frameManager) {
-    connected = [self.aosManager.frameManager RN_connect];
-  }
-  
-  if (connected) {
-    resolve(@"connected");
-  } else {
-    reject(@"0", @"glasses_not_paired", nil);
-  }
-}
-
-// Disconnect from the connected device
-RCT_EXPORT_METHOD(disconnect:(RCTResponseSenderBlock)successCallback errorCallback:(RCTResponseSenderBlock)errorCallback) {
-    @try {
-        successCallback(@[@"Disconnecting not implemented in Swift class"]);
-    }
-    @catch(NSException *exception) {
-        errorCallback(@[exception.description]);
-    }
-}
-
-// send text to the glasses
-RCT_EXPORT_METHOD(
-  sendText:
-  (NSString *)text
-  resolver:(RCTPromiseResolveBlock)resolve
-  rejecter:(RCTPromiseRejectBlock)reject
-)
-{
-  @try {
-    if (self.aosManager.g1Manager) {
-      [self.aosManager.g1Manager RN_sendText:text];
-    } else if (self.aosManager.frameManager) {
-      [self.aosManager.frameManager RN_sendText:text];
-    }
-    resolve(@[@"Sent text"]);
-  }
-  @catch(NSException *exception) {
-    reject(@"0", exception.description, nil);
-  }
-}
-
-
-RCT_EXPORT_METHOD(
-  setBrightness:
-  (NSInteger)brightnessValue// first param is special and doesn't get a name
-  autoBrightness:(BOOL)autoBrightness
-  resolver:(RCTPromiseResolveBlock)resolve
-  rejecter:(RCTPromiseRejectBlock)reject
-)
-{
-  @try {
-    [self.aosManager.g1Manager RN_setBrightness:brightnessValue autoMode:autoBrightness];
-    resolve(@[@"Set brightness"]);
-  }
-  @catch(NSException *exception) {
-    reject(@"0", exception.description, nil);
-  }
-}
-
-
-RCT_EXPORT_METHOD(
-  setMicEnabled:
-  (BOOL)enabled
-  resolver:(RCTPromiseResolveBlock)resolve
-  rejecter:(RCTPromiseRejectBlock)reject
-)
-{
-  @try {
-    [self.aosManager.g1Manager RN_setMicEnabled:enabled];
-    resolve(@[@"Set mic enabled"]);
-  }
-  @catch(NSException *exception) {
-    reject(@"0", exception.description, nil);
-  }
-}
-
-RCT_EXPORT_METHOD(
-  getBatteryStatus:
-  (RCTPromiseResolveBlock)resolve
-  rejecter:(RCTPromiseRejectBlock)reject
-)
-{
-  @try {
-    [self.aosManager.g1Manager RN_getBatteryStatus];
-    resolve(@[@"Got battery status!"]);
-  }
-  @catch(NSException *exception) {
-    reject(@"0", exception.description, nil);
-  }
-}
-
-RCT_EXPORT_METHOD(
-  setCoreToken:
-  (NSString *)token
-  resolver:(RCTPromiseResolveBlock)resolve
-  rejecter:(RCTPromiseRejectBlock)reject
-)
-{
-  @try {
-    [self.aosManager setCoreToken:token];
-    resolve(@[@"Set core token!"]);
-  }
-  @catch(NSException *exception) {
-    reject(@"0", exception.description, nil);
-  }
-}
-
-
-RCT_EXPORT_METHOD(
-  sendWhitelist:
-  (NSString *)command
-  resolver:(RCTPromiseResolveBlock)resolve
-  rejecter:(RCTPromiseRejectBlock)reject
-)
-{
-  @try {
-    [self.aosManager.g1Manager RN_sendWhitelist];
-    resolve(@[@"Whitelist sent!"]);
-  }
-  @catch(NSException *exception) {
-    reject(@"0", exception.description, nil);
-  }
-}
-
-=======
->>>>>>> 20c38586
 RCT_EXPORT_METHOD(
   sendCommand:
   (NSString *)command
