{
  "lockfileVersion": 1,
  "workspaces": {
    "": {
      "dependencies": {
        "@langchain/anthropic": "^0.3.13",
        "@langchain/community": "^0.3.31",
        "@langchain/core": "^0.3.40",
        "@langchain/google-vertexai": "^0.1.8",
        "@logtail/pino": "^0.5.4",
        "@mentra/sdk": "workspace:*",
        "@sentry/bun": "^9.1.0",
        "@sentry/cli": "^2.42.1",
        "@sentry/node": "^9.1.0",
        "@sentry/profiling-node": "^9.1.0",
        "@sentry/tracing": "^7.120.3",
        "assemblyai": "^4.9.0",
        "axios": "^1.8.1",
        "cookie-parser": "^1.4.7",
        "dotenv": "^16.5.0",
        "express": "^5.1.0",
        "langchain": "^0.3.18",
        "pino": "^9.6.0",
        "pino-pretty": "^13.0.0",
        "ts-node": "^10.9.2",
        "ts-node-dev": "^2.0.0",
        "tz-lookup": "^6.1.25",
        "uuid": "^11.1.0",
        "winston": "^3.17.0",
      },
      "devDependencies": {
        "@eslint/js": "^9.20.0",
        "@types/tz-lookup": "^6.1.2",
        "bun-types": "1.0.17",
        "concurrently": "^9.1.2",
        "eslint": "^9.20.1",
        "globals": "^15.15.0",
        "pm2": "^5.4.3",
        "tsx": "^4.19.3",
        "typescript": "^5.2.0",
        "typescript-eslint": "^8.24.0",
      },
    },
    "packages/cloud": {
      "name": "@mentra/cloud",
      "version": "1.0.0",
      "dependencies": {
        "@livekit/rtc-node": "^0.13.18",
        "@logtail/pino": "^0.5.4",
        "@mentra/sdk": "workspace:*",
        "@sentry/bun": "^9.1.0",
        "@sentry/cli": "^2.42.1",
        "@supabase/supabase-js": "^2.49.1",
        "axios": "^1.7.4",
        "bun-types": "1.0.17",
        "cookie-parser": "^1.4.5",
        "cors": "^2.8.5",
        "dotenv": "^10.0.0",
        "express": "^4.18.2",
        "helmet": "^4.6.0",
        "jose": "^6.0.11",
        "jsonwebtoken": "^9.0.1",
        "livekit-server-sdk": "^2.13.2",
        "microsoft-cognitiveservices-speech-sdk": "^1.44.1",
        "moment": "^2.29.4",
        "mongodb": "^6.13.0",
        "mongoose": "^6.5.2",
        "multer": "^1.4.5-lts.1",
        "openai": "^4.28.0",
        "pino": "^9.6.0",
        "pino-http": "^10.5.0",
        "pino-pretty": "^13.0.0",
        "posthog-node": "^4.14.0",
        "resend": "^4.5.1",
        "uuid": "^11.0.5",
        "ws": "^8.18.1",
      },
      "devDependencies": {
        "@types/babel__core": "^7.20.5",
        "@types/bcrypt": "^5.0.0",
        "@types/cookie-parser": "^1.4.2",
        "@types/cors": "^2.8.12",
        "@types/dotenv": "^8.2.0",
        "@types/express": "^4.17.13",
        "@types/helmet": "^4.0.0",
        "@types/jsonwebtoken": "^9.0.2",
        "@types/multer": "^1.4.7",
        "@types/node": "^16.6.1",
        "@types/stream-buffers": "^3.0.4",
        "@types/ws": "^8.5.14",
        "@typescript-eslint/eslint-plugin": "^5.9.1",
        "@typescript-eslint/parser": "^5.9.1",
        "chalk": "^5.3.0",
        "eslint": "^7.32.0",
        "eslint-config-prettier": "^8.3.0",
        "eslint-plugin-import": "^2.24.0",
        "husky": "^7.0.1",
        "prettier": "^2.3.2",
        "pretty-quick": "^3.1.1",
        "typescript": "^5.8.3",
      },
    },
    "packages/cloud-client": {
      "name": "@augmentos/cloud-client",
      "version": "0.1.0",
      "dependencies": {
        "@livekit/rtc-node": "^0.13.18",
        "events": "^3.3.0",
        "express": "^4.19.2",
        "jsonwebtoken": "^9.0.2",
        "livekit-client": "^2.5.7",
        "wrtc": "npm:@roamhq/wrtc@^0.8.0",
        "ws": "^8.18.0",
      },
      "devDependencies": {
        "@eslint/js": "^9.20.0",
        "@types/express": "^4.17.21",
        "@types/jsonwebtoken": "^9.0.6",
        "@types/node": "^20.12.0",
        "@types/ws": "^8.5.12",
        "bun-types": "^1.0.17",
        "eslint": "^9.20.1",
        "typescript": "^5.2.0",
        "typescript-eslint": "^8.24.0",
      },
      "peerDependencies": {
        "typescript": ">=4.7.0",
      },
    },
    "packages/react-sdk": {
      "name": "@mentra/react",
      "version": "2.0.2",
      "devDependencies": {
        "@types/jsrsasign": "^10.5.15",
        "@types/react": "^19.1.6",
        "jsrsasign": "^11.1.0",
        "react": "^19.1.0",
        "typescript": "^5.0.0",
      },
    },
    "packages/sdk": {
      "name": "@mentra/sdk",
<<<<<<< HEAD
      "version": "2.1.28",
=======
      "version": "2.1.27",
>>>>>>> 9bf49c73
      "bin": {
        "mentra": "./dist/cli.js",
      },
      "dependencies": {
        "@logtail/pino": "^0.5.4",
        "axios": "^1.8.1",
        "boxen": "^8.0.1",
        "chalk": "^5.6.2",
        "cookie-parser": "^1.4.7",
        "dotenv": "^16.4.0",
        "express": "^4.18.2",
        "jimp": "^1.6.0",
        "jsonwebtoken": "^8.5.1",
        "jsrsasign": "^11.1.0",
        "multer": "^2.0.1",
        "pino": "^9.6.0",
        "pino-pretty": "^13.0.0",
        "strip-ansi": "^7.1.2",
        "ws": "^8.18.2",
      },
      "devDependencies": {
        "@types/babel__core": "^7.20.5",
        "@types/express": "^4.17.17",
        "@types/jsonwebtoken": "^9.0.2",
        "@types/jsrsasign": "^10.5.15",
        "@types/node": "^20.0.0",
        "@types/ws": "^8.5.12",
        "typescript": "^5.0.0",
      },
    },
    "packages/utils": {
      "name": "@mentra/utils",
      "version": "1.0.0",
      "dependencies": {
        "@logtail/pino": "^0.5.4",
        "@mentra/sdk": "workspace:*",
        "pino": "^9.6.0",
        "posthog-node": "^4.14.0",
      },
      "devDependencies": {
        "typescript": "^5.0.0",
      },
    },
  },
  "packages": {
    "@anthropic-ai/sdk": ["@anthropic-ai/sdk@0.65.0", "", { "dependencies": { "json-schema-to-ts": "^3.1.1" }, "peerDependencies": { "zod": "^3.25.0 || ^4.0.0" }, "optionalPeers": ["zod"], "bin": { "anthropic-ai-sdk": "bin/cli" } }, "sha512-zIdPOcrCVEI8t3Di40nH4z9EoeyGZfXbYSvWdDLsB/KkaSYMnEgC7gmcgWu83g2NTn1ZTpbMvpdttWDGGIk6zw=="],

    "@augmentos/cloud-client": ["@augmentos/cloud-client@workspace:packages/cloud-client"],

    "@aws-crypto/sha256-browser": ["@aws-crypto/sha256-browser@5.2.0", "", { "dependencies": { "@aws-crypto/sha256-js": "^5.2.0", "@aws-crypto/supports-web-crypto": "^5.2.0", "@aws-crypto/util": "^5.2.0", "@aws-sdk/types": "^3.222.0", "@aws-sdk/util-locate-window": "^3.0.0", "@smithy/util-utf8": "^2.0.0", "tslib": "^2.6.2" } }, "sha512-AXfN/lGotSQwu6HNcEsIASo7kWXZ5HYWvfOmSNKDsEqC4OashTp8alTmaz+F7TC2L083SFv5RdB+qU3Vs1kZqw=="],

    "@aws-crypto/sha256-js": ["@aws-crypto/sha256-js@5.2.0", "", { "dependencies": { "@aws-crypto/util": "^5.2.0", "@aws-sdk/types": "^3.222.0", "tslib": "^2.6.2" } }, "sha512-FFQQyu7edu4ufvIZ+OadFpHHOt+eSTBaYaki44c+akjg7qZg9oOQeLlk77F6tSYqjDAFClrHJk9tMf0HdVyOvA=="],

    "@aws-crypto/supports-web-crypto": ["@aws-crypto/supports-web-crypto@5.2.0", "", { "dependencies": { "tslib": "^2.6.2" } }, "sha512-iAvUotm021kM33eCdNfwIN//F77/IADDSs58i+MDaOqFrVjZo9bAal0NK7HurRuWLLpF1iLX7gbWrjHjeo+YFg=="],

    "@aws-crypto/util": ["@aws-crypto/util@5.2.0", "", { "dependencies": { "@aws-sdk/types": "^3.222.0", "@smithy/util-utf8": "^2.0.0", "tslib": "^2.6.2" } }, "sha512-4RkU9EsI6ZpBve5fseQlGNUWKMa1RLPQ1dnjnQoe07ldfIzcsGb5hC5W0Dm7u423KWzawlrpbjXBrXCEv9zazQ=="],

    "@aws-sdk/client-cognito-identity": ["@aws-sdk/client-cognito-identity@3.901.0", "", { "dependencies": { "@aws-crypto/sha256-browser": "5.2.0", "@aws-crypto/sha256-js": "5.2.0", "@aws-sdk/core": "3.901.0", "@aws-sdk/credential-provider-node": "3.901.0", "@aws-sdk/middleware-host-header": "3.901.0", "@aws-sdk/middleware-logger": "3.901.0", "@aws-sdk/middleware-recursion-detection": "3.901.0", "@aws-sdk/middleware-user-agent": "3.901.0", "@aws-sdk/region-config-resolver": "3.901.0", "@aws-sdk/types": "3.901.0", "@aws-sdk/util-endpoints": "3.901.0", "@aws-sdk/util-user-agent-browser": "3.901.0", "@aws-sdk/util-user-agent-node": "3.901.0", "@smithy/config-resolver": "^4.3.0", "@smithy/core": "^3.14.0", "@smithy/fetch-http-handler": "^5.3.0", "@smithy/hash-node": "^4.2.0", "@smithy/invalid-dependency": "^4.2.0", "@smithy/middleware-content-length": "^4.2.0", "@smithy/middleware-endpoint": "^4.3.0", "@smithy/middleware-retry": "^4.4.0", "@smithy/middleware-serde": "^4.2.0", "@smithy/middleware-stack": "^4.2.0", "@smithy/node-config-provider": "^4.3.0", "@smithy/node-http-handler": "^4.3.0", "@smithy/protocol-http": "^5.3.0", "@smithy/smithy-client": "^4.7.0", "@smithy/types": "^4.6.0", "@smithy/url-parser": "^4.2.0", "@smithy/util-base64": "^4.2.0", "@smithy/util-body-length-browser": "^4.2.0", "@smithy/util-body-length-node": "^4.2.0", "@smithy/util-defaults-mode-browser": "^4.2.0", "@smithy/util-defaults-mode-node": "^4.2.0", "@smithy/util-endpoints": "^3.2.0", "@smithy/util-middleware": "^4.2.0", "@smithy/util-retry": "^4.2.0", "@smithy/util-utf8": "^4.2.0", "tslib": "^2.6.2" } }, "sha512-cDJ+npYeAiS9u/52RwR0AHgneEF+rnyxiYm4d/c4FTI6xTQId3hSD0zdK0EgZ1wfoMk0/+5Ft6mYk0V6JN+cbQ=="],

    "@aws-sdk/client-sso": ["@aws-sdk/client-sso@3.901.0", "", { "dependencies": { "@aws-crypto/sha256-browser": "5.2.0", "@aws-crypto/sha256-js": "5.2.0", "@aws-sdk/core": "3.901.0", "@aws-sdk/middleware-host-header": "3.901.0", "@aws-sdk/middleware-logger": "3.901.0", "@aws-sdk/middleware-recursion-detection": "3.901.0", "@aws-sdk/middleware-user-agent": "3.901.0", "@aws-sdk/region-config-resolver": "3.901.0", "@aws-sdk/types": "3.901.0", "@aws-sdk/util-endpoints": "3.901.0", "@aws-sdk/util-user-agent-browser": "3.901.0", "@aws-sdk/util-user-agent-node": "3.901.0", "@smithy/config-resolver": "^4.3.0", "@smithy/core": "^3.14.0", "@smithy/fetch-http-handler": "^5.3.0", "@smithy/hash-node": "^4.2.0", "@smithy/invalid-dependency": "^4.2.0", "@smithy/middleware-content-length": "^4.2.0", "@smithy/middleware-endpoint": "^4.3.0", "@smithy/middleware-retry": "^4.4.0", "@smithy/middleware-serde": "^4.2.0", "@smithy/middleware-stack": "^4.2.0", "@smithy/node-config-provider": "^4.3.0", "@smithy/node-http-handler": "^4.3.0", "@smithy/protocol-http": "^5.3.0", "@smithy/smithy-client": "^4.7.0", "@smithy/types": "^4.6.0", "@smithy/url-parser": "^4.2.0", "@smithy/util-base64": "^4.2.0", "@smithy/util-body-length-browser": "^4.2.0", "@smithy/util-body-length-node": "^4.2.0", "@smithy/util-defaults-mode-browser": "^4.2.0", "@smithy/util-defaults-mode-node": "^4.2.0", "@smithy/util-endpoints": "^3.2.0", "@smithy/util-middleware": "^4.2.0", "@smithy/util-retry": "^4.2.0", "@smithy/util-utf8": "^4.2.0", "tslib": "^2.6.2" } }, "sha512-sGyDjjkJ7ppaE+bAKL/Q5IvVCxtoyBIzN+7+hWTS/mUxWJ9EOq9238IqmVIIK6sYNIzEf9yhobfMARasPYVTNg=="],

    "@aws-sdk/core": ["@aws-sdk/core@3.901.0", "", { "dependencies": { "@aws-sdk/types": "3.901.0", "@aws-sdk/xml-builder": "3.901.0", "@smithy/core": "^3.14.0", "@smithy/node-config-provider": "^4.3.0", "@smithy/property-provider": "^4.2.0", "@smithy/protocol-http": "^5.3.0", "@smithy/signature-v4": "^5.3.0", "@smithy/smithy-client": "^4.7.0", "@smithy/types": "^4.6.0", "@smithy/util-base64": "^4.2.0", "@smithy/util-middleware": "^4.2.0", "@smithy/util-utf8": "^4.2.0", "tslib": "^2.6.2" } }, "sha512-brKAc3y64tdhyuEf+OPIUln86bRTqkLgb9xkd6kUdIeA5+qmp/N6amItQz+RN4k4O3kqkCPYnAd3LonTKluobw=="],

    "@aws-sdk/credential-provider-cognito-identity": ["@aws-sdk/credential-provider-cognito-identity@3.901.0", "", { "dependencies": { "@aws-sdk/client-cognito-identity": "3.901.0", "@aws-sdk/types": "3.901.0", "@smithy/property-provider": "^4.2.0", "@smithy/types": "^4.6.0", "tslib": "^2.6.2" } }, "sha512-irVFwiiEC+JRFQTZwI7264LOGXRjqdp3AvmqiEmmZS0+sJsEaF65prCs+nzw6J1WqQ6IZKClKKQsH7x8FfOPrQ=="],

    "@aws-sdk/credential-provider-env": ["@aws-sdk/credential-provider-env@3.901.0", "", { "dependencies": { "@aws-sdk/core": "3.901.0", "@aws-sdk/types": "3.901.0", "@smithy/property-provider": "^4.2.0", "@smithy/types": "^4.6.0", "tslib": "^2.6.2" } }, "sha512-5hAdVl3tBuARh3zX5MLJ1P/d+Kr5kXtDU3xm1pxUEF4xt2XkEEpwiX5fbkNkz2rbh3BCt2gOHsAbh6b3M7n+DA=="],

    "@aws-sdk/credential-provider-http": ["@aws-sdk/credential-provider-http@3.901.0", "", { "dependencies": { "@aws-sdk/core": "3.901.0", "@aws-sdk/types": "3.901.0", "@smithy/fetch-http-handler": "^5.3.0", "@smithy/node-http-handler": "^4.3.0", "@smithy/property-provider": "^4.2.0", "@smithy/protocol-http": "^5.3.0", "@smithy/smithy-client": "^4.7.0", "@smithy/types": "^4.6.0", "@smithy/util-stream": "^4.4.0", "tslib": "^2.6.2" } }, "sha512-Ggr7+0M6QZEsrqRkK7iyJLf4LkIAacAxHz9c4dm9hnDdU7vqrlJm6g73IxMJXWN1bIV7IxfpzB11DsRrB/oNjQ=="],

    "@aws-sdk/credential-provider-ini": ["@aws-sdk/credential-provider-ini@3.901.0", "", { "dependencies": { "@aws-sdk/core": "3.901.0", "@aws-sdk/credential-provider-env": "3.901.0", "@aws-sdk/credential-provider-http": "3.901.0", "@aws-sdk/credential-provider-process": "3.901.0", "@aws-sdk/credential-provider-sso": "3.901.0", "@aws-sdk/credential-provider-web-identity": "3.901.0", "@aws-sdk/nested-clients": "3.901.0", "@aws-sdk/types": "3.901.0", "@smithy/credential-provider-imds": "^4.2.0", "@smithy/property-provider": "^4.2.0", "@smithy/shared-ini-file-loader": "^4.3.0", "@smithy/types": "^4.6.0", "tslib": "^2.6.2" } }, "sha512-zxadcDS0hNJgv8n4hFYJNOXyfjaNE1vvqIiF/JzZSQpSSYXzCd+WxXef5bQh+W3giDtRUmkvP5JLbamEFjZKyw=="],

    "@aws-sdk/credential-provider-node": ["@aws-sdk/credential-provider-node@3.901.0", "", { "dependencies": { "@aws-sdk/credential-provider-env": "3.901.0", "@aws-sdk/credential-provider-http": "3.901.0", "@aws-sdk/credential-provider-ini": "3.901.0", "@aws-sdk/credential-provider-process": "3.901.0", "@aws-sdk/credential-provider-sso": "3.901.0", "@aws-sdk/credential-provider-web-identity": "3.901.0", "@aws-sdk/types": "3.901.0", "@smithy/credential-provider-imds": "^4.2.0", "@smithy/property-provider": "^4.2.0", "@smithy/shared-ini-file-loader": "^4.3.0", "@smithy/types": "^4.6.0", "tslib": "^2.6.2" } }, "sha512-dPuFzMF7L1s/lQyT3wDxqLe82PyTH+5o1jdfseTEln64LJMl0ZMWaKX/C1UFNDxaTd35Cgt1bDbjjAWHMiKSFQ=="],

    "@aws-sdk/credential-provider-process": ["@aws-sdk/credential-provider-process@3.901.0", "", { "dependencies": { "@aws-sdk/core": "3.901.0", "@aws-sdk/types": "3.901.0", "@smithy/property-provider": "^4.2.0", "@smithy/shared-ini-file-loader": "^4.3.0", "@smithy/types": "^4.6.0", "tslib": "^2.6.2" } }, "sha512-/IWgmgM3Cl1wTdJA5HqKMAojxLkYchh5kDuphApxKhupLu6Pu0JBOHU8A5GGeFvOycyaVwosod6zDduINZxe+A=="],

    "@aws-sdk/credential-provider-sso": ["@aws-sdk/credential-provider-sso@3.901.0", "", { "dependencies": { "@aws-sdk/client-sso": "3.901.0", "@aws-sdk/core": "3.901.0", "@aws-sdk/token-providers": "3.901.0", "@aws-sdk/types": "3.901.0", "@smithy/property-provider": "^4.2.0", "@smithy/shared-ini-file-loader": "^4.3.0", "@smithy/types": "^4.6.0", "tslib": "^2.6.2" } }, "sha512-SjmqZQHmqFSET7+6xcZgtH7yEyh5q53LN87GqwYlJZ6KJ5oNw11acUNEhUOL1xTSJEvaWqwTIkS2zqrzLcM9bw=="],

    "@aws-sdk/credential-provider-web-identity": ["@aws-sdk/credential-provider-web-identity@3.901.0", "", { "dependencies": { "@aws-sdk/core": "3.901.0", "@aws-sdk/nested-clients": "3.901.0", "@aws-sdk/types": "3.901.0", "@smithy/property-provider": "^4.2.0", "@smithy/shared-ini-file-loader": "^4.3.0", "@smithy/types": "^4.6.0", "tslib": "^2.6.2" } }, "sha512-NYjy/6NLxH9m01+pfpB4ql8QgAorJcu8tw69kzHwUd/ql6wUDTbC7HcXqtKlIwWjzjgj2BKL7j6SyFapgCuafA=="],

    "@aws-sdk/credential-providers": ["@aws-sdk/credential-providers@3.901.0", "", { "dependencies": { "@aws-sdk/client-cognito-identity": "3.901.0", "@aws-sdk/core": "3.901.0", "@aws-sdk/credential-provider-cognito-identity": "3.901.0", "@aws-sdk/credential-provider-env": "3.901.0", "@aws-sdk/credential-provider-http": "3.901.0", "@aws-sdk/credential-provider-ini": "3.901.0", "@aws-sdk/credential-provider-node": "3.901.0", "@aws-sdk/credential-provider-process": "3.901.0", "@aws-sdk/credential-provider-sso": "3.901.0", "@aws-sdk/credential-provider-web-identity": "3.901.0", "@aws-sdk/nested-clients": "3.901.0", "@aws-sdk/types": "3.901.0", "@smithy/config-resolver": "^4.3.0", "@smithy/core": "^3.14.0", "@smithy/credential-provider-imds": "^4.2.0", "@smithy/node-config-provider": "^4.3.0", "@smithy/property-provider": "^4.2.0", "@smithy/types": "^4.6.0", "tslib": "^2.6.2" } }, "sha512-jaJ+sVF9xuBwYiQznjrbDkw2W8/aQijGGdzroDL1mJfwyZA0hj3zfYUion+iWwjYhb0vS0bAyrIHtjtTfA2Qpw=="],

    "@aws-sdk/middleware-host-header": ["@aws-sdk/middleware-host-header@3.901.0", "", { "dependencies": { "@aws-sdk/types": "3.901.0", "@smithy/protocol-http": "^5.3.0", "@smithy/types": "^4.6.0", "tslib": "^2.6.2" } }, "sha512-yWX7GvRmqBtbNnUW7qbre3GvZmyYwU0WHefpZzDTYDoNgatuYq6LgUIQ+z5C04/kCRoFkAFrHag8a3BXqFzq5A=="],

    "@aws-sdk/middleware-logger": ["@aws-sdk/middleware-logger@3.901.0", "", { "dependencies": { "@aws-sdk/types": "3.901.0", "@smithy/types": "^4.6.0", "tslib": "^2.6.2" } }, "sha512-UoHebjE7el/tfRo8/CQTj91oNUm+5Heus5/a4ECdmWaSCHCS/hXTsU3PTTHAY67oAQR8wBLFPfp3mMvXjB+L2A=="],

    "@aws-sdk/middleware-recursion-detection": ["@aws-sdk/middleware-recursion-detection@3.901.0", "", { "dependencies": { "@aws-sdk/types": "3.901.0", "@aws/lambda-invoke-store": "^0.0.1", "@smithy/protocol-http": "^5.3.0", "@smithy/types": "^4.6.0", "tslib": "^2.6.2" } }, "sha512-Wd2t8qa/4OL0v/oDpCHHYkgsXJr8/ttCxrvCKAt0H1zZe2LlRhY9gpDVKqdertfHrHDj786fOvEQA28G1L75Dg=="],

    "@aws-sdk/middleware-user-agent": ["@aws-sdk/middleware-user-agent@3.901.0", "", { "dependencies": { "@aws-sdk/core": "3.901.0", "@aws-sdk/types": "3.901.0", "@aws-sdk/util-endpoints": "3.901.0", "@smithy/core": "^3.14.0", "@smithy/protocol-http": "^5.3.0", "@smithy/types": "^4.6.0", "tslib": "^2.6.2" } }, "sha512-Zby4F03fvD9xAgXGPywyk4bC1jCbnyubMEYChLYohD+x20ULQCf+AimF/Btn7YL+hBpzh1+RmqmvZcx+RgwgNQ=="],

    "@aws-sdk/nested-clients": ["@aws-sdk/nested-clients@3.901.0", "", { "dependencies": { "@aws-crypto/sha256-browser": "5.2.0", "@aws-crypto/sha256-js": "5.2.0", "@aws-sdk/core": "3.901.0", "@aws-sdk/middleware-host-header": "3.901.0", "@aws-sdk/middleware-logger": "3.901.0", "@aws-sdk/middleware-recursion-detection": "3.901.0", "@aws-sdk/middleware-user-agent": "3.901.0", "@aws-sdk/region-config-resolver": "3.901.0", "@aws-sdk/types": "3.901.0", "@aws-sdk/util-endpoints": "3.901.0", "@aws-sdk/util-user-agent-browser": "3.901.0", "@aws-sdk/util-user-agent-node": "3.901.0", "@smithy/config-resolver": "^4.3.0", "@smithy/core": "^3.14.0", "@smithy/fetch-http-handler": "^5.3.0", "@smithy/hash-node": "^4.2.0", "@smithy/invalid-dependency": "^4.2.0", "@smithy/middleware-content-length": "^4.2.0", "@smithy/middleware-endpoint": "^4.3.0", "@smithy/middleware-retry": "^4.4.0", "@smithy/middleware-serde": "^4.2.0", "@smithy/middleware-stack": "^4.2.0", "@smithy/node-config-provider": "^4.3.0", "@smithy/node-http-handler": "^4.3.0", "@smithy/protocol-http": "^5.3.0", "@smithy/smithy-client": "^4.7.0", "@smithy/types": "^4.6.0", "@smithy/url-parser": "^4.2.0", "@smithy/util-base64": "^4.2.0", "@smithy/util-body-length-browser": "^4.2.0", "@smithy/util-body-length-node": "^4.2.0", "@smithy/util-defaults-mode-browser": "^4.2.0", "@smithy/util-defaults-mode-node": "^4.2.0", "@smithy/util-endpoints": "^3.2.0", "@smithy/util-middleware": "^4.2.0", "@smithy/util-retry": "^4.2.0", "@smithy/util-utf8": "^4.2.0", "tslib": "^2.6.2" } }, "sha512-feAAAMsVwctk2Tms40ONybvpfJPLCmSdI+G+OTrNpizkGLNl6ik2Ng2RzxY6UqOfN8abqKP/DOUj1qYDRDG8ag=="],

    "@aws-sdk/region-config-resolver": ["@aws-sdk/region-config-resolver@3.901.0", "", { "dependencies": { "@aws-sdk/types": "3.901.0", "@smithy/node-config-provider": "^4.3.0", "@smithy/types": "^4.6.0", "@smithy/util-config-provider": "^4.2.0", "@smithy/util-middleware": "^4.2.0", "tslib": "^2.6.2" } }, "sha512-7F0N888qVLHo4CSQOsnkZ4QAp8uHLKJ4v3u09Ly5k4AEStrSlFpckTPyUx6elwGL+fxGjNE2aakK8vEgzzCV0A=="],

    "@aws-sdk/token-providers": ["@aws-sdk/token-providers@3.901.0", "", { "dependencies": { "@aws-sdk/core": "3.901.0", "@aws-sdk/nested-clients": "3.901.0", "@aws-sdk/types": "3.901.0", "@smithy/property-provider": "^4.2.0", "@smithy/shared-ini-file-loader": "^4.3.0", "@smithy/types": "^4.6.0", "tslib": "^2.6.2" } }, "sha512-pJEr1Ggbc/uVTDqp9IbNu9hdr0eQf3yZix3s4Nnyvmg4xmJSGAlbPC9LrNr5u3CDZoc8Z9CuLrvbP4MwYquNpQ=="],

    "@aws-sdk/types": ["@aws-sdk/types@3.901.0", "", { "dependencies": { "@smithy/types": "^4.6.0", "tslib": "^2.6.2" } }, "sha512-FfEM25hLEs4LoXsLXQ/q6X6L4JmKkKkbVFpKD4mwfVHtRVQG6QxJiCPcrkcPISquiy6esbwK2eh64TWbiD60cg=="],

    "@aws-sdk/util-endpoints": ["@aws-sdk/util-endpoints@3.901.0", "", { "dependencies": { "@aws-sdk/types": "3.901.0", "@smithy/types": "^4.6.0", "@smithy/url-parser": "^4.2.0", "@smithy/util-endpoints": "^3.2.0", "tslib": "^2.6.2" } }, "sha512-5nZP3hGA8FHEtKvEQf4Aww5QZOkjLW1Z+NixSd+0XKfHvA39Ah5sZboScjLx0C9kti/K3OGW1RCx5K9Zc3bZqg=="],

    "@aws-sdk/util-locate-window": ["@aws-sdk/util-locate-window@3.893.0", "", { "dependencies": { "tslib": "^2.6.2" } }, "sha512-T89pFfgat6c8nMmpI8eKjBcDcgJq36+m9oiXbcUzeU55MP9ZuGgBomGjGnHaEyF36jenW9gmg3NfZDm0AO2XPg=="],

    "@aws-sdk/util-user-agent-browser": ["@aws-sdk/util-user-agent-browser@3.901.0", "", { "dependencies": { "@aws-sdk/types": "3.901.0", "@smithy/types": "^4.6.0", "bowser": "^2.11.0", "tslib": "^2.6.2" } }, "sha512-Ntb6V/WFI21Ed4PDgL/8NSfoZQQf9xzrwNgiwvnxgAl/KvAvRBgQtqj5gHsDX8Nj2YmJuVoHfH9BGjL9VQ4WNg=="],

    "@aws-sdk/util-user-agent-node": ["@aws-sdk/util-user-agent-node@3.901.0", "", { "dependencies": { "@aws-sdk/middleware-user-agent": "3.901.0", "@aws-sdk/types": "3.901.0", "@smithy/node-config-provider": "^4.3.0", "@smithy/types": "^4.6.0", "tslib": "^2.6.2" }, "peerDependencies": { "aws-crt": ">=1.0.0" }, "optionalPeers": ["aws-crt"] }, "sha512-l59KQP5TY7vPVUfEURc7P5BJKuNg1RSsAKBQW7LHLECXjLqDUbo2SMLrexLBEoArSt6E8QOrIN0C8z/0Xk0jYw=="],

    "@aws-sdk/xml-builder": ["@aws-sdk/xml-builder@3.901.0", "", { "dependencies": { "@smithy/types": "^4.6.0", "fast-xml-parser": "5.2.5", "tslib": "^2.6.2" } }, "sha512-pxFCkuAP7Q94wMTNPAwi6hEtNrp/BdFf+HOrIEeFQsk4EoOmpKY3I6S+u6A9Wg295J80Kh74LqDWM22ux3z6Aw=="],

    "@aws/lambda-invoke-store": ["@aws/lambda-invoke-store@0.0.1", "", {}, "sha512-ORHRQ2tmvnBXc8t/X9Z8IcSbBA4xTLKuN873FopzklHMeqBst7YG0d+AX97inkvDX+NChYtSr+qGfcqGFaI8Zw=="],

    "@babel/code-frame": ["@babel/code-frame@7.12.11", "", { "dependencies": { "@babel/highlight": "^7.10.4" } }, "sha512-Zt1yodBx1UcyiePMSkWnU4hPqhwq7hGi2nFL1LeA3EUl+q2LQx16MISgJ0+z7dnmgvP9QtIleuETGOiOH1RcIw=="],

    "@babel/helper-string-parser": ["@babel/helper-string-parser@7.27.1", "", {}, "sha512-qMlSxKbpRlAridDExk92nSobyDdpPijUq2DW6oDnUqd0iOGxmQjyqhMIihI9+zv4LPyZdRje2cavWPbCbWm3eA=="],

    "@babel/helper-validator-identifier": ["@babel/helper-validator-identifier@7.27.1", "", {}, "sha512-D2hP9eA+Sqx1kBZgzxZh0y1trbuU+JoDkiEwqhQ36nodYqJwyEIhPSdMNd7lOm/4io72luTPWH20Yda0xOuUow=="],

    "@babel/highlight": ["@babel/highlight@7.25.9", "", { "dependencies": { "@babel/helper-validator-identifier": "^7.25.9", "chalk": "^2.4.2", "js-tokens": "^4.0.0", "picocolors": "^1.0.0" } }, "sha512-llL88JShoCsth8fF8R4SJnIn+WLvR6ccFxu1H3FlMhDontdcmZWf2HgIZ7AIqV3Xcck1idlohrN4EUBQz6klbw=="],

    "@babel/parser": ["@babel/parser@7.28.4", "", { "dependencies": { "@babel/types": "^7.28.4" }, "bin": "./bin/babel-parser.js" }, "sha512-yZbBqeM6TkpP9du/I2pUZnJsRMGGvOuIrhjzC1AwHwW+6he4mni6Bp/m8ijn0iOuZuPI2BfkCoSRunpyjnrQKg=="],

    "@babel/runtime": ["@babel/runtime@7.28.4", "", {}, "sha512-Q/N6JNWvIvPnLDvjlE1OUBLPQHH6l3CltCEsHIujp45zQUSSh8K+gHnaEX45yAT1nyngnINhvWtzN+Nb9D8RAQ=="],

    "@babel/types": ["@babel/types@7.28.4", "", { "dependencies": { "@babel/helper-string-parser": "^7.27.1", "@babel/helper-validator-identifier": "^7.27.1" } }, "sha512-bkFqkLhh3pMBUQQkpVgWDWq/lqzc2678eUyDlTBhRqhCHFguYYGM0Efga7tYk4TogG/3x0EEl66/OQ+WGbWB/Q=="],

    "@browserbasehq/sdk": ["@browserbasehq/sdk@2.6.0", "", { "dependencies": { "@types/node": "^18.11.18", "@types/node-fetch": "^2.6.4", "abort-controller": "^3.0.0", "agentkeepalive": "^4.2.1", "form-data-encoder": "1.7.2", "formdata-node": "^4.3.2", "node-fetch": "^2.6.7" } }, "sha512-83iXP5D7xMm8Wyn66TUaUrgoByCmAJuoMoZQI3sGg3JAiMlTfnCIMqyVBoNSaItaPIkaCnrsj6LiusmXV2X9YA=="],

    "@browserbasehq/stagehand": ["@browserbasehq/stagehand@1.14.0", "", { "dependencies": { "@anthropic-ai/sdk": "^0.27.3", "@browserbasehq/sdk": "^2.0.0", "ws": "^8.18.0", "zod-to-json-schema": "^3.23.5" }, "peerDependencies": { "@playwright/test": "^1.42.1", "deepmerge": "^4.3.1", "dotenv": "^16.4.5", "openai": "^4.62.1", "zod": "^3.23.8" } }, "sha512-Hi/EzgMFWz+FKyepxHTrqfTPjpsuBS4zRy3e9sbMpBgLPv+9c0R+YZEvS7Bw4mTS66QtvvURRT6zgDGFotthVQ=="],

    "@bufbuild/protobuf": ["@bufbuild/protobuf@1.10.1", "", {}, "sha512-wJ8ReQbHxsAfXhrf9ixl0aYbZorRuOWpBNzm8pL8ftmSxQx/wnJD5Eg861NwJU/czy2VXFIebCeZnZrI9rktIQ=="],

    "@cfworker/json-schema": ["@cfworker/json-schema@4.1.1", "", {}, "sha512-gAmrUZSGtKc3AiBL71iNWxDsyUC5uMaKKGdvzYsBoTW/xi42JQHl7eKV2OYzCUqvc+D2RCcf7EXY2iCyFIk6og=="],

    "@colors/colors": ["@colors/colors@1.6.0", "", {}, "sha512-Ir+AOibqzrIsL6ajt3Rz3LskB7OiMVHqltZmspbW/TJuTVuyOMirVqAkjfY6JISiLHgyNqicAC8AyHHGzNd/dA=="],

    "@cspotcode/source-map-support": ["@cspotcode/source-map-support@0.8.1", "", { "dependencies": { "@jridgewell/trace-mapping": "0.3.9" } }, "sha512-IchNf6dN4tHoMFIn/7OE8LWZ19Y6q/67Bmf6vnGREv8RSbBVb9LPJxEcnwrcwX6ixSvaiGoomAUvu4YSxXrVgw=="],

    "@dabh/diagnostics": ["@dabh/diagnostics@2.0.8", "", { "dependencies": { "@so-ric/colorspace": "^1.1.6", "enabled": "2.0.x", "kuler": "^2.0.0" } }, "sha512-R4MSXTVnuMzGD7bzHdW2ZhhdPC/igELENcq5IjEverBvq5hn1SXCWcsi6eSsdWP0/Ur+SItRRjAktmdoX/8R/Q=="],

    "@esbuild/aix-ppc64": ["@esbuild/aix-ppc64@0.25.10", "", { "os": "aix", "cpu": "ppc64" }, "sha512-0NFWnA+7l41irNuaSVlLfgNT12caWJVLzp5eAVhZ0z1qpxbockccEt3s+149rE64VUI3Ml2zt8Nv5JVc4QXTsw=="],

    "@esbuild/android-arm": ["@esbuild/android-arm@0.25.10", "", { "os": "android", "cpu": "arm" }, "sha512-dQAxF1dW1C3zpeCDc5KqIYuZ1tgAdRXNoZP7vkBIRtKZPYe2xVr/d3SkirklCHudW1B45tGiUlz2pUWDfbDD4w=="],

    "@esbuild/android-arm64": ["@esbuild/android-arm64@0.25.10", "", { "os": "android", "cpu": "arm64" }, "sha512-LSQa7eDahypv/VO6WKohZGPSJDq5OVOo3UoFR1E4t4Gj1W7zEQMUhI+lo81H+DtB+kP+tDgBp+M4oNCwp6kffg=="],

    "@esbuild/android-x64": ["@esbuild/android-x64@0.25.10", "", { "os": "android", "cpu": "x64" }, "sha512-MiC9CWdPrfhibcXwr39p9ha1x0lZJ9KaVfvzA0Wxwz9ETX4v5CHfF09bx935nHlhi+MxhA63dKRRQLiVgSUtEg=="],

    "@esbuild/darwin-arm64": ["@esbuild/darwin-arm64@0.25.10", "", { "os": "darwin", "cpu": "arm64" }, "sha512-JC74bdXcQEpW9KkV326WpZZjLguSZ3DfS8wrrvPMHgQOIEIG/sPXEN/V8IssoJhbefLRcRqw6RQH2NnpdprtMA=="],

    "@esbuild/darwin-x64": ["@esbuild/darwin-x64@0.25.10", "", { "os": "darwin", "cpu": "x64" }, "sha512-tguWg1olF6DGqzws97pKZ8G2L7Ig1vjDmGTwcTuYHbuU6TTjJe5FXbgs5C1BBzHbJ2bo1m3WkQDbWO2PvamRcg=="],

    "@esbuild/freebsd-arm64": ["@esbuild/freebsd-arm64@0.25.10", "", { "os": "freebsd", "cpu": "arm64" }, "sha512-3ZioSQSg1HT2N05YxeJWYR+Libe3bREVSdWhEEgExWaDtyFbbXWb49QgPvFH8u03vUPX10JhJPcz7s9t9+boWg=="],

    "@esbuild/freebsd-x64": ["@esbuild/freebsd-x64@0.25.10", "", { "os": "freebsd", "cpu": "x64" }, "sha512-LLgJfHJk014Aa4anGDbh8bmI5Lk+QidDmGzuC2D+vP7mv/GeSN+H39zOf7pN5N8p059FcOfs2bVlrRr4SK9WxA=="],

    "@esbuild/linux-arm": ["@esbuild/linux-arm@0.25.10", "", { "os": "linux", "cpu": "arm" }, "sha512-oR31GtBTFYCqEBALI9r6WxoU/ZofZl962pouZRTEYECvNF/dtXKku8YXcJkhgK/beU+zedXfIzHijSRapJY3vg=="],

    "@esbuild/linux-arm64": ["@esbuild/linux-arm64@0.25.10", "", { "os": "linux", "cpu": "arm64" }, "sha512-5luJWN6YKBsawd5f9i4+c+geYiVEw20FVW5x0v1kEMWNq8UctFjDiMATBxLvmmHA4bf7F6hTRaJgtghFr9iziQ=="],

    "@esbuild/linux-ia32": ["@esbuild/linux-ia32@0.25.10", "", { "os": "linux", "cpu": "ia32" }, "sha512-NrSCx2Kim3EnnWgS4Txn0QGt0Xipoumb6z6sUtl5bOEZIVKhzfyp/Lyw4C1DIYvzeW/5mWYPBFJU3a/8Yr75DQ=="],

    "@esbuild/linux-loong64": ["@esbuild/linux-loong64@0.25.10", "", { "os": "linux", "cpu": "none" }, "sha512-xoSphrd4AZda8+rUDDfD9J6FUMjrkTz8itpTITM4/xgerAZZcFW7Dv+sun7333IfKxGG8gAq+3NbfEMJfiY+Eg=="],

    "@esbuild/linux-mips64el": ["@esbuild/linux-mips64el@0.25.10", "", { "os": "linux", "cpu": "none" }, "sha512-ab6eiuCwoMmYDyTnyptoKkVS3k8fy/1Uvq7Dj5czXI6DF2GqD2ToInBI0SHOp5/X1BdZ26RKc5+qjQNGRBelRA=="],

    "@esbuild/linux-ppc64": ["@esbuild/linux-ppc64@0.25.10", "", { "os": "linux", "cpu": "ppc64" }, "sha512-NLinzzOgZQsGpsTkEbdJTCanwA5/wozN9dSgEl12haXJBzMTpssebuXR42bthOF3z7zXFWH1AmvWunUCkBE4EA=="],

    "@esbuild/linux-riscv64": ["@esbuild/linux-riscv64@0.25.10", "", { "os": "linux", "cpu": "none" }, "sha512-FE557XdZDrtX8NMIeA8LBJX3dC2M8VGXwfrQWU7LB5SLOajfJIxmSdyL/gU1m64Zs9CBKvm4UAuBp5aJ8OgnrA=="],

    "@esbuild/linux-s390x": ["@esbuild/linux-s390x@0.25.10", "", { "os": "linux", "cpu": "s390x" }, "sha512-3BBSbgzuB9ajLoVZk0mGu+EHlBwkusRmeNYdqmznmMc9zGASFjSsxgkNsqmXugpPk00gJ0JNKh/97nxmjctdew=="],

    "@esbuild/linux-x64": ["@esbuild/linux-x64@0.25.10", "", { "os": "linux", "cpu": "x64" }, "sha512-QSX81KhFoZGwenVyPoberggdW1nrQZSvfVDAIUXr3WqLRZGZqWk/P4T8p2SP+de2Sr5HPcvjhcJzEiulKgnxtA=="],

    "@esbuild/netbsd-arm64": ["@esbuild/netbsd-arm64@0.25.10", "", { "os": "none", "cpu": "arm64" }, "sha512-AKQM3gfYfSW8XRk8DdMCzaLUFB15dTrZfnX8WXQoOUpUBQ+NaAFCP1kPS/ykbbGYz7rxn0WS48/81l9hFl3u4A=="],

    "@esbuild/netbsd-x64": ["@esbuild/netbsd-x64@0.25.10", "", { "os": "none", "cpu": "x64" }, "sha512-7RTytDPGU6fek/hWuN9qQpeGPBZFfB4zZgcz2VK2Z5VpdUxEI8JKYsg3JfO0n/Z1E/6l05n0unDCNc4HnhQGig=="],

    "@esbuild/openbsd-arm64": ["@esbuild/openbsd-arm64@0.25.10", "", { "os": "openbsd", "cpu": "arm64" }, "sha512-5Se0VM9Wtq797YFn+dLimf2Zx6McttsH2olUBsDml+lm0GOCRVebRWUvDtkY4BWYv/3NgzS8b/UM3jQNh5hYyw=="],

    "@esbuild/openbsd-x64": ["@esbuild/openbsd-x64@0.25.10", "", { "os": "openbsd", "cpu": "x64" }, "sha512-XkA4frq1TLj4bEMB+2HnI0+4RnjbuGZfet2gs/LNs5Hc7D89ZQBHQ0gL2ND6Lzu1+QVkjp3x1gIcPKzRNP8bXw=="],

    "@esbuild/openharmony-arm64": ["@esbuild/openharmony-arm64@0.25.10", "", { "os": "none", "cpu": "arm64" }, "sha512-AVTSBhTX8Y/Fz6OmIVBip9tJzZEUcY8WLh7I59+upa5/GPhh2/aM6bvOMQySspnCCHvFi79kMtdJS1w0DXAeag=="],

    "@esbuild/sunos-x64": ["@esbuild/sunos-x64@0.25.10", "", { "os": "sunos", "cpu": "x64" }, "sha512-fswk3XT0Uf2pGJmOpDB7yknqhVkJQkAQOcW/ccVOtfx05LkbWOaRAtn5SaqXypeKQra1QaEa841PgrSL9ubSPQ=="],

    "@esbuild/win32-arm64": ["@esbuild/win32-arm64@0.25.10", "", { "os": "win32", "cpu": "arm64" }, "sha512-ah+9b59KDTSfpaCg6VdJoOQvKjI33nTaQr4UluQwW7aEwZQsbMCfTmfEO4VyewOxx4RaDT/xCy9ra2GPWmO7Kw=="],

    "@esbuild/win32-ia32": ["@esbuild/win32-ia32@0.25.10", "", { "os": "win32", "cpu": "ia32" }, "sha512-QHPDbKkrGO8/cz9LKVnJU22HOi4pxZnZhhA2HYHez5Pz4JeffhDjf85E57Oyco163GnzNCVkZK0b/n4Y0UHcSw=="],

    "@esbuild/win32-x64": ["@esbuild/win32-x64@0.25.10", "", { "os": "win32", "cpu": "x64" }, "sha512-9KpxSVFCu0iK1owoez6aC/s/EdUQLDN3adTxGCqxMVhrPDj6bt5dbrHDXUuq+Bs2vATFBBrQS5vdQ/Ed2P+nbw=="],

    "@eslint-community/eslint-utils": ["@eslint-community/eslint-utils@4.9.0", "", { "dependencies": { "eslint-visitor-keys": "^3.4.3" }, "peerDependencies": { "eslint": "^6.0.0 || ^7.0.0 || >=8.0.0" } }, "sha512-ayVFHdtZ+hsq1t2Dy24wCmGXGe4q9Gu3smhLYALJrr473ZH27MsnSL+LKUlimp4BWJqMDMLmPpx/Q9R3OAlL4g=="],

    "@eslint-community/regexpp": ["@eslint-community/regexpp@4.12.1", "", {}, "sha512-CCZCDJuduB9OUkFkY2IgppNZMi2lBQgD2qzwXkEia16cge2pijY/aXi96CJMquDMn3nJdlPV1A5KrJEXwfLNzQ=="],

    "@eslint/config-array": ["@eslint/config-array@0.21.0", "", { "dependencies": { "@eslint/object-schema": "^2.1.6", "debug": "^4.3.1", "minimatch": "^3.1.2" } }, "sha512-ENIdc4iLu0d93HeYirvKmrzshzofPw6VkZRKQGe9Nv46ZnWUzcF1xV01dcvEg/1wXUR61OmmlSfyeyO7EvjLxQ=="],

    "@eslint/config-helpers": ["@eslint/config-helpers@0.3.1", "", {}, "sha512-xR93k9WhrDYpXHORXpxVL5oHj3Era7wo6k/Wd8/IsQNnZUTzkGS29lyn3nAT05v6ltUuTFVCCYDEGfy2Or/sPA=="],

    "@eslint/core": ["@eslint/core@0.15.2", "", { "dependencies": { "@types/json-schema": "^7.0.15" } }, "sha512-78Md3/Rrxh83gCxoUc0EiciuOHsIITzLy53m3d9UyiW8y9Dj2D29FeETqyKA+BRK76tnTp6RXWb3pCay8Oyomg=="],

    "@eslint/eslintrc": ["@eslint/eslintrc@3.3.1", "", { "dependencies": { "ajv": "^6.12.4", "debug": "^4.3.2", "espree": "^10.0.1", "globals": "^14.0.0", "ignore": "^5.2.0", "import-fresh": "^3.2.1", "js-yaml": "^4.1.0", "minimatch": "^3.1.2", "strip-json-comments": "^3.1.1" } }, "sha512-gtF186CXhIl1p4pJNGZw8Yc6RlshoePRvE0X91oPGb3vZ8pM3qOS9W9NGPat9LziaBV7XrJWGylNQXkGcnM3IQ=="],

    "@eslint/js": ["@eslint/js@9.36.0", "", {}, "sha512-uhCbYtYynH30iZErszX78U+nR3pJU3RHGQ57NXy5QupD4SBVwDeU8TNBy+MjMngc1UyIW9noKqsRqfjQTBU2dw=="],

    "@eslint/object-schema": ["@eslint/object-schema@2.1.6", "", {}, "sha512-RBMg5FRL0I0gs51M/guSAj5/e14VQ4tpZnQNWwuDT66P14I43ItmPfIZRhO9fUVIPOAQXU47atlywZ/czoqFPA=="],

    "@eslint/plugin-kit": ["@eslint/plugin-kit@0.3.5", "", { "dependencies": { "@eslint/core": "^0.15.2", "levn": "^0.4.1" } }, "sha512-Z5kJ+wU3oA7MMIqVR9tyZRtjYPr4OC004Q4Rw7pgOKUOKkJfZ3O24nz3WYfGRpMDNmcOi3TwQOmgm7B7Tpii0w=="],

    "@graphql-typed-document-node/core": ["@graphql-typed-document-node/core@3.2.0", "", { "peerDependencies": { "graphql": "^0.8.0 || ^0.9.0 || ^0.10.0 || ^0.11.0 || ^0.12.0 || ^0.13.0 || ^14.0.0 || ^15.0.0 || ^16.0.0 || ^17.0.0" } }, "sha512-mB9oAsNCm9aM3/SOv4YtBMqZbYj10R7dkq8byBqxGY/ncFwhf2oQzMV+LCRlWoDSEBJ3COiR1yeDvMtsoOsuFQ=="],

    "@grpc/grpc-js": ["@grpc/grpc-js@1.14.0", "", { "dependencies": { "@grpc/proto-loader": "^0.8.0", "@js-sdsl/ordered-map": "^4.4.2" } }, "sha512-N8Jx6PaYzcTRNzirReJCtADVoq4z7+1KQ4E70jTg/koQiMoUSN1kbNjPOqpPbhMFhfU1/l7ixspPl8dNY+FoUg=="],

    "@grpc/proto-loader": ["@grpc/proto-loader@0.8.0", "", { "dependencies": { "lodash.camelcase": "^4.3.0", "long": "^5.0.0", "protobufjs": "^7.5.3", "yargs": "^17.7.2" }, "bin": { "proto-loader-gen-types": "build/bin/proto-loader-gen-types.js" } }, "sha512-rc1hOQtjIWGxcxpb9aHAfLpIctjEnsDehj0DAiVfBlmT84uvR0uUtN2hEi/ecvWVjXUGf5qPF4qEgiLOx1YIMQ=="],

    "@humanfs/core": ["@humanfs/core@0.19.1", "", {}, "sha512-5DyQ4+1JEUzejeK1JGICcideyfUbGixgS9jNgex5nqkW+cY7WZhxBigmieN5Qnw9ZosSNVC9KQKyb+GUaGyKUA=="],

    "@humanfs/node": ["@humanfs/node@0.16.7", "", { "dependencies": { "@humanfs/core": "^0.19.1", "@humanwhocodes/retry": "^0.4.0" } }, "sha512-/zUx+yOsIrG4Y43Eh2peDeKCxlRt/gET6aHfaKpuq267qXdYDFViVHfMaLyygZOnl0kGWxFIgsBy8QFuTLUXEQ=="],

    "@humanwhocodes/config-array": ["@humanwhocodes/config-array@0.5.0", "", { "dependencies": { "@humanwhocodes/object-schema": "^1.2.0", "debug": "^4.1.1", "minimatch": "^3.0.4" } }, "sha512-FagtKFz74XrTl7y6HCzQpwDfXP0yhxe9lHLD1UZxjvZIcbyRz8zTFF/yYNfSfzU414eDwZ1SrO0Qvtyf+wFMQg=="],

    "@humanwhocodes/module-importer": ["@humanwhocodes/module-importer@1.0.1", "", {}, "sha512-bxveV4V8v5Yb4ncFTT3rPSgZBOpCkjfK0y4oVVVJwIuDVBRMDXrPyXRL988i5ap9m9bnyEEjWfm5WkBmtffLfA=="],

    "@humanwhocodes/object-schema": ["@humanwhocodes/object-schema@1.2.1", "", {}, "sha512-ZnQMnLV4e7hDlUvw8H+U8ASL02SS2Gn6+9Ac3wGGLIe7+je2AeAOxPY+izIPJDfFDb7eDjev0Us8MO1iFRN8hA=="],

    "@humanwhocodes/retry": ["@humanwhocodes/retry@0.4.3", "", {}, "sha512-bV0Tgo9K4hfPCek+aMAn81RppFKv2ySDQeMoSZuvTASywNTnVJCArCZE2FWqpvIatKu7VMRLWlR1EazvVhDyhQ=="],

    "@ibm-cloud/watsonx-ai": ["@ibm-cloud/watsonx-ai@1.6.13", "", { "dependencies": { "@types/node": "^18.0.0", "extend": "3.0.2", "form-data": "^4.0.4", "ibm-cloud-sdk-core": "^5.4.3" } }, "sha512-INaaD7EKpycwQg/tsLm3QM5uvDF5mWLPQCj6GTk44gEZhgx1depvVG5bxwjfqkx1tbJMFuozz2p6VHOE21S+8g=="],

    "@jimp/core": ["@jimp/core@1.6.0", "", { "dependencies": { "@jimp/file-ops": "1.6.0", "@jimp/types": "1.6.0", "@jimp/utils": "1.6.0", "await-to-js": "^3.0.0", "exif-parser": "^0.1.12", "file-type": "^16.0.0", "mime": "3" } }, "sha512-EQQlKU3s9QfdJqiSrZWNTxBs3rKXgO2W+GxNXDtwchF3a4IqxDheFX1ti+Env9hdJXDiYLp2jTRjlxhPthsk8w=="],

    "@jimp/diff": ["@jimp/diff@1.6.0", "", { "dependencies": { "@jimp/plugin-resize": "1.6.0", "@jimp/types": "1.6.0", "@jimp/utils": "1.6.0", "pixelmatch": "^5.3.0" } }, "sha512-+yUAQ5gvRC5D1WHYxjBHZI7JBRusGGSLf8AmPRPCenTzh4PA+wZ1xv2+cYqQwTfQHU5tXYOhA0xDytfHUf1Zyw=="],

    "@jimp/file-ops": ["@jimp/file-ops@1.6.0", "", {}, "sha512-Dx/bVDmgnRe1AlniRpCKrGRm5YvGmUwbDzt+MAkgmLGf+jvBT75hmMEZ003n9HQI/aPnm/YKnXjg/hOpzNCpHQ=="],

    "@jimp/js-bmp": ["@jimp/js-bmp@1.6.0", "", { "dependencies": { "@jimp/core": "1.6.0", "@jimp/types": "1.6.0", "@jimp/utils": "1.6.0", "bmp-ts": "^1.0.9" } }, "sha512-FU6Q5PC/e3yzLyBDXupR3SnL3htU7S3KEs4e6rjDP6gNEOXRFsWs6YD3hXuXd50jd8ummy+q2WSwuGkr8wi+Gw=="],

    "@jimp/js-gif": ["@jimp/js-gif@1.6.0", "", { "dependencies": { "@jimp/core": "1.6.0", "@jimp/types": "1.6.0", "gifwrap": "^0.10.1", "omggif": "^1.0.10" } }, "sha512-N9CZPHOrJTsAUoWkWZstLPpwT5AwJ0wge+47+ix3++SdSL/H2QzyMqxbcDYNFe4MoI5MIhATfb0/dl/wmX221g=="],

    "@jimp/js-jpeg": ["@jimp/js-jpeg@1.6.0", "", { "dependencies": { "@jimp/core": "1.6.0", "@jimp/types": "1.6.0", "jpeg-js": "^0.4.4" } }, "sha512-6vgFDqeusblf5Pok6B2DUiMXplH8RhIKAryj1yn+007SIAQ0khM1Uptxmpku/0MfbClx2r7pnJv9gWpAEJdMVA=="],

    "@jimp/js-png": ["@jimp/js-png@1.6.0", "", { "dependencies": { "@jimp/core": "1.6.0", "@jimp/types": "1.6.0", "pngjs": "^7.0.0" } }, "sha512-AbQHScy3hDDgMRNfG0tPjL88AV6qKAILGReIa3ATpW5QFjBKpisvUaOqhzJ7Reic1oawx3Riyv152gaPfqsBVg=="],

    "@jimp/js-tiff": ["@jimp/js-tiff@1.6.0", "", { "dependencies": { "@jimp/core": "1.6.0", "@jimp/types": "1.6.0", "utif2": "^4.1.0" } }, "sha512-zhReR8/7KO+adijj3h0ZQUOiun3mXUv79zYEAKvE0O+rP7EhgtKvWJOZfRzdZSNv0Pu1rKtgM72qgtwe2tFvyw=="],

    "@jimp/plugin-blit": ["@jimp/plugin-blit@1.6.0", "", { "dependencies": { "@jimp/types": "1.6.0", "@jimp/utils": "1.6.0", "zod": "^3.23.8" } }, "sha512-M+uRWl1csi7qilnSK8uxK4RJMSuVeBiO1AY0+7APnfUbQNZm6hCe0CCFv1Iyw1D/Dhb8ph8fQgm5mwM0eSxgVA=="],

    "@jimp/plugin-blur": ["@jimp/plugin-blur@1.6.0", "", { "dependencies": { "@jimp/core": "1.6.0", "@jimp/utils": "1.6.0" } }, "sha512-zrM7iic1OTwUCb0g/rN5y+UnmdEsT3IfuCXCJJNs8SZzP0MkZ1eTvuwK9ZidCuMo4+J3xkzCidRwYXB5CyGZTw=="],

    "@jimp/plugin-circle": ["@jimp/plugin-circle@1.6.0", "", { "dependencies": { "@jimp/types": "1.6.0", "zod": "^3.23.8" } }, "sha512-xt1Gp+LtdMKAXfDp3HNaG30SPZW6AQ7dtAtTnoRKorRi+5yCJjKqXRgkewS5bvj8DEh87Ko1ydJfzqS3P2tdWw=="],

    "@jimp/plugin-color": ["@jimp/plugin-color@1.6.0", "", { "dependencies": { "@jimp/core": "1.6.0", "@jimp/types": "1.6.0", "@jimp/utils": "1.6.0", "tinycolor2": "^1.6.0", "zod": "^3.23.8" } }, "sha512-J5q8IVCpkBsxIXM+45XOXTrsyfblyMZg3a9eAo0P7VPH4+CrvyNQwaYatbAIamSIN1YzxmO3DkIZXzRjFSz1SA=="],

    "@jimp/plugin-contain": ["@jimp/plugin-contain@1.6.0", "", { "dependencies": { "@jimp/core": "1.6.0", "@jimp/plugin-blit": "1.6.0", "@jimp/plugin-resize": "1.6.0", "@jimp/types": "1.6.0", "@jimp/utils": "1.6.0", "zod": "^3.23.8" } }, "sha512-oN/n+Vdq/Qg9bB4yOBOxtY9IPAtEfES8J1n9Ddx+XhGBYT1/QTU/JYkGaAkIGoPnyYvmLEDqMz2SGihqlpqfzQ=="],

    "@jimp/plugin-cover": ["@jimp/plugin-cover@1.6.0", "", { "dependencies": { "@jimp/core": "1.6.0", "@jimp/plugin-crop": "1.6.0", "@jimp/plugin-resize": "1.6.0", "@jimp/types": "1.6.0", "zod": "^3.23.8" } }, "sha512-Iow0h6yqSC269YUJ8HC3Q/MpCi2V55sMlbkkTTx4zPvd8mWZlC0ykrNDeAy9IJegrQ7v5E99rJwmQu25lygKLA=="],

    "@jimp/plugin-crop": ["@jimp/plugin-crop@1.6.0", "", { "dependencies": { "@jimp/core": "1.6.0", "@jimp/types": "1.6.0", "@jimp/utils": "1.6.0", "zod": "^3.23.8" } }, "sha512-KqZkEhvs+21USdySCUDI+GFa393eDIzbi1smBqkUPTE+pRwSWMAf01D5OC3ZWB+xZsNla93BDS9iCkLHA8wang=="],

    "@jimp/plugin-displace": ["@jimp/plugin-displace@1.6.0", "", { "dependencies": { "@jimp/types": "1.6.0", "@jimp/utils": "1.6.0", "zod": "^3.23.8" } }, "sha512-4Y10X9qwr5F+Bo5ME356XSACEF55485j5nGdiyJ9hYzjQP9nGgxNJaZ4SAOqpd+k5sFaIeD7SQ0Occ26uIng5Q=="],

    "@jimp/plugin-dither": ["@jimp/plugin-dither@1.6.0", "", { "dependencies": { "@jimp/types": "1.6.0" } }, "sha512-600d1RxY0pKwgyU0tgMahLNKsqEcxGdbgXadCiVCoGd6V6glyCvkNrnnwC0n5aJ56Htkj88PToSdF88tNVZEEQ=="],

    "@jimp/plugin-fisheye": ["@jimp/plugin-fisheye@1.6.0", "", { "dependencies": { "@jimp/types": "1.6.0", "@jimp/utils": "1.6.0", "zod": "^3.23.8" } }, "sha512-E5QHKWSCBFtpgZarlmN3Q6+rTQxjirFqo44ohoTjzYVrDI6B6beXNnPIThJgPr0Y9GwfzgyarKvQuQuqCnnfbA=="],

    "@jimp/plugin-flip": ["@jimp/plugin-flip@1.6.0", "", { "dependencies": { "@jimp/types": "1.6.0", "zod": "^3.23.8" } }, "sha512-/+rJVDuBIVOgwoyVkBjUFHtP+wmW0r+r5OQ2GpatQofToPVbJw1DdYWXlwviSx7hvixTWLKVgRWQ5Dw862emDg=="],

    "@jimp/plugin-hash": ["@jimp/plugin-hash@1.6.0", "", { "dependencies": { "@jimp/core": "1.6.0", "@jimp/js-bmp": "1.6.0", "@jimp/js-jpeg": "1.6.0", "@jimp/js-png": "1.6.0", "@jimp/js-tiff": "1.6.0", "@jimp/plugin-color": "1.6.0", "@jimp/plugin-resize": "1.6.0", "@jimp/types": "1.6.0", "@jimp/utils": "1.6.0", "any-base": "^1.1.0" } }, "sha512-wWzl0kTpDJgYVbZdajTf+4NBSKvmI3bRI8q6EH9CVeIHps9VWVsUvEyb7rpbcwVLWYuzDtP2R0lTT6WeBNQH9Q=="],

    "@jimp/plugin-mask": ["@jimp/plugin-mask@1.6.0", "", { "dependencies": { "@jimp/types": "1.6.0", "zod": "^3.23.8" } }, "sha512-Cwy7ExSJMZszvkad8NV8o/Z92X2kFUFM8mcDAhNVxU0Q6tA0op2UKRJY51eoK8r6eds/qak3FQkXakvNabdLnA=="],

    "@jimp/plugin-print": ["@jimp/plugin-print@1.6.0", "", { "dependencies": { "@jimp/core": "1.6.0", "@jimp/js-jpeg": "1.6.0", "@jimp/js-png": "1.6.0", "@jimp/plugin-blit": "1.6.0", "@jimp/types": "1.6.0", "parse-bmfont-ascii": "^1.0.6", "parse-bmfont-binary": "^1.0.6", "parse-bmfont-xml": "^1.1.6", "simple-xml-to-json": "^1.2.2", "zod": "^3.23.8" } }, "sha512-zarTIJi8fjoGMSI/M3Xh5yY9T65p03XJmPsuNet19K/Q7mwRU6EV2pfj+28++2PV2NJ+htDF5uecAlnGyxFN2A=="],

    "@jimp/plugin-quantize": ["@jimp/plugin-quantize@1.6.0", "", { "dependencies": { "image-q": "^4.0.0", "zod": "^3.23.8" } }, "sha512-EmzZ/s9StYQwbpG6rUGBCisc3f64JIhSH+ncTJd+iFGtGo0YvSeMdAd+zqgiHpfZoOL54dNavZNjF4otK+mvlg=="],

    "@jimp/plugin-resize": ["@jimp/plugin-resize@1.6.0", "", { "dependencies": { "@jimp/core": "1.6.0", "@jimp/types": "1.6.0", "zod": "^3.23.8" } }, "sha512-uSUD1mqXN9i1SGSz5ov3keRZ7S9L32/mAQG08wUwZiEi5FpbV0K8A8l1zkazAIZi9IJzLlTauRNU41Mi8IF9fA=="],

    "@jimp/plugin-rotate": ["@jimp/plugin-rotate@1.6.0", "", { "dependencies": { "@jimp/core": "1.6.0", "@jimp/plugin-crop": "1.6.0", "@jimp/plugin-resize": "1.6.0", "@jimp/types": "1.6.0", "@jimp/utils": "1.6.0", "zod": "^3.23.8" } }, "sha512-JagdjBLnUZGSG4xjCLkIpQOZZ3Mjbg8aGCCi4G69qR+OjNpOeGI7N2EQlfK/WE8BEHOW5vdjSyglNqcYbQBWRw=="],

    "@jimp/plugin-threshold": ["@jimp/plugin-threshold@1.6.0", "", { "dependencies": { "@jimp/core": "1.6.0", "@jimp/plugin-color": "1.6.0", "@jimp/plugin-hash": "1.6.0", "@jimp/types": "1.6.0", "@jimp/utils": "1.6.0", "zod": "^3.23.8" } }, "sha512-M59m5dzLoHOVWdM41O8z9SyySzcDn43xHseOH0HavjsfQsT56GGCC4QzU1banJidbUrePhzoEdS42uFE8Fei8w=="],

    "@jimp/types": ["@jimp/types@1.6.0", "", { "dependencies": { "zod": "^3.23.8" } }, "sha512-7UfRsiKo5GZTAATxm2qQ7jqmUXP0DxTArztllTcYdyw6Xi5oT4RaoXynVtCD4UyLK5gJgkZJcwonoijrhYFKfg=="],

    "@jimp/utils": ["@jimp/utils@1.6.0", "", { "dependencies": { "@jimp/types": "1.6.0", "tinycolor2": "^1.6.0" } }, "sha512-gqFTGEosKbOkYF/WFj26jMHOI5OH2jeP1MmC/zbK6BF6VJBf8rIC5898dPfSzZEbSA0wbbV5slbntWVc5PKLFA=="],

    "@jridgewell/resolve-uri": ["@jridgewell/resolve-uri@3.1.2", "", {}, "sha512-bRISgCIjP20/tbWSPWMEi54QVPRZExkuD9lJL+UIxUKtwVJA8wW1Trb1jMs1RFXo1CBTNZ/5hpC9QvmKWdopKw=="],

    "@jridgewell/sourcemap-codec": ["@jridgewell/sourcemap-codec@1.5.5", "", {}, "sha512-cYQ9310grqxueWbl+WuIUIaiUaDcj7WOq5fVhEljNVgRfOUhY9fy2zTvfoqWsnebh8Sl70VScFbICvJnLKB0Og=="],

    "@jridgewell/trace-mapping": ["@jridgewell/trace-mapping@0.3.9", "", { "dependencies": { "@jridgewell/resolve-uri": "^3.0.3", "@jridgewell/sourcemap-codec": "^1.4.10" } }, "sha512-3Belt6tdc8bPgAtbcmdtNJlirVoTmEb5e2gC94PnkwEW9jI6CAHUeoG85tjWP5WquqfavoMtMwiG4P926ZKKuQ=="],

    "@js-sdsl/ordered-map": ["@js-sdsl/ordered-map@4.4.2", "", {}, "sha512-iUKgm52T8HOE/makSxjqoWhe95ZJA1/G1sYsGev2JDKUSS14KAgg1LHb+Ba+IPow0xflbnSkOsZcO08C7w1gYw=="],

    "@langchain/anthropic": ["@langchain/anthropic@0.3.30", "", { "dependencies": { "@anthropic-ai/sdk": "^0.65.0", "fast-xml-parser": "^4.4.1" }, "peerDependencies": { "@langchain/core": ">=0.3.58 <0.4.0" } }, "sha512-ZO6b8G+6OxI/4drCSWIzMC67o7ZhWGlX6OXhO30X0BgtMYHwpYlU7ATPT/9+IvOcFSytC7GZsWb5zKknLku0vw=="],

    "@langchain/community": ["@langchain/community@0.3.57", "", { "dependencies": { "@langchain/openai": ">=0.2.0 <0.7.0", "@langchain/weaviate": "^0.2.0", "binary-extensions": "^2.2.0", "expr-eval": "^2.0.2", "flat": "^5.0.2", "js-yaml": "^4.1.0", "langchain": ">=0.2.3 <0.3.0 || >=0.3.4 <0.4.0", "langsmith": "^0.3.67", "uuid": "^10.0.0", "zod": "^3.25.32" }, "peerDependencies": { "@arcjet/redact": "^v1.0.0-alpha.23", "@aws-crypto/sha256-js": "^5.0.0", "@aws-sdk/client-bedrock-agent-runtime": "^3.749.0", "@aws-sdk/client-bedrock-runtime": "^3.749.0", "@aws-sdk/client-dynamodb": "^3.749.0", "@aws-sdk/client-kendra": "^3.749.0", "@aws-sdk/client-lambda": "^3.749.0", "@aws-sdk/client-s3": "^3.749.0", "@aws-sdk/client-sagemaker-runtime": "^3.749.0", "@aws-sdk/client-sfn": "^3.749.0", "@aws-sdk/credential-provider-node": "^3.388.0", "@azure/search-documents": "^12.0.0", "@azure/storage-blob": "^12.15.0", "@browserbasehq/sdk": "*", "@browserbasehq/stagehand": "^1.0.0", "@clickhouse/client": "^0.2.5", "@cloudflare/ai": "*", "@datastax/astra-db-ts": "^1.0.0", "@elastic/elasticsearch": "^8.4.0", "@getmetal/metal-sdk": "*", "@getzep/zep-cloud": "^1.0.6", "@getzep/zep-js": "^0.9.0", "@gomomento/sdk": "^1.51.1", "@gomomento/sdk-core": "^1.51.1", "@google-ai/generativelanguage": "*", "@google-cloud/storage": "^6.10.1 || ^7.7.0", "@gradientai/nodejs-sdk": "^1.2.0", "@huggingface/inference": "^4.0.5", "@huggingface/transformers": "^3.5.2", "@ibm-cloud/watsonx-ai": "*", "@lancedb/lancedb": "^0.19.1", "@langchain/core": ">=0.3.58 <0.4.0", "@layerup/layerup-security": "^1.5.12", "@libsql/client": "^0.14.0", "@mendable/firecrawl-js": "^1.4.3", "@mlc-ai/web-llm": "*", "@mozilla/readability": "*", "@neondatabase/serverless": "*", "@notionhq/client": "^2.2.10", "@opensearch-project/opensearch": "*", "@pinecone-database/pinecone": "*", "@planetscale/database": "^1.8.0", "@premai/prem-sdk": "^0.3.25", "@qdrant/js-client-rest": "^1.15.0", "@raycast/api": "^1.55.2", "@rockset/client": "^0.9.1", "@smithy/eventstream-codec": "^2.0.5", "@smithy/protocol-http": "^3.0.6", "@smithy/signature-v4": "^2.0.10", "@smithy/util-utf8": "^2.0.0", "@spider-cloud/spider-client": "^0.0.21", "@supabase/supabase-js": "^2.45.0", "@tensorflow-models/universal-sentence-encoder": "*", "@tensorflow/tfjs-converter": "*", "@tensorflow/tfjs-core": "*", "@upstash/ratelimit": "^1.1.3 || ^2.0.3", "@upstash/redis": "^1.20.6", "@upstash/vector": "^1.1.1", "@vercel/kv": "*", "@vercel/postgres": "*", "@writerai/writer-sdk": "^0.40.2", "@xata.io/client": "^0.28.0", "@zilliz/milvus2-sdk-node": ">=2.3.5", "apify-client": "^2.7.1", "assemblyai": "^4.6.0", "azion": "^1.11.1", "better-sqlite3": ">=9.4.0 <12.0.0", "cassandra-driver": "^4.7.2", "cborg": "^4.1.1", "cheerio": "^1.0.0-rc.12", "chromadb": "*", "closevector-common": "0.1.3", "closevector-node": "0.1.6", "closevector-web": "0.1.6", "cohere-ai": "*", "convex": "^1.3.1", "crypto-js": "^4.2.0", "d3-dsv": "^2.0.0", "discord.js": "^14.14.1", "duck-duck-scrape": "^2.2.5", "epub2": "^3.0.1", "fast-xml-parser": "*", "firebase-admin": "^11.9.0 || ^12.0.0 || ^13.0.0", "google-auth-library": "*", "googleapis": "*", "hnswlib-node": "^3.0.0", "html-to-text": "^9.0.5", "ibm-cloud-sdk-core": "*", "ignore": "^5.2.0", "interface-datastore": "^8.2.11", "ioredis": "^5.3.2", "it-all": "^3.0.4", "jsdom": "*", "jsonwebtoken": "^9.0.2", "llmonitor": "^0.5.9", "lodash": "^4.17.21", "lunary": "^0.7.10", "mammoth": "^1.6.0", "mariadb": "^3.4.0", "mem0ai": "^2.1.8", "mongodb": "^6.17.0", "mysql2": "^3.9.8", "neo4j-driver": "*", "notion-to-md": "^3.1.0", "officeparser": "^4.0.4", "openai": "*", "pdf-parse": "1.1.1", "pg": "^8.11.0", "pg-copy-streams": "^6.0.5", "pickleparser": "^0.2.1", "playwright": "^1.32.1", "portkey-ai": "^0.1.11", "puppeteer": "*", "pyodide": ">=0.24.1 <0.27.0", "redis": "*", "replicate": "*", "sonix-speech-recognition": "^2.1.1", "srt-parser-2": "^1.2.3", "typeorm": "^0.3.20", "typesense": "^1.5.3", "usearch": "^1.1.1", "voy-search": "0.6.2", "weaviate-client": "^3.5.2", "web-auth-library": "^1.0.3", "word-extractor": "*", "ws": "^8.14.2", "youtubei.js": "*" }, "optionalPeers": ["@arcjet/redact", "@aws-crypto/sha256-js", "@aws-sdk/client-bedrock-agent-runtime", "@aws-sdk/client-bedrock-runtime", "@aws-sdk/client-dynamodb", "@aws-sdk/client-kendra", "@aws-sdk/client-lambda", "@aws-sdk/client-s3", "@aws-sdk/client-sagemaker-runtime", "@aws-sdk/client-sfn", "@aws-sdk/credential-provider-node", "@azure/search-documents", "@azure/storage-blob", "@browserbasehq/sdk", "@clickhouse/client", "@cloudflare/ai", "@datastax/astra-db-ts", "@elastic/elasticsearch", "@getmetal/metal-sdk", "@getzep/zep-cloud", "@getzep/zep-js", "@gomomento/sdk", "@gomomento/sdk-core", "@google-ai/generativelanguage", "@google-cloud/storage", "@gradientai/nodejs-sdk", "@huggingface/inference", "@huggingface/transformers", "@lancedb/lancedb", "@layerup/layerup-security", "@libsql/client", "@mendable/firecrawl-js", "@mlc-ai/web-llm", "@mozilla/readability", "@neondatabase/serverless", "@notionhq/client", "@opensearch-project/opensearch", "@pinecone-database/pinecone", "@planetscale/database", "@premai/prem-sdk", "@qdrant/js-client-rest", "@raycast/api", "@rockset/client", "@smithy/eventstream-codec", "@smithy/protocol-http", "@smithy/signature-v4", "@smithy/util-utf8", "@spider-cloud/spider-client", "@supabase/supabase-js", "@tensorflow-models/universal-sentence-encoder", "@tensorflow/tfjs-converter", "@tensorflow/tfjs-core", "@upstash/ratelimit", "@upstash/redis", "@upstash/vector", "@vercel/kv", "@vercel/postgres", "@writerai/writer-sdk", "@xata.io/client", "@zilliz/milvus2-sdk-node", "apify-client", "assemblyai", "azion", "better-sqlite3", "cassandra-driver", "cborg", "cheerio", "chromadb", "closevector-common", "closevector-node", "closevector-web", "cohere-ai", "convex", "crypto-js", "d3-dsv", "discord.js", "duck-duck-scrape", "epub2", "fast-xml-parser", "firebase-admin", "google-auth-library", "googleapis", "hnswlib-node", "html-to-text", "ignore", "interface-datastore", "ioredis", "it-all", "jsdom", "jsonwebtoken", "llmonitor", "lodash", "lunary", "mammoth", "mariadb", "mem0ai", "mongodb", "mysql2", "neo4j-driver", "notion-to-md", "officeparser", "pdf-parse", "pg", "pg-copy-streams", "pickleparser", "playwright", "portkey-ai", "puppeteer", "pyodide", "redis", "replicate", "sonix-speech-recognition", "srt-parser-2", "typeorm", "typesense", "usearch", "voy-search", "weaviate-client", "web-auth-library", "word-extractor", "ws", "youtubei.js"] }, "sha512-xUe5UIlh1yZjt/cMtdSVlCoC5xm/RMN/rp+KZGLbquvjQeONmQ2rvpCqWjAOgQ6SPLqKiXvoXaKSm20r+LHISw=="],

    "@langchain/core": ["@langchain/core@0.3.78", "", { "dependencies": { "@cfworker/json-schema": "^4.0.2", "ansi-styles": "^5.0.0", "camelcase": "6", "decamelize": "1.2.0", "js-tiktoken": "^1.0.12", "langsmith": "^0.3.67", "mustache": "^4.2.0", "p-queue": "^6.6.2", "p-retry": "4", "uuid": "^10.0.0", "zod": "^3.25.32", "zod-to-json-schema": "^3.22.3" } }, "sha512-Nn0x9erQlK3zgtRU1Z8NUjLuyW0gzdclMsvLQ6wwLeDqV91pE+YKl6uQb+L2NUDs4F0N7c2Zncgz46HxrvPzuA=="],

    "@langchain/google-common": ["@langchain/google-common@0.1.8", "", { "dependencies": { "uuid": "^10.0.0", "zod-to-json-schema": "^3.22.4" }, "peerDependencies": { "@langchain/core": ">=0.2.21 <0.4.0" } }, "sha512-8auqWw2PMPhcHQHS+nMN3tVZrUPgSLckUaFeOHDOeSBiDvBd4KCybPwyl2oCwMDGvmyIxvOOckkMdeGaJ92vpQ=="],

    "@langchain/google-gauth": ["@langchain/google-gauth@0.1.8", "", { "dependencies": { "@langchain/google-common": "~0.1.8", "google-auth-library": "^8.9.0" }, "peerDependencies": { "@langchain/core": ">=0.2.21 <0.4.0" } }, "sha512-2QK7d5SQMrnSv7X4j05BGfO74hiA8FJuNwSsQKZvzlGoVnNXil3x2aqD5V+zsYOPpxhkDCpNlmh2Pue2Wzy1rQ=="],

    "@langchain/google-vertexai": ["@langchain/google-vertexai@0.1.8", "", { "dependencies": { "@langchain/google-gauth": "~0.1.8" }, "peerDependencies": { "@langchain/core": ">=0.2.21 <0.4.0" } }, "sha512-n06ohihopz38agOm7BTASHMmFLz+XAZlzEvqtPC4Qa1fhYhzETQg2gCzEapIJ1yVk5MhrWqwKnVOQ+tIsFE88Q=="],

    "@langchain/openai": ["@langchain/openai@0.6.14", "", { "dependencies": { "js-tiktoken": "^1.0.12", "openai": "5.12.2", "zod": "^3.25.32" }, "peerDependencies": { "@langchain/core": ">=0.3.68 <0.4.0" } }, "sha512-SM/xJOFDxT9NN/07fvhNB5dgAsIOQaLhmANxrRlSQ7Qs1zImMrzOvq+/5JP/ifpC/YxcgEnt4dblKVqvNU/C5A=="],

    "@langchain/textsplitters": ["@langchain/textsplitters@0.1.0", "", { "dependencies": { "js-tiktoken": "^1.0.12" }, "peerDependencies": { "@langchain/core": ">=0.2.21 <0.4.0" } }, "sha512-djI4uw9rlkAb5iMhtLED+xJebDdAG935AdP4eRTB02R7OB/act55Bj9wsskhZsvuyQRpO4O1wQOp85s6T6GWmw=="],

    "@langchain/weaviate": ["@langchain/weaviate@0.2.3", "", { "dependencies": { "uuid": "^10.0.0", "weaviate-client": "^3.5.2" }, "peerDependencies": { "@langchain/core": ">=0.2.21 <0.4.0" } }, "sha512-WqNGn1eSrI+ZigJd7kZjCj3fvHBYicKr054qts2nNJ+IyO5dWmY3oFTaVHFq1OLFVZJJxrFeDnxSEOC3JnfP0w=="],

    "@livekit/mutex": ["@livekit/mutex@1.1.1", "", {}, "sha512-EsshAucklmpuUAfkABPxJNhzj9v2sG7JuzFDL4ML1oJQSV14sqrpTYnsaOudMAw9yOaW53NU3QQTlUQoRs4czw=="],

    "@livekit/protocol": ["@livekit/protocol@1.39.3", "", { "dependencies": { "@bufbuild/protobuf": "^1.10.0" } }, "sha512-hfOnbwPCeZBEvMRdRhU2sr46mjGXavQcrb3BFRfG+Gm0Z7WUSeFdy5WLstXJzEepz17Iwp/lkGwJ4ZgOOYfPuA=="],

    "@livekit/rtc-node": ["@livekit/rtc-node@0.13.18", "", { "dependencies": { "@bufbuild/protobuf": "^1.10.0", "@livekit/mutex": "^1.0.0", "@livekit/typed-emitter": "^3.0.0", "pino": "^9.0.0", "pino-pretty": "^13.0.0" }, "optionalDependencies": { "@livekit/rtc-node-darwin-arm64": "0.13.18", "@livekit/rtc-node-darwin-x64": "0.13.18", "@livekit/rtc-node-linux-arm64-gnu": "0.13.18", "@livekit/rtc-node-linux-x64-gnu": "0.13.18", "@livekit/rtc-node-win32-x64-msvc": "0.13.18" } }, "sha512-Kk0z4LWq0yKxQaqAuM9p4TpgCTDrhMBcGeEm6OpQjdjCS42vo8NLB3Q/XP305HWM0Cis65U4gzMkfJ/W2fAqRw=="],

    "@livekit/rtc-node-darwin-arm64": ["@livekit/rtc-node-darwin-arm64@0.13.18", "", { "os": "darwin", "cpu": "arm64" }, "sha512-grHN5y2vasZR2eohrSuJHASzQUeKFjhcYt0ijzVrYBU+UBaXiL38YmhpvmGBxTgPT9rwQFdHQ3SpvJvYOPfPzA=="],

    "@livekit/rtc-node-darwin-x64": ["@livekit/rtc-node-darwin-x64@0.13.18", "", { "os": "darwin", "cpu": "x64" }, "sha512-0mpBBgxFN4RpOHh4EU+2yUKYEEWZJUzMj9cInz5JSSIMGxmiftyogHXFdPw1n3f1Yro7KeEF76tUNrRzoW2jSQ=="],

    "@livekit/rtc-node-linux-arm64-gnu": ["@livekit/rtc-node-linux-arm64-gnu@0.13.18", "", { "os": "linux", "cpu": "arm64" }, "sha512-MwoxxgwyphwqIe0C+gFpprH//34hFWAy0b6TBIPFJwxu1gHW88qJpPJcDONZu6SyCaKBlEnOEjMgz2vDiSggTg=="],

    "@livekit/rtc-node-linux-x64-gnu": ["@livekit/rtc-node-linux-x64-gnu@0.13.18", "", { "os": "linux", "cpu": "x64" }, "sha512-WHgvglYNYW+byZ3ql9GnSnecdLZD9N3Hdt3wdg44+pekbVxdDTzb6EmY0nZeS7YlA4KIh04wNQuwkLFVN1q4Jw=="],

    "@livekit/rtc-node-win32-x64-msvc": ["@livekit/rtc-node-win32-x64-msvc@0.13.18", "", { "os": "win32", "cpu": "x64" }, "sha512-xm+TymR3eH523qnFDrkkKoCpV+v9Yc+KBAoDn28Rtda/BgX0tDS8jWWxJ6vi0EmW3UhEsS3kdnoYM+QU38b2vg=="],

    "@livekit/typed-emitter": ["@livekit/typed-emitter@3.0.0", "", {}, "sha512-9bl0k4MgBPZu3Qu3R3xy12rmbW17e3bE9yf4YY85gJIQ3ezLEj/uzpKHWBsLaDoL5Mozz8QCgggwIBudYQWeQg=="],

    "@logtail/core": ["@logtail/core@0.5.4", "", { "dependencies": { "@logtail/tools": "^0.5.4", "@logtail/types": "^0.5.3", "serialize-error": "8.1.0" } }, "sha512-UlbxvUg5MDroqk6gEhtfKuuBShrvD/VaXl3T3jGU1U6I19Y1OwfB7e681LvH7RbsCAnOJFziM/7rMQib/CJTdg=="],

    "@logtail/node": ["@logtail/node@0.5.6", "", { "dependencies": { "@logtail/core": "^0.5.6", "@logtail/types": "^0.5.6", "@msgpack/msgpack": "^2.5.1", "@types/stack-trace": "^0.0.33", "minimatch": "^9.0.5", "stack-trace": "0.0.10" } }, "sha512-j+Q/LXVrZa6p+7qfNtiT5ANqmrusrSpBXU5Cxe6Wm+tB48NLaNdOiFz1EgqgTW50WzwlTHYl7ZhfPGsYgmyMOA=="],

    "@logtail/pino": ["@logtail/pino@0.5.6", "", { "dependencies": { "@logtail/node": "^0.5.6", "@logtail/types": "^0.5.6", "pino-abstract-transport": "^1.0.0" }, "peerDependencies": { "pino": "^7.0.0 || ^8.0.0 || ^9.0.0" } }, "sha512-szpxkyid7dwIBplokRO/nCn5jD1JLnjF7EV6UI1XpcjoTOxN+NDsdgiTUPLDJ/HLadbtrc+70Xwzv6MobVbsKQ=="],

    "@logtail/tools": ["@logtail/tools@0.5.6", "", { "dependencies": { "@logtail/types": "^0.5.6" } }, "sha512-l6VIzOUGZs6eLIWjZD88hNyE61xjRN0xypvFvY7CGl9nH+MlBSoFobA8XPTB+JpU1Zn3UhovOJrRM2SAoVyq4Q=="],

    "@logtail/types": ["@logtail/types@0.5.6", "", {}, "sha512-a7tkl2rBE24SoV1dG3Jme6sfSRtQjSonlVym0PvoBHFbretqm0FB1SQuba27zOC9qH0kcYtyJGkoFi4vpJE/tQ=="],

    "@mentra/cloud": ["@mentra/cloud@workspace:packages/cloud"],

    "@mentra/react": ["@mentra/react@workspace:packages/react-sdk"],

    "@mentra/sdk": ["@mentra/sdk@workspace:packages/sdk"],

    "@mentra/utils": ["@mentra/utils@workspace:packages/utils"],

    "@mongodb-js/saslprep": ["@mongodb-js/saslprep@1.3.1", "", { "dependencies": { "sparse-bitfield": "^3.0.3" } }, "sha512-6nZrq5kfAz0POWyhljnbWQQJQ5uT8oE2ddX303q1uY0tWsivWKgBDXBBvuFPwOqRRalXJuVO9EjOdVtuhLX0zg=="],

    "@msgpack/msgpack": ["@msgpack/msgpack@2.8.0", "", {}, "sha512-h9u4u/jiIRKbq25PM+zymTyW6bhTzELvOoUd+AvYriWOAKpLGnIamaET3pnHYoI5iYphAHBI4ayx0MehR+VVPQ=="],

    "@nodelib/fs.scandir": ["@nodelib/fs.scandir@2.1.5", "", { "dependencies": { "@nodelib/fs.stat": "2.0.5", "run-parallel": "^1.1.9" } }, "sha512-vq24Bq3ym5HEQm2NKCr3yXDwjc7vTsEThRDnkp2DK9p1uqLR+DHurm/NOTo0KG7HYHU7eppKZj3MyqYuMBf62g=="],

    "@nodelib/fs.stat": ["@nodelib/fs.stat@2.0.5", "", {}, "sha512-RkhPPp2zrqDAQA/2jNhnztcPAlv64XdhIp7a7454A5ovI7Bukxgt7MX7udwAu3zg1DcpPU0rz3VV1SeaqvY4+A=="],

    "@nodelib/fs.walk": ["@nodelib/fs.walk@1.2.8", "", { "dependencies": { "@nodelib/fs.scandir": "2.1.5", "fastq": "^1.6.0" } }, "sha512-oGB+UxlgWcgQkgwo8GcEGwemoTFt3FIO9ababBmaGwXIoBKZ+GTy0pP185beGg7Llih/NSHSV2XAs1lnznocSg=="],

    "@opentelemetry/api": ["@opentelemetry/api@1.9.0", "", {}, "sha512-3giAOQvZiH5F9bMlMiv8+GSPMeqg0dbaeo58/0SlA9sxSqZhnUtxzX9/2FzyhS9sWQf5S0GJE0AKBrFqjpeYcg=="],

    "@opentelemetry/api-logs": ["@opentelemetry/api-logs@0.57.2", "", { "dependencies": { "@opentelemetry/api": "^1.3.0" } }, "sha512-uIX52NnTM0iBh84MShlpouI7UKqkZ7MrUszTmaypHBu4r7NofznSnQRfJ+uUeDtQDj6w8eFGg5KBLDAwAPz1+A=="],

    "@opentelemetry/context-async-hooks": ["@opentelemetry/context-async-hooks@1.30.1", "", { "peerDependencies": { "@opentelemetry/api": ">=1.0.0 <1.10.0" } }, "sha512-s5vvxXPVdjqS3kTLKMeBMvop9hbWkwzBpu+mUO2M7sZtlkyDJGwFe33wRKnbaYDo8ExRVBIIdwIGrqpxHuKttA=="],

    "@opentelemetry/core": ["@opentelemetry/core@1.30.1", "", { "dependencies": { "@opentelemetry/semantic-conventions": "1.28.0" }, "peerDependencies": { "@opentelemetry/api": ">=1.0.0 <1.10.0" } }, "sha512-OOCM2C/QIURhJMuKaekP3TRBxBKxG/TWWA0TL2J6nXUtDnuCtccy49LUJF8xPFXMX+0LMcxFpCo8M9cGY1W6rQ=="],

    "@opentelemetry/instrumentation": ["@opentelemetry/instrumentation@0.57.2", "", { "dependencies": { "@opentelemetry/api-logs": "0.57.2", "@types/shimmer": "^1.2.0", "import-in-the-middle": "^1.8.1", "require-in-the-middle": "^7.1.1", "semver": "^7.5.2", "shimmer": "^1.2.1" }, "peerDependencies": { "@opentelemetry/api": "^1.3.0" } }, "sha512-BdBGhQBh8IjZ2oIIX6F2/Q3LKm/FDDKi6ccYKcBTeilh6SNdNKveDOLk73BkSJjQLJk6qe4Yh+hHw1UPhCDdrg=="],

    "@opentelemetry/instrumentation-amqplib": ["@opentelemetry/instrumentation-amqplib@0.46.1", "", { "dependencies": { "@opentelemetry/core": "^1.8.0", "@opentelemetry/instrumentation": "^0.57.1", "@opentelemetry/semantic-conventions": "^1.27.0" }, "peerDependencies": { "@opentelemetry/api": "^1.3.0" } }, "sha512-AyXVnlCf/xV3K/rNumzKxZqsULyITJH6OVLiW6730JPRqWA7Zc9bvYoVNpN6iOpTU8CasH34SU/ksVJmObFibQ=="],

    "@opentelemetry/instrumentation-connect": ["@opentelemetry/instrumentation-connect@0.43.1", "", { "dependencies": { "@opentelemetry/core": "^1.8.0", "@opentelemetry/instrumentation": "^0.57.1", "@opentelemetry/semantic-conventions": "^1.27.0", "@types/connect": "3.4.38" }, "peerDependencies": { "@opentelemetry/api": "^1.3.0" } }, "sha512-ht7YGWQuV5BopMcw5Q2hXn3I8eG8TH0J/kc/GMcW4CuNTgiP6wCu44BOnucJWL3CmFWaRHI//vWyAhaC8BwePw=="],

    "@opentelemetry/instrumentation-dataloader": ["@opentelemetry/instrumentation-dataloader@0.16.1", "", { "dependencies": { "@opentelemetry/instrumentation": "^0.57.1" }, "peerDependencies": { "@opentelemetry/api": "^1.3.0" } }, "sha512-K/qU4CjnzOpNkkKO4DfCLSQshejRNAJtd4esgigo/50nxCB6XCyi1dhAblUHM9jG5dRm8eu0FB+t87nIo99LYQ=="],

    "@opentelemetry/instrumentation-express": ["@opentelemetry/instrumentation-express@0.47.1", "", { "dependencies": { "@opentelemetry/core": "^1.8.0", "@opentelemetry/instrumentation": "^0.57.1", "@opentelemetry/semantic-conventions": "^1.27.0" }, "peerDependencies": { "@opentelemetry/api": "^1.3.0" } }, "sha512-QNXPTWteDclR2B4pDFpz0TNghgB33UMjUt14B+BZPmtH1MwUFAfLHBaP5If0Z5NZC+jaH8oF2glgYjrmhZWmSw=="],

    "@opentelemetry/instrumentation-fs": ["@opentelemetry/instrumentation-fs@0.19.1", "", { "dependencies": { "@opentelemetry/core": "^1.8.0", "@opentelemetry/instrumentation": "^0.57.1" }, "peerDependencies": { "@opentelemetry/api": "^1.3.0" } }, "sha512-6g0FhB3B9UobAR60BGTcXg4IHZ6aaYJzp0Ki5FhnxyAPt8Ns+9SSvgcrnsN2eGmk3RWG5vYycUGOEApycQL24A=="],

    "@opentelemetry/instrumentation-generic-pool": ["@opentelemetry/instrumentation-generic-pool@0.43.1", "", { "dependencies": { "@opentelemetry/instrumentation": "^0.57.1" }, "peerDependencies": { "@opentelemetry/api": "^1.3.0" } }, "sha512-M6qGYsp1cURtvVLGDrPPZemMFEbuMmCXgQYTReC/IbimV5sGrLBjB+/hANUpRZjX67nGLdKSVLZuQQAiNz+sww=="],

    "@opentelemetry/instrumentation-graphql": ["@opentelemetry/instrumentation-graphql@0.47.1", "", { "dependencies": { "@opentelemetry/instrumentation": "^0.57.1" }, "peerDependencies": { "@opentelemetry/api": "^1.3.0" } }, "sha512-EGQRWMGqwiuVma8ZLAZnExQ7sBvbOx0N/AE/nlafISPs8S+QtXX+Viy6dcQwVWwYHQPAcuY3bFt3xgoAwb4ZNQ=="],

    "@opentelemetry/instrumentation-hapi": ["@opentelemetry/instrumentation-hapi@0.45.2", "", { "dependencies": { "@opentelemetry/core": "^1.8.0", "@opentelemetry/instrumentation": "^0.57.1", "@opentelemetry/semantic-conventions": "^1.27.0" }, "peerDependencies": { "@opentelemetry/api": "^1.3.0" } }, "sha512-7Ehow/7Wp3aoyCrZwQpU7a2CnoMq0XhIcioFuKjBb0PLYfBfmTsFTUyatlHu0fRxhwcRsSQRTvEhmZu8CppBpQ=="],

    "@opentelemetry/instrumentation-http": ["@opentelemetry/instrumentation-http@0.57.2", "", { "dependencies": { "@opentelemetry/core": "1.30.1", "@opentelemetry/instrumentation": "0.57.2", "@opentelemetry/semantic-conventions": "1.28.0", "forwarded-parse": "2.1.2", "semver": "^7.5.2" }, "peerDependencies": { "@opentelemetry/api": "^1.3.0" } }, "sha512-1Uz5iJ9ZAlFOiPuwYg29Bf7bJJc/GeoeJIFKJYQf67nTVKFe8RHbEtxgkOmK4UGZNHKXcpW4P8cWBYzBn1USpg=="],

    "@opentelemetry/instrumentation-ioredis": ["@opentelemetry/instrumentation-ioredis@0.47.1", "", { "dependencies": { "@opentelemetry/instrumentation": "^0.57.1", "@opentelemetry/redis-common": "^0.36.2", "@opentelemetry/semantic-conventions": "^1.27.0" }, "peerDependencies": { "@opentelemetry/api": "^1.3.0" } }, "sha512-OtFGSN+kgk/aoKgdkKQnBsQFDiG8WdCxu+UrHr0bXScdAmtSzLSraLo7wFIb25RVHfRWvzI5kZomqJYEg/l1iA=="],

    "@opentelemetry/instrumentation-kafkajs": ["@opentelemetry/instrumentation-kafkajs@0.7.1", "", { "dependencies": { "@opentelemetry/instrumentation": "^0.57.1", "@opentelemetry/semantic-conventions": "^1.27.0" }, "peerDependencies": { "@opentelemetry/api": "^1.3.0" } }, "sha512-OtjaKs8H7oysfErajdYr1yuWSjMAectT7Dwr+axIoZqT9lmEOkD/H/3rgAs8h/NIuEi2imSXD+vL4MZtOuJfqQ=="],

    "@opentelemetry/instrumentation-knex": ["@opentelemetry/instrumentation-knex@0.44.1", "", { "dependencies": { "@opentelemetry/instrumentation": "^0.57.1", "@opentelemetry/semantic-conventions": "^1.27.0" }, "peerDependencies": { "@opentelemetry/api": "^1.3.0" } }, "sha512-U4dQxkNhvPexffjEmGwCq68FuftFK15JgUF05y/HlK3M6W/G2iEaACIfXdSnwVNe9Qh0sPfw8LbOPxrWzGWGMQ=="],

    "@opentelemetry/instrumentation-koa": ["@opentelemetry/instrumentation-koa@0.47.1", "", { "dependencies": { "@opentelemetry/core": "^1.8.0", "@opentelemetry/instrumentation": "^0.57.1", "@opentelemetry/semantic-conventions": "^1.27.0" }, "peerDependencies": { "@opentelemetry/api": "^1.3.0" } }, "sha512-l/c+Z9F86cOiPJUllUCt09v+kICKvT+Vg1vOAJHtHPsJIzurGayucfCMq2acd/A/yxeNWunl9d9eqZ0G+XiI6A=="],

    "@opentelemetry/instrumentation-lru-memoizer": ["@opentelemetry/instrumentation-lru-memoizer@0.44.1", "", { "dependencies": { "@opentelemetry/instrumentation": "^0.57.1" }, "peerDependencies": { "@opentelemetry/api": "^1.3.0" } }, "sha512-5MPkYCvG2yw7WONEjYj5lr5JFehTobW7wX+ZUFy81oF2lr9IPfZk9qO+FTaM0bGEiymwfLwKe6jE15nHn1nmHg=="],

    "@opentelemetry/instrumentation-mongodb": ["@opentelemetry/instrumentation-mongodb@0.52.0", "", { "dependencies": { "@opentelemetry/instrumentation": "^0.57.1", "@opentelemetry/semantic-conventions": "^1.27.0" }, "peerDependencies": { "@opentelemetry/api": "^1.3.0" } }, "sha512-1xmAqOtRUQGR7QfJFfGV/M2kC7wmI2WgZdpru8hJl3S0r4hW0n3OQpEHlSGXJAaNFyvT+ilnwkT+g5L4ljHR6g=="],

    "@opentelemetry/instrumentation-mongoose": ["@opentelemetry/instrumentation-mongoose@0.46.1", "", { "dependencies": { "@opentelemetry/core": "^1.8.0", "@opentelemetry/instrumentation": "^0.57.1", "@opentelemetry/semantic-conventions": "^1.27.0" }, "peerDependencies": { "@opentelemetry/api": "^1.3.0" } }, "sha512-3kINtW1LUTPkiXFRSSBmva1SXzS/72we/jL22N+BnF3DFcoewkdkHPYOIdAAk9gSicJ4d5Ojtt1/HeibEc5OQg=="],

    "@opentelemetry/instrumentation-mysql": ["@opentelemetry/instrumentation-mysql@0.45.1", "", { "dependencies": { "@opentelemetry/instrumentation": "^0.57.1", "@opentelemetry/semantic-conventions": "^1.27.0", "@types/mysql": "2.15.26" }, "peerDependencies": { "@opentelemetry/api": "^1.3.0" } }, "sha512-TKp4hQ8iKQsY7vnp/j0yJJ4ZsP109Ht6l4RHTj0lNEG1TfgTrIH5vJMbgmoYXWzNHAqBH2e7fncN12p3BP8LFg=="],

    "@opentelemetry/instrumentation-mysql2": ["@opentelemetry/instrumentation-mysql2@0.45.2", "", { "dependencies": { "@opentelemetry/instrumentation": "^0.57.1", "@opentelemetry/semantic-conventions": "^1.27.0", "@opentelemetry/sql-common": "^0.40.1" }, "peerDependencies": { "@opentelemetry/api": "^1.3.0" } }, "sha512-h6Ad60FjCYdJZ5DTz1Lk2VmQsShiViKe0G7sYikb0GHI0NVvApp2XQNRHNjEMz87roFttGPLHOYVPlfy+yVIhQ=="],

    "@opentelemetry/instrumentation-pg": ["@opentelemetry/instrumentation-pg@0.51.1", "", { "dependencies": { "@opentelemetry/core": "^1.26.0", "@opentelemetry/instrumentation": "^0.57.1", "@opentelemetry/semantic-conventions": "^1.27.0", "@opentelemetry/sql-common": "^0.40.1", "@types/pg": "8.6.1", "@types/pg-pool": "2.0.6" }, "peerDependencies": { "@opentelemetry/api": "^1.3.0" } }, "sha512-QxgjSrxyWZc7Vk+qGSfsejPVFL1AgAJdSBMYZdDUbwg730D09ub3PXScB9d04vIqPriZ+0dqzjmQx0yWKiCi2Q=="],

    "@opentelemetry/instrumentation-redis-4": ["@opentelemetry/instrumentation-redis-4@0.46.1", "", { "dependencies": { "@opentelemetry/instrumentation": "^0.57.1", "@opentelemetry/redis-common": "^0.36.2", "@opentelemetry/semantic-conventions": "^1.27.0" }, "peerDependencies": { "@opentelemetry/api": "^1.3.0" } }, "sha512-UMqleEoabYMsWoTkqyt9WAzXwZ4BlFZHO40wr3d5ZvtjKCHlD4YXLm+6OLCeIi/HkX7EXvQaz8gtAwkwwSEvcQ=="],

    "@opentelemetry/instrumentation-tedious": ["@opentelemetry/instrumentation-tedious@0.18.1", "", { "dependencies": { "@opentelemetry/instrumentation": "^0.57.1", "@opentelemetry/semantic-conventions": "^1.27.0", "@types/tedious": "^4.0.14" }, "peerDependencies": { "@opentelemetry/api": "^1.3.0" } }, "sha512-5Cuy/nj0HBaH+ZJ4leuD7RjgvA844aY2WW+B5uLcWtxGjRZl3MNLuxnNg5DYWZNPO+NafSSnra0q49KWAHsKBg=="],

    "@opentelemetry/instrumentation-undici": ["@opentelemetry/instrumentation-undici@0.10.1", "", { "dependencies": { "@opentelemetry/core": "^1.8.0", "@opentelemetry/instrumentation": "^0.57.1" }, "peerDependencies": { "@opentelemetry/api": "^1.7.0" } }, "sha512-rkOGikPEyRpMCmNu9AQuV5dtRlDmJp2dK5sw8roVshAGoB6hH/3QjDtRhdwd75SsJwgynWUNRUYe0wAkTo16tQ=="],

    "@opentelemetry/redis-common": ["@opentelemetry/redis-common@0.36.2", "", {}, "sha512-faYX1N0gpLhej/6nyp6bgRjzAKXn5GOEMYY7YhciSfCoITAktLUtQ36d24QEWNA1/WA1y6qQunCe0OhHRkVl9g=="],

    "@opentelemetry/resources": ["@opentelemetry/resources@1.30.1", "", { "dependencies": { "@opentelemetry/core": "1.30.1", "@opentelemetry/semantic-conventions": "1.28.0" }, "peerDependencies": { "@opentelemetry/api": ">=1.0.0 <1.10.0" } }, "sha512-5UxZqiAgLYGFjS4s9qm5mBVo433u+dSPUFWVWXmLAD4wB65oMCoXaJP1KJa9DIYYMeHu3z4BZcStG3LC593cWA=="],

    "@opentelemetry/sdk-trace-base": ["@opentelemetry/sdk-trace-base@1.30.1", "", { "dependencies": { "@opentelemetry/core": "1.30.1", "@opentelemetry/resources": "1.30.1", "@opentelemetry/semantic-conventions": "1.28.0" }, "peerDependencies": { "@opentelemetry/api": ">=1.0.0 <1.10.0" } }, "sha512-jVPgBbH1gCy2Lb7X0AVQ8XAfgg0pJ4nvl8/IiQA6nxOsPvS+0zMJaFSs2ltXe0J6C8dqjcnpyqINDJmU30+uOg=="],

    "@opentelemetry/semantic-conventions": ["@opentelemetry/semantic-conventions@1.37.0", "", {}, "sha512-JD6DerIKdJGmRp4jQyX5FlrQjA4tjOw1cvfsPAZXfOOEErMUHjPcPSICS+6WnM0nB0efSFARh0KAZss+bvExOA=="],

    "@opentelemetry/sql-common": ["@opentelemetry/sql-common@0.40.1", "", { "dependencies": { "@opentelemetry/core": "^1.1.0" }, "peerDependencies": { "@opentelemetry/api": "^1.1.0" } }, "sha512-nSDlnHSqzC3pXn/wZEZVLuAuJ1MYMXPBwtv2qAbCa3847SaHItdE7SzUq/Jtb0KZmh1zfAbNi3AAMjztTT4Ugg=="],

    "@playwright/test": ["@playwright/test@1.55.1", "", { "dependencies": { "playwright": "1.55.1" }, "bin": { "playwright": "cli.js" } }, "sha512-IVAh/nOJaw6W9g+RJVlIQJ6gSiER+ae6mKQ5CX1bERzQgbC1VSeBlwdvczT7pxb0GWiyrxH4TGKbMfDb4Sq/ig=="],

    "@pm2/agent": ["@pm2/agent@2.0.4", "", { "dependencies": { "async": "~3.2.0", "chalk": "~3.0.0", "dayjs": "~1.8.24", "debug": "~4.3.1", "eventemitter2": "~5.0.1", "fast-json-patch": "^3.0.0-1", "fclone": "~1.0.11", "nssocket": "0.6.0", "pm2-axon": "~4.0.1", "pm2-axon-rpc": "~0.7.0", "proxy-agent": "~6.3.0", "semver": "~7.5.0", "ws": "~7.5.10" } }, "sha512-n7WYvvTJhHLS2oBb1PjOtgLpMhgImOq8sXkPBw6smeg9LJBWZjiEgPKOpR8mn9UJZsB5P3W4V/MyvNnp31LKeA=="],

    "@pm2/io": ["@pm2/io@6.0.1", "", { "dependencies": { "async": "~2.6.1", "debug": "~4.3.1", "eventemitter2": "^6.3.1", "require-in-the-middle": "^5.0.0", "semver": "~7.5.4", "shimmer": "^1.2.0", "signal-exit": "^3.0.3", "tslib": "1.9.3" } }, "sha512-KiA+shC6sULQAr9mGZ1pg+6KVW9MF8NpG99x26Lf/082/Qy8qsTCtnJy+HQReW1A9Rdf0C/404cz0RZGZro+IA=="],

    "@pm2/js-api": ["@pm2/js-api@0.8.0", "", { "dependencies": { "async": "^2.6.3", "debug": "~4.3.1", "eventemitter2": "^6.3.1", "extrareqp2": "^1.0.0", "ws": "^7.0.0" } }, "sha512-nmWzrA/BQZik3VBz+npRcNIu01kdBhWL0mxKmP1ciF/gTcujPTQqt027N9fc1pK9ERM8RipFhymw7RcmCyOEYA=="],

    "@pm2/pm2-version-check": ["@pm2/pm2-version-check@1.0.4", "", { "dependencies": { "debug": "^4.3.1" } }, "sha512-SXsM27SGH3yTWKc2fKR4SYNxsmnvuBQ9dd6QHtEWmiZ/VqaOYPAIlS8+vMcn27YLtAEBGvNRSh3TPNvtjZgfqA=="],

    "@prisma/instrumentation": ["@prisma/instrumentation@6.11.1", "", { "dependencies": { "@opentelemetry/instrumentation": "^0.52.0 || ^0.53.0 || ^0.54.0 || ^0.55.0 || ^0.56.0 || ^0.57.0" }, "peerDependencies": { "@opentelemetry/api": "^1.8" } }, "sha512-mrZOev24EDhnefmnZX7WVVT7v+r9LttPRqf54ONvj6re4XMF7wFTpK2tLJi4XHB7fFp/6xhYbgRel8YV7gQiyA=="],

    "@protobufjs/aspromise": ["@protobufjs/aspromise@1.1.2", "", {}, "sha512-j+gKExEuLmKwvz3OgROXtrJ2UG2x8Ch2YZUxahh+s1F2HZ+wAceUNLkvy6zKCPVRkU++ZWQrdxsUeQXmcg4uoQ=="],

    "@protobufjs/base64": ["@protobufjs/base64@1.1.2", "", {}, "sha512-AZkcAA5vnN/v4PDqKyMR5lx7hZttPDgClv83E//FMNhR2TMcLUhfRUBHCmSl0oi9zMgDDqRUJkSxO3wm85+XLg=="],

    "@protobufjs/codegen": ["@protobufjs/codegen@2.0.4", "", {}, "sha512-YyFaikqM5sH0ziFZCN3xDC7zeGaB/d0IUb9CATugHWbd1FRFwWwt4ld4OYMPWu5a3Xe01mGAULCdqhMlPl29Jg=="],

    "@protobufjs/eventemitter": ["@protobufjs/eventemitter@1.1.0", "", {}, "sha512-j9ednRT81vYJ9OfVuXG6ERSTdEL1xVsNgqpkxMsbIabzSo3goCjDIveeGv5d03om39ML71RdmrGNjG5SReBP/Q=="],

    "@protobufjs/fetch": ["@protobufjs/fetch@1.1.0", "", { "dependencies": { "@protobufjs/aspromise": "^1.1.1", "@protobufjs/inquire": "^1.1.0" } }, "sha512-lljVXpqXebpsijW71PZaCYeIcE5on1w5DlQy5WH6GLbFryLUrBD4932W/E2BSpfRJWseIL4v/KPgBFxDOIdKpQ=="],

    "@protobufjs/float": ["@protobufjs/float@1.0.2", "", {}, "sha512-Ddb+kVXlXst9d+R9PfTIxh1EdNkgoRe5tOX6t01f1lYWOvJnSPDBlG241QLzcyPdoNTsblLUdujGSE4RzrTZGQ=="],

    "@protobufjs/inquire": ["@protobufjs/inquire@1.1.0", "", {}, "sha512-kdSefcPdruJiFMVSbn801t4vFK7KB/5gd2fYvrxhuJYg8ILrmn9SKSX2tZdV6V+ksulWqS7aXjBcRXl3wHoD9Q=="],

    "@protobufjs/path": ["@protobufjs/path@1.1.2", "", {}, "sha512-6JOcJ5Tm08dOHAbdR3GrvP+yUUfkjG5ePsHYczMFLq3ZmMkAD98cDgcT2iA1lJ9NVwFd4tH/iSSoe44YWkltEA=="],

    "@protobufjs/pool": ["@protobufjs/pool@1.1.0", "", {}, "sha512-0kELaGSIDBKvcgS4zkjz1PeddatrjYcmMWOlAuAPwAeccUrPHdUqo/J6LiymHHEiJT5NrF1UVwxY14f+fy4WQw=="],

    "@protobufjs/utf8": ["@protobufjs/utf8@1.1.0", "", {}, "sha512-Vvn3zZrhQZkkBE8LSuW3em98c0FwgO4nxzv6OdSxPKJIEKY2bGbHn+mhGIPerzI4twdxaP8/0+06HBpwf345Lw=="],

    "@react-email/render": ["@react-email/render@1.1.2", "", { "dependencies": { "html-to-text": "^9.0.5", "prettier": "^3.5.3", "react-promise-suspense": "^0.3.4" }, "peerDependencies": { "react": "^18.0 || ^19.0 || ^19.0.0-rc", "react-dom": "^18.0 || ^19.0 || ^19.0.0-rc" } }, "sha512-RnRehYN3v9gVlNMehHPHhyp2RQo7+pSkHDtXPvg3s0GbzM9SQMW4Qrf8GRNvtpLC4gsI+Wt0VatNRUFqjvevbw=="],

    "@roamhq/wrtc-darwin-arm64": ["@roamhq/wrtc-darwin-arm64@0.8.0", "", { "os": "darwin", "cpu": "arm64" }, "sha512-OtV2KWO7zOG3L8TF3KCt9aucynVCD/ww2xeXXgg+FLkya3ca0uzehN8EQJ3BL4tkInksbFJ2ssyu9cehfJ3ZuA=="],

    "@roamhq/wrtc-darwin-x64": ["@roamhq/wrtc-darwin-x64@0.8.0", "", { "os": "darwin", "cpu": "x64" }, "sha512-VY7Vzt/SDDDCpW//h8GW9bOZrOr8gWXPZVD9473ypl4jyBIoO57yyLbHzd1G0vBUkS6szsHlQCz1WwpI30YL+g=="],

    "@roamhq/wrtc-linux-arm64": ["@roamhq/wrtc-linux-arm64@0.8.1", "", { "os": "linux", "cpu": "arm64" }, "sha512-FBJLLazlWkGQUXaokC/rTbrUQbb0CNFYry52fZGstufrGLTWu+g4HcwXdVvxh1tnVtVMvkQGk+mlOL52sCxw0A=="],

    "@roamhq/wrtc-linux-x64": ["@roamhq/wrtc-linux-x64@0.8.1", "", { "os": "linux", "cpu": "x64" }, "sha512-I9oWG7b4uvWO1IOR/aF34n+ID6TKVuSs0jd19h5KdhfRtw7FFh9xxuwN9rONPxLVa6fS0q+MCZgAf8Scz89L8Q=="],

    "@roamhq/wrtc-win32-x64": ["@roamhq/wrtc-win32-x64@0.8.0", "", { "os": "win32", "cpu": "x64" }, "sha512-R2fxl41BLWPiP4eaTHGLzbbVvRjx1mV/OsgINCvawO7Hwz5Zx9I45+Fhrw3hd4n5amIeSG9VIF7Kz8eeTFXTGQ=="],

    "@rtsao/scc": ["@rtsao/scc@1.1.0", "", {}, "sha512-zt6OdqaDoOnJ1ZYsCYGt9YmWzDXl4vQdKTyJev62gFhRGKdx7mcT54V9KIjg+d2wi9EXsPvAPKe7i7WjfVWB8g=="],

    "@selderee/plugin-htmlparser2": ["@selderee/plugin-htmlparser2@0.11.0", "", { "dependencies": { "domhandler": "^5.0.3", "selderee": "^0.11.0" } }, "sha512-P33hHGdldxGabLFjPPpaTxVolMrzrcegejx+0GxjrIb9Zv48D8yAIA/QTDR2dFl7Uz7urX8aX6+5bCZslr+gWQ=="],

    "@sentry-internal/node-cpu-profiler": ["@sentry-internal/node-cpu-profiler@2.2.0", "", { "dependencies": { "detect-libc": "^2.0.3", "node-abi": "^3.73.0" } }, "sha512-oLHVYurqZfADPh5hvmQYS5qx8t0UZzT2u6+/68VXsFruQEOnYJTODKgU3BVLmemRs3WE6kCJjPeFdHVYOQGSzQ=="],

    "@sentry-internal/tracing": ["@sentry-internal/tracing@7.120.4", "", { "dependencies": { "@sentry/core": "7.120.4", "@sentry/types": "7.120.4", "@sentry/utils": "7.120.4" } }, "sha512-Fz5+4XCg3akeoFK+K7g+d7HqGMjmnLoY2eJlpONJmaeT9pXY7yfUyXKZMmMajdE2LxxKJgQ2YKvSCaGVamTjHw=="],

    "@sentry/bun": ["@sentry/bun@9.46.0", "", { "dependencies": { "@sentry/core": "9.46.0", "@sentry/node": "9.46.0" } }, "sha512-fsVCl5No+wg58A0R6xPT3xxwOAvVMeBxn8ilCv7cg6aHEcJ7AAHE0gfWvJkPiV0ODBGkfQNuM7wc9JR8bd5fsQ=="],

    "@sentry/cli": ["@sentry/cli@2.56.0", "", { "dependencies": { "https-proxy-agent": "^5.0.0", "node-fetch": "^2.6.7", "progress": "^2.0.3", "proxy-from-env": "^1.1.0", "which": "^2.0.2" }, "optionalDependencies": { "@sentry/cli-darwin": "2.56.0", "@sentry/cli-linux-arm": "2.56.0", "@sentry/cli-linux-arm64": "2.56.0", "@sentry/cli-linux-i686": "2.56.0", "@sentry/cli-linux-x64": "2.56.0", "@sentry/cli-win32-arm64": "2.56.0", "@sentry/cli-win32-i686": "2.56.0", "@sentry/cli-win32-x64": "2.56.0" }, "bin": { "sentry-cli": "bin/sentry-cli" } }, "sha512-br6+1nTPUV5EG1oaxLzxv31kREFKr49Y1+3jutfMUz9Nl8VyVP7o9YwakB/YWl+0Vi0NXg5vq7qsd/OOuV5j8w=="],

    "@sentry/cli-darwin": ["@sentry/cli-darwin@2.56.0", "", { "os": "darwin" }, "sha512-CzXFWbv3GrjU0gFlUM9jt0fvJmyo5ktty4HGxRFfS/eMC6xW58Gg/sEeMVEkdvk5osKooX/YEgfLBdo4zvuWDA=="],

    "@sentry/cli-linux-arm": ["@sentry/cli-linux-arm@2.56.0", "", { "os": [ "linux", "android", "freebsd", ], "cpu": "arm" }, "sha512-vQCCMhZLugPmr25XBoP94dpQsFa110qK5SBUVJcRpJKyzMZd+6ueeHNslq2mB0OF4BwL1qd/ZDIa4nxa1+0rjQ=="],

    "@sentry/cli-linux-arm64": ["@sentry/cli-linux-arm64@2.56.0", "", { "os": [ "linux", "android", "freebsd", ], "cpu": "arm64" }, "sha512-91d5ZlC989j/t+TXor/glPyx6SnLFS/SlJ9fIrHIQohdGKyWWSFb4VKUan8Ok3GYu9SUzKTMByryIOoYEmeGVw=="],

    "@sentry/cli-linux-i686": ["@sentry/cli-linux-i686@2.56.0", "", { "os": [ "linux", "android", "freebsd", ], "cpu": "ia32" }, "sha512-MZzXuq1Q/TktN81DUs6XSBU752pG3XWSJdZR+NCStIg3l8s3O/Pwh6OcDHTYqgwsYJaGBpA0fP2Afl5XeSAUNg=="],

    "@sentry/cli-linux-x64": ["@sentry/cli-linux-x64@2.56.0", "", { "os": [ "linux", "android", "freebsd", ], "cpu": "x64" }, "sha512-INOO2OQ90Y3UzYgHRdrHdKC/0es3YSHLv0iNNgQwllL0YZihSVNYSSrZqcPq8oSDllEy9Vt9oOm/7qEnUP2Kfw=="],

    "@sentry/cli-win32-arm64": ["@sentry/cli-win32-arm64@2.56.0", "", { "os": "win32", "cpu": "arm64" }, "sha512-eUvkVk9KK01q6/qyugQPh7dAxqFPbgOa62QAoSwo11WQFYc3NPgJLilFWLQo+nahHGYKh6PKuCJ5tcqnQq5Hkg=="],

    "@sentry/cli-win32-i686": ["@sentry/cli-win32-i686@2.56.0", "", { "os": "win32", "cpu": "ia32" }, "sha512-mpCA8hKXuvT17bl1H/54KOa5i+02VBBHVlOiP3ltyBuQUqfvX/30Zl/86Spy+ikodovZWAHv5e5FpyXbY1/mPw=="],

    "@sentry/cli-win32-x64": ["@sentry/cli-win32-x64@2.56.0", "", { "os": "win32", "cpu": "x64" }, "sha512-UV0pXNls+/ViAU/3XsHLLNEHCsRYaGEwJdY3HyGIufSlglxrX6BVApkV9ziGi4WAxcJWLjQdfcEs6V5B+wBy0A=="],

    "@sentry/core": ["@sentry/core@9.46.0", "", {}, "sha512-it7JMFqxVproAgEtbLgCVBYtQ9fIb+Bu0JD+cEplTN/Ukpe6GaolyYib5geZqslVxhp2sQgT+58aGvfd/k0N8Q=="],

    "@sentry/node": ["@sentry/node@9.46.0", "", { "dependencies": { "@opentelemetry/api": "^1.9.0", "@opentelemetry/context-async-hooks": "^1.30.1", "@opentelemetry/core": "^1.30.1", "@opentelemetry/instrumentation": "^0.57.2", "@opentelemetry/instrumentation-amqplib": "^0.46.1", "@opentelemetry/instrumentation-connect": "0.43.1", "@opentelemetry/instrumentation-dataloader": "0.16.1", "@opentelemetry/instrumentation-express": "0.47.1", "@opentelemetry/instrumentation-fs": "0.19.1", "@opentelemetry/instrumentation-generic-pool": "0.43.1", "@opentelemetry/instrumentation-graphql": "0.47.1", "@opentelemetry/instrumentation-hapi": "0.45.2", "@opentelemetry/instrumentation-http": "0.57.2", "@opentelemetry/instrumentation-ioredis": "0.47.1", "@opentelemetry/instrumentation-kafkajs": "0.7.1", "@opentelemetry/instrumentation-knex": "0.44.1", "@opentelemetry/instrumentation-koa": "0.47.1", "@opentelemetry/instrumentation-lru-memoizer": "0.44.1", "@opentelemetry/instrumentation-mongodb": "0.52.0", "@opentelemetry/instrumentation-mongoose": "0.46.1", "@opentelemetry/instrumentation-mysql": "0.45.1", "@opentelemetry/instrumentation-mysql2": "0.45.2", "@opentelemetry/instrumentation-pg": "0.51.1", "@opentelemetry/instrumentation-redis-4": "0.46.1", "@opentelemetry/instrumentation-tedious": "0.18.1", "@opentelemetry/instrumentation-undici": "0.10.1", "@opentelemetry/resources": "^1.30.1", "@opentelemetry/sdk-trace-base": "^1.30.1", "@opentelemetry/semantic-conventions": "^1.34.0", "@prisma/instrumentation": "6.11.1", "@sentry/core": "9.46.0", "@sentry/node-core": "9.46.0", "@sentry/opentelemetry": "9.46.0", "import-in-the-middle": "^1.14.2", "minimatch": "^9.0.0" } }, "sha512-pRLqAcd7GTGvN8gex5FtkQR5Mcol8gOy1WlyZZFq4rBbVtMbqKOQRhohwqnb+YrnmtFpj7IZ7KNDo077MvNeOQ=="],

    "@sentry/node-core": ["@sentry/node-core@9.46.0", "", { "dependencies": { "@sentry/core": "9.46.0", "@sentry/opentelemetry": "9.46.0", "import-in-the-middle": "^1.14.2" }, "peerDependencies": { "@opentelemetry/api": "^1.9.0", "@opentelemetry/context-async-hooks": "^1.30.1 || ^2.0.0", "@opentelemetry/core": "^1.30.1 || ^2.0.0", "@opentelemetry/instrumentation": ">=0.57.1 <1", "@opentelemetry/resources": "^1.30.1 || ^2.0.0", "@opentelemetry/sdk-trace-base": "^1.30.1 || ^2.0.0", "@opentelemetry/semantic-conventions": "^1.34.0" } }, "sha512-XRVu5pqoklZeh4wqhxCLZkz/ipoKhitctgEFXX9Yh1e1BoHM2pIxT52wf+W6hHM676TFmFXW3uKBjsmRM3AjgA=="],

    "@sentry/opentelemetry": ["@sentry/opentelemetry@9.46.0", "", { "dependencies": { "@sentry/core": "9.46.0" }, "peerDependencies": { "@opentelemetry/api": "^1.9.0", "@opentelemetry/context-async-hooks": "^1.30.1 || ^2.0.0", "@opentelemetry/core": "^1.30.1 || ^2.0.0", "@opentelemetry/sdk-trace-base": "^1.30.1 || ^2.0.0", "@opentelemetry/semantic-conventions": "^1.34.0" } }, "sha512-w2zTxqrdmwRok0cXBoh+ksXdGRUHUZhlpfL/H2kfTodOL+Mk8rW72qUmfqQceXoqgbz8UyK8YgJbyt+XS5H4Qg=="],

    "@sentry/profiling-node": ["@sentry/profiling-node@9.46.0", "", { "dependencies": { "@sentry-internal/node-cpu-profiler": "^2.2.0", "@sentry/core": "9.46.0", "@sentry/node": "9.46.0" }, "bin": { "sentry-prune-profiler-binaries": "scripts/prune-profiler-binaries.js" } }, "sha512-MPNjVx6m9fn+HUU1FGr5PzgAKLLJA6eXXf+xobtVk+jNo9e0YczUUcnSTJz+VeIUG2joFm9sPfRjYLyONNLuxQ=="],

    "@sentry/tracing": ["@sentry/tracing@7.120.4", "", { "dependencies": { "@sentry-internal/tracing": "7.120.4" } }, "sha512-cAtpLh23qW3hoqZJ6c36EvFki5NhFWUSK71ALHefqDXEocMlfDc9I+IGn3B/ola2D2TDEDamCy3x32vctKqOag=="],

    "@sentry/types": ["@sentry/types@7.120.4", "", {}, "sha512-cUq2hSSe6/qrU6oZsEP4InMI5VVdD86aypE+ENrQ6eZEVLTCYm1w6XhW1NvIu3UuWh7gZec4a9J7AFpYxki88Q=="],

    "@sentry/utils": ["@sentry/utils@7.120.4", "", { "dependencies": { "@sentry/types": "7.120.4" } }, "sha512-zCKpyDIWKHwtervNK2ZlaK8mMV7gVUijAgFeJStH+CU/imcdquizV3pFLlSQYRswG+Lbyd6CT/LGRh3IbtkCFw=="],

    "@smithy/abort-controller": ["@smithy/abort-controller@4.2.0", "", { "dependencies": { "@smithy/types": "^4.6.0", "tslib": "^2.6.2" } }, "sha512-PLUYa+SUKOEZtXFURBu/CNxlsxfaFGxSBPcStL13KpVeVWIfdezWyDqkz7iDLmwnxojXD0s5KzuB5HGHvt4Aeg=="],

    "@smithy/config-resolver": ["@smithy/config-resolver@4.3.0", "", { "dependencies": { "@smithy/node-config-provider": "^4.3.0", "@smithy/types": "^4.6.0", "@smithy/util-config-provider": "^4.2.0", "@smithy/util-middleware": "^4.2.0", "tslib": "^2.6.2" } }, "sha512-9oH+n8AVNiLPK/iK/agOsoWfrKZ3FGP3502tkksd6SRsKMYiu7AFX0YXo6YBADdsAj7C+G/aLKdsafIJHxuCkQ=="],

    "@smithy/core": ["@smithy/core@3.14.0", "", { "dependencies": { "@smithy/middleware-serde": "^4.2.0", "@smithy/protocol-http": "^5.3.0", "@smithy/types": "^4.6.0", "@smithy/util-base64": "^4.2.0", "@smithy/util-body-length-browser": "^4.2.0", "@smithy/util-middleware": "^4.2.0", "@smithy/util-stream": "^4.4.0", "@smithy/util-utf8": "^4.2.0", "@smithy/uuid": "^1.1.0", "tslib": "^2.6.2" } }, "sha512-XJ4z5FxvY/t0Dibms/+gLJrI5niRoY0BCmE02fwmPcRYFPI4KI876xaE79YGWIKnEslMbuQPsIEsoU/DXa0DoA=="],

    "@smithy/credential-provider-imds": ["@smithy/credential-provider-imds@4.2.0", "", { "dependencies": { "@smithy/node-config-provider": "^4.3.0", "@smithy/property-provider": "^4.2.0", "@smithy/types": "^4.6.0", "@smithy/url-parser": "^4.2.0", "tslib": "^2.6.2" } }, "sha512-SOhFVvFH4D5HJZytb0bLKxCrSnwcqPiNlrw+S4ZXjMnsC+o9JcUQzbZOEQcA8yv9wJFNhfsUiIUKiEnYL68Big=="],

    "@smithy/fetch-http-handler": ["@smithy/fetch-http-handler@5.3.0", "", { "dependencies": { "@smithy/protocol-http": "^5.3.0", "@smithy/querystring-builder": "^4.2.0", "@smithy/types": "^4.6.0", "@smithy/util-base64": "^4.2.0", "tslib": "^2.6.2" } }, "sha512-BG3KSmsx9A//KyIfw+sqNmWFr1YBUr+TwpxFT7yPqAk0yyDh7oSNgzfNH7pS6OC099EGx2ltOULvumCFe8bcgw=="],

    "@smithy/hash-node": ["@smithy/hash-node@4.2.0", "", { "dependencies": { "@smithy/types": "^4.6.0", "@smithy/util-buffer-from": "^4.2.0", "@smithy/util-utf8": "^4.2.0", "tslib": "^2.6.2" } }, "sha512-ugv93gOhZGysTctZh9qdgng8B+xO0cj+zN0qAZ+Sgh7qTQGPOJbMdIuyP89KNfUyfAqFSNh5tMvC+h2uCpmTtA=="],

    "@smithy/invalid-dependency": ["@smithy/invalid-dependency@4.2.0", "", { "dependencies": { "@smithy/types": "^4.6.0", "tslib": "^2.6.2" } }, "sha512-ZmK5X5fUPAbtvRcUPtk28aqIClVhbfcmfoS4M7UQBTnDdrNxhsrxYVv0ZEl5NaPSyExsPWqL4GsPlRvtlwg+2A=="],

    "@smithy/is-array-buffer": ["@smithy/is-array-buffer@4.2.0", "", { "dependencies": { "tslib": "^2.6.2" } }, "sha512-DZZZBvC7sjcYh4MazJSGiWMI2L7E0oCiRHREDzIxi/M2LY79/21iXt6aPLHge82wi5LsuRF5A06Ds3+0mlh6CQ=="],

    "@smithy/middleware-content-length": ["@smithy/middleware-content-length@4.2.0", "", { "dependencies": { "@smithy/protocol-http": "^5.3.0", "@smithy/types": "^4.6.0", "tslib": "^2.6.2" } }, "sha512-6ZAnwrXFecrA4kIDOcz6aLBhU5ih2is2NdcZtobBDSdSHtE9a+MThB5uqyK4XXesdOCvOcbCm2IGB95birTSOQ=="],

    "@smithy/middleware-endpoint": ["@smithy/middleware-endpoint@4.3.0", "", { "dependencies": { "@smithy/core": "^3.14.0", "@smithy/middleware-serde": "^4.2.0", "@smithy/node-config-provider": "^4.3.0", "@smithy/shared-ini-file-loader": "^4.3.0", "@smithy/types": "^4.6.0", "@smithy/url-parser": "^4.2.0", "@smithy/util-middleware": "^4.2.0", "tslib": "^2.6.2" } }, "sha512-jFVjuQeV8TkxaRlcCNg0GFVgg98tscsmIrIwRFeC74TIUyLE3jmY9xgc1WXrPQYRjQNK3aRoaIk6fhFRGOIoGw=="],

    "@smithy/middleware-retry": ["@smithy/middleware-retry@4.4.0", "", { "dependencies": { "@smithy/node-config-provider": "^4.3.0", "@smithy/protocol-http": "^5.3.0", "@smithy/service-error-classification": "^4.2.0", "@smithy/smithy-client": "^4.7.0", "@smithy/types": "^4.6.0", "@smithy/util-middleware": "^4.2.0", "@smithy/util-retry": "^4.2.0", "@smithy/uuid": "^1.1.0", "tslib": "^2.6.2" } }, "sha512-yaVBR0vQnOnzex45zZ8ZrPzUnX73eUC8kVFaAAbn04+6V7lPtxn56vZEBBAhgS/eqD6Zm86o6sJs6FuQVoX5qg=="],

    "@smithy/middleware-serde": ["@smithy/middleware-serde@4.2.0", "", { "dependencies": { "@smithy/protocol-http": "^5.3.0", "@smithy/types": "^4.6.0", "tslib": "^2.6.2" } }, "sha512-rpTQ7D65/EAbC6VydXlxjvbifTf4IH+sADKg6JmAvhkflJO2NvDeyU9qsWUNBelJiQFcXKejUHWRSdmpJmEmiw=="],

    "@smithy/middleware-stack": ["@smithy/middleware-stack@4.2.0", "", { "dependencies": { "@smithy/types": "^4.6.0", "tslib": "^2.6.2" } }, "sha512-G5CJ//eqRd9OARrQu9MK1H8fNm2sMtqFh6j8/rPozhEL+Dokpvi1Og+aCixTuwDAGZUkJPk6hJT5jchbk/WCyg=="],

    "@smithy/node-config-provider": ["@smithy/node-config-provider@4.3.0", "", { "dependencies": { "@smithy/property-provider": "^4.2.0", "@smithy/shared-ini-file-loader": "^4.3.0", "@smithy/types": "^4.6.0", "tslib": "^2.6.2" } }, "sha512-5QgHNuWdT9j9GwMPPJCKxy2KDxZ3E5l4M3/5TatSZrqYVoEiqQrDfAq8I6KWZw7RZOHtVtCzEPdYz7rHZixwcA=="],

    "@smithy/node-http-handler": ["@smithy/node-http-handler@4.3.0", "", { "dependencies": { "@smithy/abort-controller": "^4.2.0", "@smithy/protocol-http": "^5.3.0", "@smithy/querystring-builder": "^4.2.0", "@smithy/types": "^4.6.0", "tslib": "^2.6.2" } }, "sha512-RHZ/uWCmSNZ8cneoWEVsVwMZBKy/8123hEpm57vgGXA3Irf/Ja4v9TVshHK2ML5/IqzAZn0WhINHOP9xl+Qy6Q=="],

    "@smithy/property-provider": ["@smithy/property-provider@4.2.0", "", { "dependencies": { "@smithy/types": "^4.6.0", "tslib": "^2.6.2" } }, "sha512-rV6wFre0BU6n/tx2Ztn5LdvEdNZ2FasQbPQmDOPfV9QQyDmsCkOAB0osQjotRCQg+nSKFmINhyda0D3AnjSBJw=="],

    "@smithy/protocol-http": ["@smithy/protocol-http@5.3.0", "", { "dependencies": { "@smithy/types": "^4.6.0", "tslib": "^2.6.2" } }, "sha512-6POSYlmDnsLKb7r1D3SVm7RaYW6H1vcNcTWGWrF7s9+2noNYvUsm7E4tz5ZQ9HXPmKn6Hb67pBDRIjrT4w/d7Q=="],

    "@smithy/querystring-builder": ["@smithy/querystring-builder@4.2.0", "", { "dependencies": { "@smithy/types": "^4.6.0", "@smithy/util-uri-escape": "^4.2.0", "tslib": "^2.6.2" } }, "sha512-Q4oFD0ZmI8yJkiPPeGUITZj++4HHYCW3pYBYfIobUCkYpI6mbkzmG1MAQQ3lJYYWj3iNqfzOenUZu+jqdPQ16A=="],

    "@smithy/querystring-parser": ["@smithy/querystring-parser@4.2.0", "", { "dependencies": { "@smithy/types": "^4.6.0", "tslib": "^2.6.2" } }, "sha512-BjATSNNyvVbQxOOlKse0b0pSezTWGMvA87SvoFoFlkRsKXVsN3bEtjCxvsNXJXfnAzlWFPaT9DmhWy1vn0sNEA=="],

    "@smithy/service-error-classification": ["@smithy/service-error-classification@4.2.0", "", { "dependencies": { "@smithy/types": "^4.6.0" } }, "sha512-Ylv1ttUeKatpR0wEOMnHf1hXMktPUMObDClSWl2TpCVT4DwtJhCeighLzSLbgH3jr5pBNM0LDXT5yYxUvZ9WpA=="],

    "@smithy/shared-ini-file-loader": ["@smithy/shared-ini-file-loader@4.3.0", "", { "dependencies": { "@smithy/types": "^4.6.0", "tslib": "^2.6.2" } }, "sha512-VCUPPtNs+rKWlqqntX0CbVvWyjhmX30JCtzO+s5dlzzxrvSfRh5SY0yxnkirvc1c80vdKQttahL71a9EsdolSQ=="],

    "@smithy/signature-v4": ["@smithy/signature-v4@5.3.0", "", { "dependencies": { "@smithy/is-array-buffer": "^4.2.0", "@smithy/protocol-http": "^5.3.0", "@smithy/types": "^4.6.0", "@smithy/util-hex-encoding": "^4.2.0", "@smithy/util-middleware": "^4.2.0", "@smithy/util-uri-escape": "^4.2.0", "@smithy/util-utf8": "^4.2.0", "tslib": "^2.6.2" } }, "sha512-MKNyhXEs99xAZaFhm88h+3/V+tCRDQ+PrDzRqL0xdDpq4gjxcMmf5rBA3YXgqZqMZ/XwemZEurCBQMfxZOWq/g=="],

    "@smithy/smithy-client": ["@smithy/smithy-client@4.7.0", "", { "dependencies": { "@smithy/core": "^3.14.0", "@smithy/middleware-endpoint": "^4.3.0", "@smithy/middleware-stack": "^4.2.0", "@smithy/protocol-http": "^5.3.0", "@smithy/types": "^4.6.0", "@smithy/util-stream": "^4.4.0", "tslib": "^2.6.2" } }, "sha512-3BDx/aCCPf+kkinYf5QQhdQ9UAGihgOVqI3QO5xQfSaIWvUE4KYLtiGRWsNe1SR7ijXC0QEPqofVp5Sb0zC8xQ=="],

    "@smithy/types": ["@smithy/types@4.6.0", "", { "dependencies": { "tslib": "^2.6.2" } }, "sha512-4lI9C8NzRPOv66FaY1LL1O/0v0aLVrq/mXP/keUa9mJOApEeae43LsLd2kZRUJw91gxOQfLIrV3OvqPgWz1YsA=="],

    "@smithy/url-parser": ["@smithy/url-parser@4.2.0", "", { "dependencies": { "@smithy/querystring-parser": "^4.2.0", "@smithy/types": "^4.6.0", "tslib": "^2.6.2" } }, "sha512-AlBmD6Idav2ugmoAL6UtR6ItS7jU5h5RNqLMZC7QrLCoITA9NzIN3nx9GWi8g4z1pfWh2r9r96SX/jHiNwPJ9A=="],

    "@smithy/util-base64": ["@smithy/util-base64@4.2.0", "", { "dependencies": { "@smithy/util-buffer-from": "^4.2.0", "@smithy/util-utf8": "^4.2.0", "tslib": "^2.6.2" } }, "sha512-+erInz8WDv5KPe7xCsJCp+1WCjSbah9gWcmUXc9NqmhyPx59tf7jqFz+za1tRG1Y5KM1Cy1rWCcGypylFp4mvA=="],

    "@smithy/util-body-length-browser": ["@smithy/util-body-length-browser@4.2.0", "", { "dependencies": { "tslib": "^2.6.2" } }, "sha512-Fkoh/I76szMKJnBXWPdFkQJl2r9SjPt3cMzLdOB6eJ4Pnpas8hVoWPYemX/peO0yrrvldgCUVJqOAjUrOLjbxg=="],

    "@smithy/util-body-length-node": ["@smithy/util-body-length-node@4.2.0", "", { "dependencies": { "tslib": "^2.6.2" } }, "sha512-U8q1WsSZFjXijlD7a4wsDQOvOwV+72iHSfq1q7VD+V75xP/pdtm0WIGuaFJ3gcADDOKj2MIBn4+zisi140HEnQ=="],

    "@smithy/util-buffer-from": ["@smithy/util-buffer-from@4.2.0", "", { "dependencies": { "@smithy/is-array-buffer": "^4.2.0", "tslib": "^2.6.2" } }, "sha512-kAY9hTKulTNevM2nlRtxAG2FQ3B2OR6QIrPY3zE5LqJy1oxzmgBGsHLWTcNhWXKchgA0WHW+mZkQrng/pgcCew=="],

    "@smithy/util-config-provider": ["@smithy/util-config-provider@4.2.0", "", { "dependencies": { "tslib": "^2.6.2" } }, "sha512-YEjpl6XJ36FTKmD+kRJJWYvrHeUvm5ykaUS5xK+6oXffQPHeEM4/nXlZPe+Wu0lsgRUcNZiliYNh/y7q9c2y6Q=="],

    "@smithy/util-defaults-mode-browser": ["@smithy/util-defaults-mode-browser@4.2.0", "", { "dependencies": { "@smithy/property-provider": "^4.2.0", "@smithy/smithy-client": "^4.7.0", "@smithy/types": "^4.6.0", "bowser": "^2.11.0", "tslib": "^2.6.2" } }, "sha512-qzHp7ZDk1Ba4LDwQVCNp90xPGqSu7kmL7y5toBpccuhi3AH7dcVBIT/pUxYcInK4jOy6FikrcTGq5wxcka8UaQ=="],

    "@smithy/util-defaults-mode-node": ["@smithy/util-defaults-mode-node@4.2.0", "", { "dependencies": { "@smithy/config-resolver": "^4.3.0", "@smithy/credential-provider-imds": "^4.2.0", "@smithy/node-config-provider": "^4.3.0", "@smithy/property-provider": "^4.2.0", "@smithy/smithy-client": "^4.7.0", "@smithy/types": "^4.6.0", "tslib": "^2.6.2" } }, "sha512-FxUHS3WXgx3bTWR6yQHNHHkQHZm/XKIi/CchTnKvBulN6obWpcbzJ6lDToXn+Wp0QlVKd7uYAz2/CTw1j7m+Kg=="],

    "@smithy/util-endpoints": ["@smithy/util-endpoints@3.2.0", "", { "dependencies": { "@smithy/node-config-provider": "^4.3.0", "@smithy/types": "^4.6.0", "tslib": "^2.6.2" } }, "sha512-TXeCn22D56vvWr/5xPqALc9oO+LN+QpFjrSM7peG/ckqEPoI3zaKZFp+bFwfmiHhn5MGWPaLCqDOJPPIixk9Wg=="],

    "@smithy/util-hex-encoding": ["@smithy/util-hex-encoding@4.2.0", "", { "dependencies": { "tslib": "^2.6.2" } }, "sha512-CCQBwJIvXMLKxVbO88IukazJD9a4kQ9ZN7/UMGBjBcJYvatpWk+9g870El4cB8/EJxfe+k+y0GmR9CAzkF+Nbw=="],

    "@smithy/util-middleware": ["@smithy/util-middleware@4.2.0", "", { "dependencies": { "@smithy/types": "^4.6.0", "tslib": "^2.6.2" } }, "sha512-u9OOfDa43MjagtJZ8AapJcmimP+K2Z7szXn8xbty4aza+7P1wjFmy2ewjSbhEiYQoW1unTlOAIV165weYAaowA=="],

    "@smithy/util-retry": ["@smithy/util-retry@4.2.0", "", { "dependencies": { "@smithy/service-error-classification": "^4.2.0", "@smithy/types": "^4.6.0", "tslib": "^2.6.2" } }, "sha512-BWSiuGbwRnEE2SFfaAZEX0TqaxtvtSYPM/J73PFVm+A29Fg1HTPiYFb8TmX1DXp4hgcdyJcNQmprfd5foeORsg=="],

    "@smithy/util-stream": ["@smithy/util-stream@4.4.0", "", { "dependencies": { "@smithy/fetch-http-handler": "^5.3.0", "@smithy/node-http-handler": "^4.3.0", "@smithy/types": "^4.6.0", "@smithy/util-base64": "^4.2.0", "@smithy/util-buffer-from": "^4.2.0", "@smithy/util-hex-encoding": "^4.2.0", "@smithy/util-utf8": "^4.2.0", "tslib": "^2.6.2" } }, "sha512-vtO7ktbixEcrVzMRmpQDnw/Ehr9UWjBvSJ9fyAbadKkC4w5Cm/4lMO8cHz8Ysb8uflvQUNRcuux/oNHKPXkffg=="],

    "@smithy/util-uri-escape": ["@smithy/util-uri-escape@4.2.0", "", { "dependencies": { "tslib": "^2.6.2" } }, "sha512-igZpCKV9+E/Mzrpq6YacdTQ0qTiLm85gD6N/IrmyDvQFA4UnU3d5g3m8tMT/6zG/vVkWSU+VxeUyGonL62DuxA=="],

    "@smithy/util-utf8": ["@smithy/util-utf8@4.2.0", "", { "dependencies": { "@smithy/util-buffer-from": "^4.2.0", "tslib": "^2.6.2" } }, "sha512-zBPfuzoI8xyBtR2P6WQj63Rz8i3AmfAaJLuNG8dWsfvPe8lO4aCPYLn879mEgHndZH1zQ2oXmG8O1GGzzaoZiw=="],

    "@smithy/uuid": ["@smithy/uuid@1.1.0", "", { "dependencies": { "tslib": "^2.6.2" } }, "sha512-4aUIteuyxtBUhVdiQqcDhKFitwfd9hqoSDYY2KRXiWtgoWJ9Bmise+KfEPDiVHWeJepvF8xJO9/9+WDIciMFFw=="],

    "@so-ric/colorspace": ["@so-ric/colorspace@1.1.6", "", { "dependencies": { "color": "^5.0.2", "text-hex": "1.0.x" } }, "sha512-/KiKkpHNOBgkFJwu9sh48LkHSMYGyuTcSFK/qMBdnOAlrRJzRSXAOFB5qwzaVQuDl8wAvHVMkaASQDReTahxuw=="],

    "@supabase/auth-js": ["@supabase/auth-js@2.72.0", "", { "dependencies": { "@supabase/node-fetch": "^2.6.14" } }, "sha512-4+bnUrtTDK1YD0/FCx2YtMiQH5FGu9Jlf4IQi5kcqRwRwqp2ey39V61nHNdH86jm3DIzz0aZKiWfTW8qXk1swQ=="],

    "@supabase/functions-js": ["@supabase/functions-js@2.5.0", "", { "dependencies": { "@supabase/node-fetch": "^2.6.14" } }, "sha512-SXBx6Jvp+MOBekeKFu+G11YLYPeVeGQl23eYyAG9+Ro0pQ1aIP0UZNIBxHKNHqxzR0L0n6gysNr2KT3841NATw=="],

    "@supabase/node-fetch": ["@supabase/node-fetch@2.6.15", "", { "dependencies": { "whatwg-url": "^5.0.0" } }, "sha512-1ibVeYUacxWYi9i0cf5efil6adJ9WRyZBLivgjs+AUpewx1F3xPi7gLgaASI2SmIQxPoCEjAsLAzKPgMJVgOUQ=="],

    "@supabase/postgrest-js": ["@supabase/postgrest-js@1.21.4", "", { "dependencies": { "@supabase/node-fetch": "^2.6.14" } }, "sha512-TxZCIjxk6/dP9abAi89VQbWWMBbybpGWyvmIzTd79OeravM13OjR/YEYeyUOPcM1C3QyvXkvPZhUfItvmhY1IQ=="],

    "@supabase/realtime-js": ["@supabase/realtime-js@2.15.5", "", { "dependencies": { "@supabase/node-fetch": "^2.6.13", "@types/phoenix": "^1.6.6", "@types/ws": "^8.18.1", "ws": "^8.18.2" } }, "sha512-/Rs5Vqu9jejRD8ZeuaWXebdkH+J7V6VySbCZ/zQM93Ta5y3mAmocjioa/nzlB6qvFmyylUgKVS1KpE212t30OA=="],

    "@supabase/storage-js": ["@supabase/storage-js@2.12.2", "", { "dependencies": { "@supabase/node-fetch": "^2.6.14" } }, "sha512-SiySHxi3q7gia7NBYpsYRu8gyI0NhFwSORMxbZIxJ/zAVkN6QpwDRan158CJ+UdzD4WB/rQMAGRqIJQP+7ccAQ=="],

    "@supabase/supabase-js": ["@supabase/supabase-js@2.58.0", "", { "dependencies": { "@supabase/auth-js": "2.72.0", "@supabase/functions-js": "2.5.0", "@supabase/node-fetch": "2.6.15", "@supabase/postgrest-js": "1.21.4", "@supabase/realtime-js": "2.15.5", "@supabase/storage-js": "2.12.2" } }, "sha512-Tm1RmQpoAKdQr4/8wiayGti/no+If7RtveVZjHR8zbO7hhQjmPW2Ok5ZBPf1MGkt5c+9R85AVMsTfSaqAP1sUg=="],

    "@tokenizer/token": ["@tokenizer/token@0.3.0", "", {}, "sha512-OvjF+z51L3ov0OyAU0duzsYuvO01PH7x4t6DJx+guahgTnBHkhJdG7soQeTSFLWN3efnHyibZ4Z8l2EuWwJN3A=="],

    "@tootallnate/quickjs-emscripten": ["@tootallnate/quickjs-emscripten@0.23.0", "", {}, "sha512-C5Mc6rdnsaJDjO3UpGW/CQTHtCKaYlScZTly4JIu97Jxo/odCiH0ITnDXSJPTOrEKk/ycSZ0AOgTmkDtkOsvIA=="],

    "@tsconfig/node10": ["@tsconfig/node10@1.0.11", "", {}, "sha512-DcRjDCujK/kCk/cUe8Xz8ZSpm8mS3mNNpta+jGCA6USEDfktlNvm1+IuZ9eTcDbNk41BHwpHHeW+N1lKCz4zOw=="],

    "@tsconfig/node12": ["@tsconfig/node12@1.0.11", "", {}, "sha512-cqefuRsh12pWyGsIoBKJA9luFu3mRxCA+ORZvA4ktLSzIuCUtWVxGIuXigEwO5/ywWFMZ2QEGKWvkZG1zDMTag=="],

    "@tsconfig/node14": ["@tsconfig/node14@1.0.3", "", {}, "sha512-ysT8mhdixWK6Hw3i1V2AeRqZ5WfXg1G43mqoYlM2nc6388Fq5jcXyr5mRsqViLx/GJYdoL0bfXD8nmF+Zn/Iow=="],

    "@tsconfig/node16": ["@tsconfig/node16@1.0.4", "", {}, "sha512-vxhUy4J8lyeyinH7Azl1pdd43GJhZH/tP2weN8TntQblOY+A0XbT8DJk1/oCPuOOyg/Ja757rG0CgHcWC8OfMA=="],

    "@types/babel__core": ["@types/babel__core@7.20.5", "", { "dependencies": { "@babel/parser": "^7.20.7", "@babel/types": "^7.20.7", "@types/babel__generator": "*", "@types/babel__template": "*", "@types/babel__traverse": "*" } }, "sha512-qoQprZvz5wQFJwMDqeseRXWv3rqMvhgpbXFfVyWhbx9X47POIA6i/+dXefEmZKoAgOaTdaIgNSMqMIU61yRyzA=="],

    "@types/babel__generator": ["@types/babel__generator@7.27.0", "", { "dependencies": { "@babel/types": "^7.0.0" } }, "sha512-ufFd2Xi92OAVPYsy+P4n7/U7e68fex0+Ee8gSG9KX7eo084CWiQ4sdxktvdl0bOPupXtVJPY19zk6EwWqUQ8lg=="],

    "@types/babel__template": ["@types/babel__template@7.4.4", "", { "dependencies": { "@babel/parser": "^7.1.0", "@babel/types": "^7.0.0" } }, "sha512-h/NUaSyG5EyxBIp8YRxo4RMe2/qQgvyowRwVMzhYhBCONbW8PUsg4lkFMrhgZhUe5z3L3MiLDuvyJ/CaPa2A8A=="],

    "@types/babel__traverse": ["@types/babel__traverse@7.28.0", "", { "dependencies": { "@babel/types": "^7.28.2" } }, "sha512-8PvcXf70gTDZBgt9ptxJ8elBeBjcLOAcOtoO/mPJjtji1+CdGbHgm77om1GrsPxsiE+uXIpNSK64UYaIwQXd4Q=="],

    "@types/bcrypt": ["@types/bcrypt@5.0.2", "", { "dependencies": { "@types/node": "*" } }, "sha512-6atioO8Y75fNcbmj0G7UjI9lXN2pQ/IGJ2FWT4a/btd0Lk9lQalHLKhkgKVZ3r+spnmWUKfbMi1GEe9wyHQfNQ=="],

    "@types/body-parser": ["@types/body-parser@1.19.6", "", { "dependencies": { "@types/connect": "*", "@types/node": "*" } }, "sha512-HLFeCYgz89uk22N5Qg3dvGvsv46B8GLvKKo1zKG4NybA8U2DiEO3w9lqGg29t/tfLRJpJ6iQxnVw4OnB7MoM9g=="],

    "@types/connect": ["@types/connect@3.4.38", "", { "dependencies": { "@types/node": "*" } }, "sha512-K6uROf1LD88uDQqJCktA4yzL1YYAK6NgfsI0v/mTgyPKWsX1CnJ0XPSDhViejru1GcRkLWb8RlzFYJRqGUbaug=="],

    "@types/cookie-parser": ["@types/cookie-parser@1.4.9", "", { "peerDependencies": { "@types/express": "*" } }, "sha512-tGZiZ2Gtc4m3wIdLkZ8mkj1T6CEHb35+VApbL2T14Dew8HA7c+04dmKqsKRNC+8RJPm16JEK0tFSwdZqubfc4g=="],

    "@types/cors": ["@types/cors@2.8.19", "", { "dependencies": { "@types/node": "*" } }, "sha512-mFNylyeyqN93lfe/9CSxOGREz8cpzAhH+E93xJ4xWQf62V8sQ/24reV2nyzUWM6H6Xji+GGHpkbLe7pVoUEskg=="],

    "@types/debug": ["@types/debug@4.1.12", "", { "dependencies": { "@types/ms": "*" } }, "sha512-vIChWdVG3LG1SMxEvI/AK+FWJthlrqlTu7fbrlywTkkaONwk/UAGaULXRlf8vkzFBLVm0zkMdCquhL5aOjhXPQ=="],

    "@types/dom-mediacapture-record": ["@types/dom-mediacapture-record@1.0.22", "", {}, "sha512-mUMZLK3NvwRLcAAT9qmcK+9p7tpU2FHdDsntR3YI4+GY88XrgG4XiE7u1Q2LAN2/FZOz/tdMDC3GQCR4T8nFuw=="],

    "@types/dotenv": ["@types/dotenv@8.2.3", "", { "dependencies": { "dotenv": "*" } }, "sha512-g2FXjlDX/cYuc5CiQvyU/6kkbP1JtmGzh0obW50zD7OKeILVL0NSpPWLXVfqoAGQjom2/SLLx9zHq0KXvD6mbw=="],

    "@types/estree": ["@types/estree@1.0.8", "", {}, "sha512-dWHzHa2WqEXI/O1E9OjrocMTKJl2mSrEolh1Iomrv6U+JuNwaHXsXx9bLu5gG7BUWFIN0skIQJQ/L1rIex4X6w=="],

    "@types/express": ["@types/express@4.17.23", "", { "dependencies": { "@types/body-parser": "*", "@types/express-serve-static-core": "^4.17.33", "@types/qs": "*", "@types/serve-static": "*" } }, "sha512-Crp6WY9aTYP3qPi2wGDo9iUe/rceX01UMhnF1jmwDcKCFM6cx7YhGP/Mpr3y9AASpfHixIG0E6azCcL5OcDHsQ=="],

    "@types/express-serve-static-core": ["@types/express-serve-static-core@4.19.6", "", { "dependencies": { "@types/node": "*", "@types/qs": "*", "@types/range-parser": "*", "@types/send": "*" } }, "sha512-N4LZ2xG7DatVqhCZzOGb1Yi5lMbXSZcmdLDe9EzSndPV2HpWYWzRbaerl2n27irrm94EPpprqa8KpskPT085+A=="],

    "@types/helmet": ["@types/helmet@4.0.0", "", { "dependencies": { "helmet": "*" } }, "sha512-ONIn/nSNQA57yRge3oaMQESef/6QhoeX7llWeDli0UZIfz8TQMkfNPTXA8VnnyeA1WUjG2pGqdjEIueYonMdfQ=="],

    "@types/http-errors": ["@types/http-errors@2.0.5", "", {}, "sha512-r8Tayk8HJnX0FztbZN7oVqGccWgw98T/0neJphO91KkmOzug1KkofZURD4UaD5uH8AqcFLfdPErnBod0u71/qg=="],

    "@types/json-schema": ["@types/json-schema@7.0.15", "", {}, "sha512-5+fP8P8MFNC+AyZCDxrB2pkZFPGzqQWUzpSeuuVLvm8VMcorNYavBqoFcxK8bQz4Qsbn4oUEEem4wDLfcysGHA=="],

    "@types/json5": ["@types/json5@0.0.29", "", {}, "sha512-dRLjCWHYg4oaA77cxO64oO+7JwCwnIzkZPdrrC71jQmQtlhM556pwKo5bUzqvZndkVbeFLIIi+9TC40JNF5hNQ=="],

    "@types/jsonwebtoken": ["@types/jsonwebtoken@9.0.10", "", { "dependencies": { "@types/ms": "*", "@types/node": "*" } }, "sha512-asx5hIG9Qmf/1oStypjanR7iKTv0gXQ1Ov/jfrX6kS/EO0OFni8orbmGCn0672NHR3kXHwpAwR+B368ZGN/2rA=="],

    "@types/jsrsasign": ["@types/jsrsasign@10.5.15", "", {}, "sha512-3stUTaSRtN09PPzVWR6aySD9gNnuymz+WviNHoTb85dKu+BjaV4uBbWWGykBBJkfwPtcNZVfTn2lbX00U+yhpQ=="],

    "@types/mime": ["@types/mime@1.3.5", "", {}, "sha512-/pyBZWSLD2n0dcHE3hq8s8ZvcETHtEuF+3E7XVt0Ig2nvsVQXdghHVcEkIWjy9A0wKfTn97a/PSDYohKIlnP/w=="],

    "@types/ms": ["@types/ms@2.1.0", "", {}, "sha512-GsCCIZDE/p3i96vtEqx+7dBUGXrc7zeSK3wwPHIaRThS+9OhWIXRqzs4d6k1SVU8g91DrNRWxWUGhp5KXQb2VA=="],

    "@types/multer": ["@types/multer@1.4.13", "", { "dependencies": { "@types/express": "*" } }, "sha512-bhhdtPw7JqCiEfC9Jimx5LqX9BDIPJEh2q/fQ4bqbBPtyEZYr3cvF22NwG0DmPZNYA0CAf2CnqDB4KIGGpJcaw=="],

    "@types/mysql": ["@types/mysql@2.15.26", "", { "dependencies": { "@types/node": "*" } }, "sha512-DSLCOXhkvfS5WNNPbfn2KdICAmk8lLc+/PNvnPnF7gOdMZCxopXduqv0OQ13y/yA/zXTSikZZqVgybUxOEg6YQ=="],

    "@types/node": ["@types/node@20.19.19", "", { "dependencies": { "undici-types": "~6.21.0" } }, "sha512-pb1Uqj5WJP7wrcbLU7Ru4QtA0+3kAXrkutGiD26wUKzSMgNNaPARTUDQmElUXp64kh3cWdou3Q0C7qwwxqSFmg=="],

    "@types/node-fetch": ["@types/node-fetch@2.6.13", "", { "dependencies": { "@types/node": "*", "form-data": "^4.0.4" } }, "sha512-QGpRVpzSaUs30JBSGPjOg4Uveu384erbHBoT1zeONvyCfwQxIkUshLAOqN/k9EjGviPRmWTTe6aH2qySWKTVSw=="],

    "@types/pg": ["@types/pg@8.6.1", "", { "dependencies": { "@types/node": "*", "pg-protocol": "*", "pg-types": "^2.2.0" } }, "sha512-1Kc4oAGzAl7uqUStZCDvaLFqZrW9qWSjXOmBfdgyBP5La7Us6Mg4GBvRlSoaZMhQF/zSj1C8CtKMBkoiT8eL8w=="],

    "@types/pg-pool": ["@types/pg-pool@2.0.6", "", { "dependencies": { "@types/pg": "*" } }, "sha512-TaAUE5rq2VQYxab5Ts7WZhKNmuN78Q6PiFonTDdpbx8a1H0M1vhy3rhiMjl+e2iHmogyMw7jZF4FrE6eJUy5HQ=="],

    "@types/phoenix": ["@types/phoenix@1.6.6", "", {}, "sha512-PIzZZlEppgrpoT2QgbnDU+MMzuR6BbCjllj0bM70lWoejMeNJAxCchxnv7J3XFkI8MpygtRpzXrIlmWUBclP5A=="],

    "@types/qs": ["@types/qs@6.14.0", "", {}, "sha512-eOunJqu0K1923aExK6y8p6fsihYEn/BYuQ4g0CxAAgFc4b/ZLN4CrsRZ55srTdqoiLzU2B2evC+apEIxprEzkQ=="],

    "@types/range-parser": ["@types/range-parser@1.2.7", "", {}, "sha512-hKormJbkJqzQGhziax5PItDUTMAM9uE2XXQmM37dyd4hVM+5aVl7oVxMVUiVQn2oCQFN/LKCZdvSM0pFRqbSmQ=="],

    "@types/react": ["@types/react@19.2.0", "", { "dependencies": { "csstype": "^3.0.2" } }, "sha512-1LOH8xovvsKsCBq1wnT4ntDUdCJKmnEakhsuoUSy6ExlHCkGP2hqnatagYTgFk6oeL0VU31u7SNjunPN+GchtA=="],

    "@types/retry": ["@types/retry@0.12.0", "", {}, "sha512-wWKOClTTiizcZhXnPY4wikVAwmdYHp8q6DmC+EJUzAMsycb7HB32Kh9RN4+0gExjmPmZSAQjgURXIGATPegAvA=="],

    "@types/semver": ["@types/semver@7.7.1", "", {}, "sha512-FmgJfu+MOcQ370SD0ev7EI8TlCAfKYU+B4m5T3yXc1CiRN94g/SZPtsCkk506aUDtlMnFZvasDwHHUcZUEaYuA=="],

    "@types/send": ["@types/send@0.17.5", "", { "dependencies": { "@types/mime": "^1", "@types/node": "*" } }, "sha512-z6F2D3cOStZvuk2SaP6YrwkNO65iTZcwA2ZkSABegdkAh/lf+Aa/YQndZVfmEXT5vgAp6zv06VQ3ejSVjAny4w=="],

    "@types/serve-static": ["@types/serve-static@1.15.8", "", { "dependencies": { "@types/http-errors": "*", "@types/node": "*", "@types/send": "*" } }, "sha512-roei0UY3LhpOJvjbIP6ZZFngyLKl5dskOtDhxY5THRSpO+ZI+nzJ+m5yUMzGrp89YRa7lvknKkMYjqQFGwA7Sg=="],

    "@types/shimmer": ["@types/shimmer@1.2.0", "", {}, "sha512-UE7oxhQLLd9gub6JKIAhDq06T0F6FnztwMNRvYgjeQSBeMc1ZG/tA47EwfduvkuQS8apbkM/lpLpWsaCeYsXVg=="],

    "@types/stack-trace": ["@types/stack-trace@0.0.33", "", {}, "sha512-O7in6531Bbvlb2KEsJ0dq0CHZvc3iWSR5ZYMtvGgnHA56VgriAN/AU2LorfmcvAl2xc9N5fbCTRyMRRl8nd74g=="],

    "@types/stream-buffers": ["@types/stream-buffers@3.0.7", "", { "dependencies": { "@types/node": "*" } }, "sha512-azOCy05sXVXrO+qklf0c/B07H/oHaIuDDAiHPVwlk3A9Ek+ksHyTeMajLZl3r76FxpPpxem//4Te61G1iW3Giw=="],

    "@types/strip-bom": ["@types/strip-bom@3.0.0", "", {}, "sha512-xevGOReSYGM7g/kUBZzPqCrR/KYAo+F0yiPc85WFTJa0MSLtyFTVTU6cJu/aV4mid7IffDIWqo69THF2o4JiEQ=="],

    "@types/strip-json-comments": ["@types/strip-json-comments@0.0.30", "", {}, "sha512-7NQmHra/JILCd1QqpSzl8+mJRc8ZHz3uDm8YV1Ks9IhK0epEiTw8aIErbvH9PI+6XbqhyIQy3462nEsn7UVzjQ=="],

    "@types/tedious": ["@types/tedious@4.0.14", "", { "dependencies": { "@types/node": "*" } }, "sha512-KHPsfX/FoVbUGbyYvk1q9MMQHLPeRZhRJZdO45Q4YjvFkv4hMNghCWTvy7rdKessBsmtz4euWCWAB6/tVpI1Iw=="],

    "@types/tough-cookie": ["@types/tough-cookie@4.0.5", "", {}, "sha512-/Ad8+nIOV7Rl++6f1BdKxFSMgmoqEoYbHRpPcx3JEfv8VRsQe9Z4mCXeJBzxs7mbHY/XOZZuXlRNfhpVPbs6ZA=="],

    "@types/triple-beam": ["@types/triple-beam@1.3.5", "", {}, "sha512-6WaYesThRMCl19iryMYP7/x2OVgCtbIVflDGFpWnb9irXI3UjYE4AzmYuiUKY1AJstGijoY+MgUszMgRxIYTYw=="],

    "@types/tz-lookup": ["@types/tz-lookup@6.1.2", "", {}, "sha512-9y31Xf/8FHXrCHjvVjGZLcsayAa6ABNc8bZlk6MPOQLLlr41tICSqW3TRPRIx2nodbzdKs5N7ipHWBrUsWUiAA=="],

    "@types/uuid": ["@types/uuid@10.0.0", "", {}, "sha512-7gqG38EyHgyP1S+7+xomFtL+ZNHcKv6DwNaCZmJmo1vgMugyF3TCnXVg4t1uk89mLNwnLtnY3TpOpCOyp1/xHQ=="],

    "@types/webidl-conversions": ["@types/webidl-conversions@7.0.3", "", {}, "sha512-CiJJvcRtIgzadHCYXw7dqEnMNRjhGZlYK05Mj9OyktqV8uVT8fD2BFOB7S1uwBE3Kj2Z+4UyPmFw/Ixgw/LAlA=="],

    "@types/webrtc": ["@types/webrtc@0.0.37", "", {}, "sha512-JGAJC/ZZDhcrrmepU4sPLQLIOIAgs5oIK+Ieq90K8fdaNMhfdfqmYatJdgif1NDQtvrSlTOGJDUYHIDunuufOg=="],

    "@types/whatwg-url": ["@types/whatwg-url@11.0.5", "", { "dependencies": { "@types/webidl-conversions": "*" } }, "sha512-coYR071JRaHa+xoEvvYqvnIHaVqaYrLPbsufM9BF63HkwI5Lgmy2QR8Q5K/lYDYo5AK82wOvSOS0UsLTpTG7uQ=="],

    "@types/ws": ["@types/ws@8.18.1", "", { "dependencies": { "@types/node": "*" } }, "sha512-ThVF6DCVhA8kUGy+aazFQ4kXQ7E1Ty7A3ypFOe0IcJV8O/M511G99AW24irKrW56Wt44yG9+ij8FaqoBGkuBXg=="],

    "@typescript-eslint/eslint-plugin": ["@typescript-eslint/eslint-plugin@5.62.0", "", { "dependencies": { "@eslint-community/regexpp": "^4.4.0", "@typescript-eslint/scope-manager": "5.62.0", "@typescript-eslint/type-utils": "5.62.0", "@typescript-eslint/utils": "5.62.0", "debug": "^4.3.4", "graphemer": "^1.4.0", "ignore": "^5.2.0", "natural-compare-lite": "^1.4.0", "semver": "^7.3.7", "tsutils": "^3.21.0" }, "peerDependencies": { "@typescript-eslint/parser": "^5.0.0", "eslint": "^6.0.0 || ^7.0.0 || ^8.0.0" } }, "sha512-TiZzBSJja/LbhNPvk6yc0JrX9XqhQ0hdh6M2svYfsHGejaKFIAGd9MQ+ERIMzLGlN/kZoYIgdxFV0PuljTKXag=="],

    "@typescript-eslint/parser": ["@typescript-eslint/parser@5.62.0", "", { "dependencies": { "@typescript-eslint/scope-manager": "5.62.0", "@typescript-eslint/types": "5.62.0", "@typescript-eslint/typescript-estree": "5.62.0", "debug": "^4.3.4" }, "peerDependencies": { "eslint": "^6.0.0 || ^7.0.0 || ^8.0.0" } }, "sha512-VlJEV0fOQ7BExOsHYAGrgbEiZoi8D+Bl2+f6V2RrXerRSylnp+ZBHmPvaIa8cz0Ajx7WO7Z5RqfgYg7ED1nRhA=="],

    "@typescript-eslint/project-service": ["@typescript-eslint/project-service@8.45.0", "", { "dependencies": { "@typescript-eslint/tsconfig-utils": "^8.45.0", "@typescript-eslint/types": "^8.45.0", "debug": "^4.3.4" }, "peerDependencies": { "typescript": ">=4.8.4 <6.0.0" } }, "sha512-3pcVHwMG/iA8afdGLMuTibGR7pDsn9RjDev6CCB+naRsSYs2pns5QbinF4Xqw6YC/Sj3lMrm/Im0eMfaa61WUg=="],

    "@typescript-eslint/scope-manager": ["@typescript-eslint/scope-manager@5.62.0", "", { "dependencies": { "@typescript-eslint/types": "5.62.0", "@typescript-eslint/visitor-keys": "5.62.0" } }, "sha512-VXuvVvZeQCQb5Zgf4HAxc04q5j+WrNAtNh9OwCsCgpKqESMTu3tF/jhZ3xG6T4NZwWl65Bg8KuS2uEvhSfLl0w=="],

    "@typescript-eslint/tsconfig-utils": ["@typescript-eslint/tsconfig-utils@8.45.0", "", { "peerDependencies": { "typescript": ">=4.8.4 <6.0.0" } }, "sha512-aFdr+c37sc+jqNMGhH+ajxPXwjv9UtFZk79k8pLoJ6p4y0snmYpPA52GuWHgt2ZF4gRRW6odsEj41uZLojDt5w=="],

    "@typescript-eslint/type-utils": ["@typescript-eslint/type-utils@5.62.0", "", { "dependencies": { "@typescript-eslint/typescript-estree": "5.62.0", "@typescript-eslint/utils": "5.62.0", "debug": "^4.3.4", "tsutils": "^3.21.0" }, "peerDependencies": { "eslint": "*" } }, "sha512-xsSQreu+VnfbqQpW5vnCJdq1Z3Q0U31qiWmRhr98ONQmcp/yhiPJFPq8MXiJVLiksmOKSjIldZzkebzHuCGzew=="],

    "@typescript-eslint/types": ["@typescript-eslint/types@5.62.0", "", {}, "sha512-87NVngcbVXUahrRTqIK27gD2t5Cu1yuCXxbLcFtCzZGlfyVWWh8mLHkoxzjsB6DDNnvdL+fW8MiwPEJyGJQDgQ=="],

    "@typescript-eslint/typescript-estree": ["@typescript-eslint/typescript-estree@8.45.0", "", { "dependencies": { "@typescript-eslint/project-service": "8.45.0", "@typescript-eslint/tsconfig-utils": "8.45.0", "@typescript-eslint/types": "8.45.0", "@typescript-eslint/visitor-keys": "8.45.0", "debug": "^4.3.4", "fast-glob": "^3.3.2", "is-glob": "^4.0.3", "minimatch": "^9.0.4", "semver": "^7.6.0", "ts-api-utils": "^2.1.0" }, "peerDependencies": { "typescript": ">=4.8.4 <6.0.0" } }, "sha512-GfE1NfVbLam6XQ0LcERKwdTTPlLvHvXXhOeUGC1OXi4eQBoyy1iVsW+uzJ/J9jtCz6/7GCQ9MtrQ0fml/jWCnA=="],

    "@typescript-eslint/utils": ["@typescript-eslint/utils@8.45.0", "", { "dependencies": { "@eslint-community/eslint-utils": "^4.7.0", "@typescript-eslint/scope-manager": "8.45.0", "@typescript-eslint/types": "8.45.0", "@typescript-eslint/typescript-estree": "8.45.0" }, "peerDependencies": { "eslint": "^8.57.0 || ^9.0.0", "typescript": ">=4.8.4 <6.0.0" } }, "sha512-bxi1ht+tLYg4+XV2knz/F7RVhU0k6VrSMc9sb8DQ6fyCTrGQLHfo7lDtN0QJjZjKkLA2ThrKuCdHEvLReqtIGg=="],

    "@typescript-eslint/visitor-keys": ["@typescript-eslint/visitor-keys@8.45.0", "", { "dependencies": { "@typescript-eslint/types": "8.45.0", "eslint-visitor-keys": "^4.2.1" } }, "sha512-qsaFBA3e09MIDAGFUrTk+dzqtfv1XPVz8t8d1f0ybTzrCY7BKiMC5cjrl1O/P7UmHsNyW90EYSkU/ZWpmXelag=="],

    "abort-controller": ["abort-controller@3.0.0", "", { "dependencies": { "event-target-shim": "^5.0.0" } }, "sha512-h8lQ8tacZYnR3vNQTgibj+tODHI5/+l06Au2Pcriv/Gmet0eaj4TwWH41sO9wnHDiQsEj19q0drzdWdeAHtweg=="],

    "abort-controller-x": ["abort-controller-x@0.4.3", "", {}, "sha512-VtUwTNU8fpMwvWGn4xE93ywbogTYsuT+AUxAXOeelbXuQVIwNmC5YLeho9sH4vZ4ITW8414TTAOG1nW6uIVHCA=="],

    "accepts": ["accepts@2.0.0", "", { "dependencies": { "mime-types": "^3.0.0", "negotiator": "^1.0.0" } }, "sha512-5cvg6CtKwfgdmVqY1WIiXKc3Q1bkRqGLi+2W/6ao+6Y7gu/RCwRuAhGEzh5B4KlszSuTLgZYuqFqo5bImjNKng=="],

    "acorn": ["acorn@8.15.0", "", { "bin": { "acorn": "bin/acorn" } }, "sha512-NZyJarBfL7nWwIq+FDL6Zp/yHEhePMNnnJ0y3qfieCrmNvYct8uvtiV41UvlSe6apAfk0fY1FbWx+NwfmpvtTg=="],

    "acorn-import-attributes": ["acorn-import-attributes@1.9.5", "", { "peerDependencies": { "acorn": "^8" } }, "sha512-n02Vykv5uA3eHGM/Z2dQrcD56kL8TyDb2p1+0P83PClMnC/nc+anbQRhIOWnSq4Ke/KvDPrY3C9hDtC/A3eHnQ=="],

    "acorn-jsx": ["acorn-jsx@5.3.2", "", { "peerDependencies": { "acorn": "^6.0.0 || ^7.0.0 || ^8.0.0" } }, "sha512-rq9s+JNhf0IChjtDXxllJ7g41oZk5SlXtp0LHwyA5cejwn7vKmKp4pPri6YEePv2PU65sAsegbXtIinmDFDXgQ=="],

    "acorn-walk": ["acorn-walk@8.3.4", "", { "dependencies": { "acorn": "^8.11.0" } }, "sha512-ueEepnujpqee2o5aIYnvHU6C0A42MNdsIDeqy5BydrkuC5R1ZuUFnm27EeFJGoEHJQgn3uleRvmTXaJgfXbt4g=="],

    "agent-base": ["agent-base@6.0.2", "", { "dependencies": { "debug": "4" } }, "sha512-RZNwNclF7+MS/8bDg70amg32dyeZGZxiDuQmZxKLAlQjr3jGyLx+4Kkk58UO7D2QdgFIQCovuSuZESne6RG6XQ=="],

    "agentkeepalive": ["agentkeepalive@4.6.0", "", { "dependencies": { "humanize-ms": "^1.2.1" } }, "sha512-kja8j7PjmncONqaTsB8fQ+wE2mSU2DJ9D4XKoJ5PFWIdRMa6SLSN1ff4mOr4jCbfRSsxR4keIiySJU0N9T5hIQ=="],

    "ajv": ["ajv@6.12.6", "", { "dependencies": { "fast-deep-equal": "^3.1.1", "fast-json-stable-stringify": "^2.0.0", "json-schema-traverse": "^0.4.1", "uri-js": "^4.2.2" } }, "sha512-j3fVLgvTo527anyYyJOGTYJbG+vnnQYvE0m5mmkc1TK+nxAppkCLMIL0aZ4dblVCNoGShhm+kzE4ZUykBoMg4g=="],

    "amp": ["amp@0.3.1", "", {}, "sha512-OwIuC4yZaRogHKiuU5WlMR5Xk/jAcpPtawWL05Gj8Lvm2F6mwoJt4O/bHI+DHwG79vWd+8OFYM4/BzYqyRd3qw=="],

    "amp-message": ["amp-message@0.1.2", "", { "dependencies": { "amp": "0.3.1" } }, "sha512-JqutcFwoU1+jhv7ArgW38bqrE+LQdcRv4NxNw0mp0JHQyB6tXesWRjtYKlDgHRY2o3JE5UTaBGUK8kSWUdxWUg=="],

    "ansi-align": ["ansi-align@3.0.1", "", { "dependencies": { "string-width": "^4.1.0" } }, "sha512-IOfwwBF5iczOjp/WeY4YxyjqAFMQoZufdQWDd19SEExbVLNXqvpzSJ/M7Za4/sCPmQ0+GRquoA7bGcINcxew6w=="],

    "ansi-colors": ["ansi-colors@4.1.3", "", {}, "sha512-/6w/C21Pm1A7aZitlI5Ni/2J6FFQN8i1Cvz3kHABAAbw93v/NlvKdVOqz7CCWz/3iv/JplRSEEZ83XION15ovw=="],

    "ansi-regex": ["ansi-regex@6.2.2", "", {}, "sha512-Bq3SmSpyFHaWjPk8If9yc6svM8c56dB5BAtW4Qbw5jHTwwXXcTLoRMkpDJp6VL0XzlWaCHTXrkFURMYmD0sLqg=="],

    "ansi-styles": ["ansi-styles@5.2.0", "", {}, "sha512-Cxwpt2SfTzTtXcfOlzGEee8O+c+MmUgGrNiBcXnuWxuFJHe6a5Hz7qwhwe5OgaSYI0IJvkLqWX1ASG+cJOkEiA=="],

    "any-base": ["any-base@1.1.0", "", {}, "sha512-uMgjozySS8adZZYePpaWs8cxB9/kdzmpX6SgJZ+wbz1K5eYk5QMYDVJaZKhxyIHUdnnJkfR7SVgStgH7LkGUyg=="],

    "anymatch": ["anymatch@3.1.3", "", { "dependencies": { "normalize-path": "^3.0.0", "picomatch": "^2.0.4" } }, "sha512-KMReFUr0B4t+D+OBkjR3KYqvocp2XaSzO55UcB6mgQMd3KbcE+mWTyvVV7D/zsdEbNnV6acZUutkiHQXvTr1Rw=="],

    "append-field": ["append-field@1.0.0", "", {}, "sha512-klpgFSWLW1ZEs8svjfb7g4qWY0YS5imI82dTg+QahUvJ8YqAY0P10Uk8tTyh9ZGuYEZEMaeJYCF5BFuX552hsw=="],

    "arg": ["arg@4.1.3", "", {}, "sha512-58S9QDqG0Xx27YwPSt9fJxivjYl432YCwfDMfZ+71RAqUrZef7LrKQZ3LHLOwCS4FLNBplP533Zx895SeOCHvA=="],

    "argparse": ["argparse@2.0.1", "", {}, "sha512-8+9WqebbFzpX9OR+Wa6O29asIogeRMzcGtAINdpMHHyAg10f05aSFVBbcEqGf/PXw1EjAZ+q2/bEBg3DvurK3Q=="],

    "array-buffer-byte-length": ["array-buffer-byte-length@1.0.2", "", { "dependencies": { "call-bound": "^1.0.3", "is-array-buffer": "^3.0.5" } }, "sha512-LHE+8BuR7RYGDKvnrmcuSq3tDcKv9OFEXQt/HpbZhY7V6h0zlUXutnAD82GiFx9rdieCMjkvtcsPqBwgUl1Iiw=="],

    "array-flatten": ["array-flatten@1.1.1", "", {}, "sha512-PCVAQswWemu6UdxsDFFX/+gVeYqKAod3D3UVm91jHwynguOwAvYPhx8nNlM++NqRcK6CxxpUafjmhIdKiHibqg=="],

    "array-includes": ["array-includes@3.1.9", "", { "dependencies": { "call-bind": "^1.0.8", "call-bound": "^1.0.4", "define-properties": "^1.2.1", "es-abstract": "^1.24.0", "es-object-atoms": "^1.1.1", "get-intrinsic": "^1.3.0", "is-string": "^1.1.1", "math-intrinsics": "^1.1.0" } }, "sha512-FmeCCAenzH0KH381SPT5FZmiA/TmpndpcaShhfgEN9eCVjnFBqq3l1xrI42y8+PPLI6hypzou4GXw00WHmPBLQ=="],

    "array-union": ["array-union@2.1.0", "", {}, "sha512-HGyxoOTYUyCM6stUe6EJgnd4EoewAI7zMdfqO+kGjnlZmBDz/cR5pf8r/cR4Wq60sL/p0IkcjUEEPwS3GFrIyw=="],

    "array.prototype.findlastindex": ["array.prototype.findlastindex@1.2.6", "", { "dependencies": { "call-bind": "^1.0.8", "call-bound": "^1.0.4", "define-properties": "^1.2.1", "es-abstract": "^1.23.9", "es-errors": "^1.3.0", "es-object-atoms": "^1.1.1", "es-shim-unscopables": "^1.1.0" } }, "sha512-F/TKATkzseUExPlfvmwQKGITM3DGTK+vkAsCZoDc5daVygbJBnjEUCbgkAvVFsgfXfX4YIqZ/27G3k3tdXrTxQ=="],

    "array.prototype.flat": ["array.prototype.flat@1.3.3", "", { "dependencies": { "call-bind": "^1.0.8", "define-properties": "^1.2.1", "es-abstract": "^1.23.5", "es-shim-unscopables": "^1.0.2" } }, "sha512-rwG/ja1neyLqCuGZ5YYrznA62D4mZXg0i1cIskIUKSiqF3Cje9/wXAls9B9s1Wa2fomMsIv8czB8jZcPmxCXFg=="],

    "array.prototype.flatmap": ["array.prototype.flatmap@1.3.3", "", { "dependencies": { "call-bind": "^1.0.8", "define-properties": "^1.2.1", "es-abstract": "^1.23.5", "es-shim-unscopables": "^1.0.2" } }, "sha512-Y7Wt51eKJSyi80hFrJCePGGNo5ktJCslFuboqJsbf57CCPcm5zztluPlc4/aD8sWsKvlwatezpV4U1efk8kpjg=="],

    "arraybuffer.prototype.slice": ["arraybuffer.prototype.slice@1.0.4", "", { "dependencies": { "array-buffer-byte-length": "^1.0.1", "call-bind": "^1.0.8", "define-properties": "^1.2.1", "es-abstract": "^1.23.5", "es-errors": "^1.3.0", "get-intrinsic": "^1.2.6", "is-array-buffer": "^3.0.4" } }, "sha512-BNoCY6SXXPQ7gF2opIP4GBE+Xw7U+pHMYKuzjgCN3GwiaIR09UUeKfheyIry77QtrCBlC0KK0q5/TER/tYh3PQ=="],

    "arrify": ["arrify@2.0.1", "", {}, "sha512-3duEwti880xqi4eAMN8AyR4a0ByT90zoYdLlevfrvU43vb0YZwZVfxOgxWrLXXXpyugL0hNZc9G6BiB5B3nUug=="],

    "assemblyai": ["assemblyai@4.16.1", "", { "dependencies": { "ws": "^8.18.0" } }, "sha512-gpcR1cIkCeJdV5RJN7Na4BTwfF6pHauIMQ+Hz2szdlQ+KY/rpsxdYa0ox0mBhrnqNR5YFctGJVvQUaTp9k3fPw=="],

    "ast-types": ["ast-types@0.13.4", "", { "dependencies": { "tslib": "^2.0.1" } }, "sha512-x1FCFnFifvYDDzTaLII71vG5uvDwgtmDTEVWAxrgeiR8VjMONcCXJx7E+USjDtHlwFmt9MysbqgF9b9Vjr6w+w=="],

    "astral-regex": ["astral-regex@2.0.0", "", {}, "sha512-Z7tMw1ytTXt5jqMcOP+OQteU1VuNK9Y02uuJtKQ1Sv69jXQKKg5cibLwGJow8yzZP+eAc18EmLGPal0bp36rvQ=="],

    "async": ["async@3.2.6", "", {}, "sha512-htCUDlxyyCLMgaM3xXg0C0LW2xqfuQ6p05pCEIsXuyQ+a1koYKTuBMzRNwmybfLgvJDMd0r1LTn4+E0Ti6C2AA=="],

    "async-function": ["async-function@1.0.0", "", {}, "sha512-hsU18Ae8CDTR6Kgu9DYf0EbCr/a5iGL0rytQDobUcdpYOKokk8LEjVphnXkDkgpi0wYVsqrXuP0bZxJaTqdgoA=="],

    "asynckit": ["asynckit@0.4.0", "", {}, "sha512-Oei9OH4tRh0YqU3GxhX79dM/mwVgvbZJaSNaRk+bshkj0S5cfHcgYakreBjrHwatXKbz+IoIdYLxrKim2MjW0Q=="],

    "atomic-sleep": ["atomic-sleep@1.0.0", "", {}, "sha512-kNOjDqAh7px0XWNI+4QbzoiR/nTkHAWNud2uvnJquD1/x5a7EQZMJT0AczqK0Qn67oY/TTQ1LbUKajZpp3I9tQ=="],

    "available-typed-arrays": ["available-typed-arrays@1.0.7", "", { "dependencies": { "possible-typed-array-names": "^1.0.0" } }, "sha512-wvUjBtSGN7+7SjNpq/9M2Tg350UZD3q62IFZLbRAR1bSMlCo1ZaeW+BJ+D090e4hIIZLBcTDWe4Mh4jvUDajzQ=="],

    "await-to-js": ["await-to-js@3.0.0", "", {}, "sha512-zJAaP9zxTcvTHRlejau3ZOY4V7SRpiByf3/dxx2uyKxxor19tpmpV2QRsTKikckwhaPmr2dVpxxMr7jOCYVp5g=="],

    "axios": ["axios@1.12.2", "", { "dependencies": { "follow-redirects": "^1.15.6", "form-data": "^4.0.4", "proxy-from-env": "^1.1.0" } }, "sha512-vMJzPewAlRyOgxV2dU0Cuz2O8zzzx9VYtbJOaBgXFeLc4IV/Eg50n4LowmehOOR61S8ZMpc2K5Sa7g6A4jfkUw=="],

    "balanced-match": ["balanced-match@1.0.2", "", {}, "sha512-3oSeUO0TMV67hN1AmbXsK4yaqU7tjiHlbxRDZOpH0KW9+CeX4bRAaX0Anxt0tx2MrpRpWwQaPwIlISEJhYU5Pw=="],

    "base64-js": ["base64-js@1.5.1", "", {}, "sha512-AKpaYlHn8t4SVbOHCy+b5+KKgvR4vrsD8vbvrbiQJps7fKDTkjkDry6ji0rUJjC0kzbNePLwzxq8iypo41qeWA=="],

    "basic-ftp": ["basic-ftp@5.0.5", "", {}, "sha512-4Bcg1P8xhUuqcii/S0Z9wiHIrQVPMermM1any+MX5GeGD7faD3/msQUDGLol9wOcz4/jbg/WJnGqoJF6LiBdtg=="],

    "bent": ["bent@7.3.12", "", { "dependencies": { "bytesish": "^0.4.1", "caseless": "~0.12.0", "is-stream": "^2.0.0" } }, "sha512-T3yrKnVGB63zRuoco/7Ybl7BwwGZR0lceoVG5XmQyMIH9s19SV5m+a8qam4if0zQuAmOQTyPTPmsQBdAorGK3w=="],

    "bignumber.js": ["bignumber.js@9.3.1", "", {}, "sha512-Ko0uX15oIUS7wJ3Rb30Fs6SkVbLmPBAKdlm7q9+ak9bbIeFf0MwuBsQV6z7+X768/cHsfg+WlysDWJcmthjsjQ=="],

    "binary-extensions": ["binary-extensions@2.3.0", "", {}, "sha512-Ceh+7ox5qe7LJuLHoY0feh3pHuUDHAcRUeyL2VYghZwfpkNIy/+8Ocg0a3UuSoYzavmylwuLWQOf3hl0jjMMIw=="],

    "blessed": ["blessed@0.1.81", "", { "bin": { "blessed": "./bin/tput.js" } }, "sha512-LoF5gae+hlmfORcG1M5+5XZi4LBmvlXTzwJWzUlPryN/SJdSflZvROM2TwkT0GMpq7oqT48NRd4GS7BiVBc5OQ=="],

    "bmp-ts": ["bmp-ts@1.0.9", "", {}, "sha512-cTEHk2jLrPyi+12M3dhpEbnnPOsaZuq7C45ylbbQIiWgDFZq4UVYPEY5mlqjvsj/6gJv9qX5sa+ebDzLXT28Vw=="],

    "bodec": ["bodec@0.1.0", "", {}, "sha512-Ylo+MAo5BDUq1KA3f3R/MFhh+g8cnHmo8bz3YPGhI1znrMaf77ol1sfvYJzsw3nTE+Y2GryfDxBaR+AqpAkEHQ=="],

    "body-parser": ["body-parser@2.2.0", "", { "dependencies": { "bytes": "^3.1.2", "content-type": "^1.0.5", "debug": "^4.4.0", "http-errors": "^2.0.0", "iconv-lite": "^0.6.3", "on-finished": "^2.4.1", "qs": "^6.14.0", "raw-body": "^3.0.0", "type-is": "^2.0.0" } }, "sha512-02qvAaxv8tp7fBa/mw1ga98OGm+eCbqzJOKoRt70sLmfEEi+jyBYVTDGfCL/k06/4EMk/z01gCe7HoCH/f2LTg=="],

    "bowser": ["bowser@2.12.1", "", {}, "sha512-z4rE2Gxh7tvshQ4hluIT7XcFrgLIQaw9X3A+kTTRdovCz5PMukm/0QC/BKSYPj3omF5Qfypn9O/c5kgpmvYUCw=="],

    "boxen": ["boxen@8.0.1", "", { "dependencies": { "ansi-align": "^3.0.1", "camelcase": "^8.0.0", "chalk": "^5.3.0", "cli-boxes": "^3.0.0", "string-width": "^7.2.0", "type-fest": "^4.21.0", "widest-line": "^5.0.0", "wrap-ansi": "^9.0.0" } }, "sha512-F3PH5k5juxom4xktynS7MoFY+NUWH5LC4CnH11YB8NPew+HLpmBLCybSAEyb2F+4pRXhuhWqFesoQd6DAyc2hw=="],

    "brace-expansion": ["brace-expansion@1.1.12", "", { "dependencies": { "balanced-match": "^1.0.0", "concat-map": "0.0.1" } }, "sha512-9T9UjW3r0UW5c1Q7GTwllptXwhvYmEzFhzMfZ9H7FQWt+uZePjZPjBP/W1ZEyZ1twGWom5/56TF4lPcqjnDHcg=="],

    "braces": ["braces@3.0.3", "", { "dependencies": { "fill-range": "^7.1.1" } }, "sha512-yQbXgO/OSZVD2IsiLlro+7Hf6Q18EJrKSEsdoMzKePKXct3gvD8oLcOQdIzGupr5Fj+EDe8gO/lxc1BzfMpxvA=="],

    "bson": ["bson@6.10.4", "", {}, "sha512-WIsKqkSC0ABoBJuT1LEX+2HEvNmNKKgnTAyd0fL8qzK4SH2i9NXg+t08YtdZp/V9IZ33cxe3iV4yM0qg8lMQng=="],

    "buffer": ["buffer@5.7.1", "", { "dependencies": { "base64-js": "^1.3.1", "ieee754": "^1.1.13" } }, "sha512-EHcyIPBQ4BSGlvjB16k5KgAJ27CIsHY/2JBmCRReo48y9rQ3MaUzWX3KVlBa4U7MyX02HdVj0K7C3WaB3ju7FQ=="],

    "buffer-equal-constant-time": ["buffer-equal-constant-time@1.0.1", "", {}, "sha512-zRpUiDwd/xk6ADqPMATG8vc9VPrkck7T07OIx0gnjmJAnHnTVXNQG3vfvWNuiZIkwu9KrKdA1iJKfsfTVxE6NA=="],

    "buffer-from": ["buffer-from@1.1.2", "", {}, "sha512-E+XQCRwSbaaiChtv6k6Dwgc+bx+Bs6vuKJHHl5kox/BaKbhiXzqQOwK4cO22yElGp2OCmjwVhT3HmxgyPGnJfQ=="],

    "bun-types": ["bun-types@1.0.17", "", {}, "sha512-5dj7Pi0qmZB1gaY2LmtKKrKixgnxi/qDcawsA4ttWQhT0jWyecSEB8la7c6DIgrMkJciixAtyLLe3aj0SJaRAw=="],

    "busboy": ["busboy@1.6.0", "", { "dependencies": { "streamsearch": "^1.1.0" } }, "sha512-8SFQbg/0hQ9xy3UNTB0YEnsNBbWfhf7RtnzpL7TkBiTBRfrQ9Fxcnz7VJsleJpyp6rVLvXiuORqjlHi5q+PYuA=="],

    "bytes": ["bytes@3.1.2", "", {}, "sha512-/Nf7TyzTx6S3yRJObOAV7956r8cr2+Oj8AC5dt8wSP3BQAoeX58NoHyCU8P8zGkNXStjTSi6fzO6F0pBdcYbEg=="],

    "bytesish": ["bytesish@0.4.4", "", {}, "sha512-i4uu6M4zuMUiyfZN4RU2+i9+peJh//pXhd9x1oSe1LBkZ3LEbCoygu8W0bXTukU1Jme2txKuotpCZRaC3FLxcQ=="],

    "call-bind": ["call-bind@1.0.8", "", { "dependencies": { "call-bind-apply-helpers": "^1.0.0", "es-define-property": "^1.0.0", "get-intrinsic": "^1.2.4", "set-function-length": "^1.2.2" } }, "sha512-oKlSFMcMwpUg2ednkhQ454wfWiU/ul3CkJe/PEHcTKuiX6RpbehUiFMXu13HalGZxfUwCQzZG747YXBn1im9ww=="],

    "call-bind-apply-helpers": ["call-bind-apply-helpers@1.0.2", "", { "dependencies": { "es-errors": "^1.3.0", "function-bind": "^1.1.2" } }, "sha512-Sp1ablJ0ivDkSzjcaJdxEunN5/XvksFJ2sMBFfq6x0ryhQV/2b/KwFe21cMpmHtPOSij8K99/wSfoEuTObmuMQ=="],

    "call-bound": ["call-bound@1.0.4", "", { "dependencies": { "call-bind-apply-helpers": "^1.0.2", "get-intrinsic": "^1.3.0" } }, "sha512-+ys997U96po4Kx/ABpBCqhA9EuxJaQWDQg7295H4hBphv3IZg0boBKuwYpt4YXp6MZ5AmZQnU/tyMTlRpaSejg=="],

    "callsites": ["callsites@3.1.0", "", {}, "sha512-P8BjAsXvZS+VIDUI11hHCQEv74YT67YUi5JJFNWIqL235sBmjX4+qx9Muvls5ivyNENctx46xQLQ3aTuE7ssaQ=="],

    "camelcase": ["camelcase@6.3.0", "", {}, "sha512-Gmy6FhYlCY7uOElZUSbxo2UCDH8owEk996gkbrpsgGtrJLM3J7jGxl9Ic7Qwwj4ivOE5AWZWRMecDdF7hqGjFA=="],

    "camelcase-keys": ["camelcase-keys@9.1.3", "", { "dependencies": { "camelcase": "^8.0.0", "map-obj": "5.0.0", "quick-lru": "^6.1.1", "type-fest": "^4.3.2" } }, "sha512-Rircqi9ch8AnZscQcsA1C47NFdaO3wukpmIRzYcDOrmvgt78hM/sj5pZhZNec2NM12uk5vTwRHZ4anGcrC4ZTg=="],

    "caseless": ["caseless@0.12.0", "", {}, "sha512-4tYFyifaFfGacoiObjJegolkwSU4xQNGbVgUiNYVUxbQ2x2lUsFvY4hVgVzGiIe6WLOPqycWXA40l+PWsxthUw=="],

    "chalk": ["chalk@5.6.2", "", {}, "sha512-7NzBL0rN6fMUW+f7A6Io4h40qQlG+xGmtMxfbnH/K7TAtt8JQWVQK+6g0UXKMeVJoyV5EkkNsErQ8pVD3bLHbA=="],

    "charm": ["charm@0.1.2", "", {}, "sha512-syedaZ9cPe7r3hoQA9twWYKu5AIyCswN5+szkmPBe9ccdLrj4bYaCnLVPTLd2kgVRc7+zoX4tyPgRnFKCj5YjQ=="],

    "chokidar": ["chokidar@3.6.0", "", { "dependencies": { "anymatch": "~3.1.2", "braces": "~3.0.2", "glob-parent": "~5.1.2", "is-binary-path": "~2.1.0", "is-glob": "~4.0.1", "normalize-path": "~3.0.0", "readdirp": "~3.6.0" }, "optionalDependencies": { "fsevents": "~2.3.2" } }, "sha512-7VT13fmjotKpGipCW9JEQAusEPE+Ei8nl6/g4FBAmIm0GOOLMua9NDDo/DWp0ZAxCr3cPq5ZpBqmPAQgDda2Pw=="],

    "cjs-module-lexer": ["cjs-module-lexer@1.4.3", "", {}, "sha512-9z8TZaGM1pfswYeXrUpzPrkx8UnWYdhJclsiYMm6x/w5+nN+8Tf/LnAgfLGQCm59qAOxU8WwHEq2vNwF6i4j+Q=="],

    "cli-boxes": ["cli-boxes@3.0.0", "", {}, "sha512-/lzGpEWL/8PfI0BmBOPRwp0c/wFNX1RdUML3jK/RcSBA9T8mZDdQpqYBKtCFTOfQbwPqWEOpjqW+Fnayc0969g=="],

    "cli-tableau": ["cli-tableau@2.0.1", "", { "dependencies": { "chalk": "3.0.0" } }, "sha512-he+WTicka9cl0Fg/y+YyxcN6/bfQ/1O3QmgxRXDhABKqLzvoOSM4fMzp39uMyLBulAFuywD2N7UaoQE7WaADxQ=="],

    "cliui": ["cliui@8.0.1", "", { "dependencies": { "string-width": "^4.2.0", "strip-ansi": "^6.0.1", "wrap-ansi": "^7.0.0" } }, "sha512-BSeNnyus75C4//NQ9gQt1/csTXyo/8Sb+afLAkzAptFuMsod9HFokGNudZpi/oQV73hnVK+sR+5PVRMd+Dr7YQ=="],

    "color": ["color@5.0.2", "", { "dependencies": { "color-convert": "^3.0.1", "color-string": "^2.0.0" } }, "sha512-e2hz5BzbUPcYlIRHo8ieAhYgoajrJr+hWoceg6E345TPsATMUKqDgzt8fSXZJJbxfpiPzkWyphz8yn8At7q3fA=="],

    "color-convert": ["color-convert@2.0.1", "", { "dependencies": { "color-name": "~1.1.4" } }, "sha512-RRECPsj7iu/xb5oKYcsFHSppFNnsj/52OVTRKb4zP5onXwVF3zVmmToNcOfGC+CRDpfK/U584fMg38ZHCaElKQ=="],

    "color-name": ["color-name@1.1.4", "", {}, "sha512-dOy+3AuW3a2wNbZHIuMZpTcgjGuLU/uBL/ubcZF9OXbDo8ff4O8yVp5Bf0efS8uEoYo5q4Fx7dY9OgQGXgAsQA=="],

    "color-string": ["color-string@2.1.2", "", { "dependencies": { "color-name": "^2.0.0" } }, "sha512-RxmjYxbWemV9gKu4zPgiZagUxbH3RQpEIO77XoSSX0ivgABDZ+h8Zuash/EMFLTI4N9QgFPOJ6JQpPZKFxa+dA=="],

    "colorette": ["colorette@2.0.20", "", {}, "sha512-IfEDxwoWIjkeXL1eXcDiow4UbKjhLdq6/EuSVR9GMN7KVH3r9gQ83e73hsz1Nd1T3ijd5xv1wcWRYO+D6kCI2w=="],

    "combined-stream": ["combined-stream@1.0.8", "", { "dependencies": { "delayed-stream": "~1.0.0" } }, "sha512-FQN4MRfuJeHf7cBbBMJFXhKSDq+2kAArBlmRBvcvFE5BB1HZKXtSFASDhdlz9zOYwxh8lDdnvmMOe/+5cdoEdg=="],

    "commander": ["commander@2.15.1", "", {}, "sha512-VlfT9F3V0v+jr4yxPc5gg9s62/fIVWsd2Bk2iD435um1NlGMYdVCq+MjcXnhYq2icNOizHr1kK+5TI6H0Hy0ag=="],

    "concat-map": ["concat-map@0.0.1", "", {}, "sha512-/Srv4dswyQNBfohGpz9o6Yb3Gz3SrUDqBH5rTuhGR7ahtlbYKnVxw2bCFMRljaA7EXHaXZ8wsHdodFvbkhKmqg=="],

    "concat-stream": ["concat-stream@1.6.2", "", { "dependencies": { "buffer-from": "^1.0.0", "inherits": "^2.0.3", "readable-stream": "^2.2.2", "typedarray": "^0.0.6" } }, "sha512-27HBghJxjiZtIk3Ycvn/4kbJk/1uZuJFfuPEns6LaEvpvG1f0hTea8lilrouyo9mVc2GWdcEZ8OLoGmSADlrCw=="],

    "concurrently": ["concurrently@9.2.1", "", { "dependencies": { "chalk": "4.1.2", "rxjs": "7.8.2", "shell-quote": "1.8.3", "supports-color": "8.1.1", "tree-kill": "1.2.2", "yargs": "17.7.2" }, "bin": { "conc": "dist/bin/concurrently.js", "concurrently": "dist/bin/concurrently.js" } }, "sha512-fsfrO0MxV64Znoy8/l1vVIjjHa29SZyyqPgQBwhiDcaW8wJc2W3XWVOGx4M3oJBnv/zdUZIIp1gDeS98GzP8Ng=="],

    "console-table-printer": ["console-table-printer@2.14.6", "", { "dependencies": { "simple-wcswidth": "^1.0.1" } }, "sha512-MCBl5HNVaFuuHW6FGbL/4fB7N/ormCy+tQ+sxTrF6QtSbSNETvPuOVbkJBhzDgYhvjWGrTma4eYJa37ZuoQsPw=="],

    "content-disposition": ["content-disposition@1.0.0", "", { "dependencies": { "safe-buffer": "5.2.1" } }, "sha512-Au9nRL8VNUut/XSzbQA38+M78dzP4D+eqg3gfJHMIHHYa3bg067xj1KxMUWj+VULbiZMowKngFFbKczUrNJ1mg=="],

    "content-type": ["content-type@1.0.5", "", {}, "sha512-nTjqfcBFEipKdXCv4YDQWCfmcLZKm81ldF0pAopTvyrFGVbcR6P/VAAd5G7N+0tTr8QqiU0tFadD6FK4NtJwOA=="],

    "cookie": ["cookie@0.7.2", "", {}, "sha512-yki5XnKuf750l50uGTllt6kKILY4nQ1eNIQatoXEByZ5dWgnKqbnqmTrBE5B4N7lrMJKQ2ytWMiTO2o0v6Ew/w=="],

    "cookie-parser": ["cookie-parser@1.4.7", "", { "dependencies": { "cookie": "0.7.2", "cookie-signature": "1.0.6" } }, "sha512-nGUvgXnotP3BsjiLX2ypbQnWoGUPIIfHQNZkkC668ntrzGWEZVW70HDEB1qnNGMicPje6EttlIgzo51YSwNQGw=="],

    "cookie-signature": ["cookie-signature@1.0.6", "", {}, "sha512-QADzlaHc8icV8I7vbaJXJwod9HWYp8uCqf1xa4OfNu1T7JVxQIrUgOWtHdNDtPiywmFbiS12VjotIXLrKM3orQ=="],

    "core-util-is": ["core-util-is@1.0.3", "", {}, "sha512-ZQBvi1DcpJ4GDqanjucZ2Hj3wEO5pZDS89BWbkcrvdxksJorwUDDZamX9ldFkp9aw2lmBDLgkObEA4DWNJ9FYQ=="],

    "cors": ["cors@2.8.5", "", { "dependencies": { "object-assign": "^4", "vary": "^1" } }, "sha512-KIHbLJqu73RGr/hnbrO9uBeixNGuvSQjul/jdFvS/KFSIH1hWVd1ng7zOHx+YrEfInLG7q4n6GHQ9cDtxv/P6g=="],

    "create-require": ["create-require@1.1.1", "", {}, "sha512-dcKFX3jn0MpIaXjisoRvexIJVEKzaq7z2rZKxf+MSr9TkdmHmsU4m2lcLojrj/FHl8mk5VxMmYA+ftRkP/3oKQ=="],

    "croner": ["croner@4.1.97", "", {}, "sha512-/f6gpQuxDaqXu+1kwQYSckUglPaOrHdbIlBAu0YuW8/Cdb45XwXYNUBXg3r/9Mo6n540Kn/smKcZWko5x99KrQ=="],

    "cross-fetch": ["cross-fetch@3.2.0", "", { "dependencies": { "node-fetch": "^2.7.0" } }, "sha512-Q+xVJLoGOeIMXZmbUK4HYk+69cQH6LudR0Vu/pRm2YlU/hDV9CiS0gKUMaWY5f2NeUH9C1nV3bsTlCo0FsTV1Q=="],

    "cross-spawn": ["cross-spawn@7.0.6", "", { "dependencies": { "path-key": "^3.1.0", "shebang-command": "^2.0.0", "which": "^2.0.1" } }, "sha512-uV2QOWP2nWzsy2aMp8aRibhi9dlzF5Hgh5SHaB9OiTGEyDTiJJyx0uy51QXdyWbtAHNua4XJzUKca3OzKUd3vA=="],

    "csstype": ["csstype@3.1.3", "", {}, "sha512-M1uQkMl8rQK/szD0LNhtqxIPLpimGm8sOBwU7lLnCpSbTyY3yeU1Vc7l4KT5zT4s/yOxHH5O7tIuuLOCnLADRw=="],

    "culvert": ["culvert@0.1.2", "", {}, "sha512-yi1x3EAWKjQTreYWeSd98431AV+IEE0qoDyOoaHJ7KJ21gv6HtBXHVLX74opVSGqcR8/AbjJBHAHpcOy2bj5Gg=="],

    "data-uri-to-buffer": ["data-uri-to-buffer@6.0.2", "", {}, "sha512-7hvf7/GW8e86rW0ptuwS3OcBGDjIi6SZva7hCyWC0yYry2cOPmLIjXAUHI6DK2HsnwJd9ifmt57i8eV2n4YNpw=="],

    "data-view-buffer": ["data-view-buffer@1.0.2", "", { "dependencies": { "call-bound": "^1.0.3", "es-errors": "^1.3.0", "is-data-view": "^1.0.2" } }, "sha512-EmKO5V3OLXh1rtK2wgXRansaK1/mtVdTUEiEI0W8RkvgT05kfxaH29PliLnpLP73yYO6142Q72QNa8Wx/A5CqQ=="],

    "data-view-byte-length": ["data-view-byte-length@1.0.2", "", { "dependencies": { "call-bound": "^1.0.3", "es-errors": "^1.3.0", "is-data-view": "^1.0.2" } }, "sha512-tuhGbE6CfTM9+5ANGf+oQb72Ky/0+s3xKUpHvShfiz2RxMFgFPjsXuRLBVMtvMs15awe45SRb83D6wH4ew6wlQ=="],

    "data-view-byte-offset": ["data-view-byte-offset@1.0.1", "", { "dependencies": { "call-bound": "^1.0.2", "es-errors": "^1.3.0", "is-data-view": "^1.0.1" } }, "sha512-BS8PfmtDGnrgYdOonGZQdLZslWIeCGFP9tpan0hi1Co2Zr2NKADsvGYA8XxuG/4UWgJ6Cjtv+YJnB6MM69QGlQ=="],

    "dateformat": ["dateformat@4.6.3", "", {}, "sha512-2P0p0pFGzHS5EMnhdxQi7aJN+iMheud0UhG4dlE1DLAlvL8JHjJJTX/CSm4JXwV0Ka5nGk3zC5mcb5bUQUxxMA=="],

    "dayjs": ["dayjs@1.11.18", "", {}, "sha512-zFBQ7WFRvVRhKcWoUh+ZA1g2HVgUbsZm9sbddh8EC5iv93sui8DVVz1Npvz+r6meo9VKfa8NyLWBsQK1VvIKPA=="],

    "debug": ["debug@4.4.3", "", { "dependencies": { "ms": "^2.1.3" } }, "sha512-RGwwWnwQvkVfavKVt22FGLw+xYSdzARwm0ru6DhTVA3umU5hZc28V3kO4stgYryrTlLpuvgI9GiijltAjNbcqA=="],

    "decamelize": ["decamelize@1.2.0", "", {}, "sha512-z2S+W9X73hAUUki+N+9Za2lBlun89zigOyGrsax+KUQ6wKW4ZoWpEYBkGhQjwAjjDCkWxhY0VKEhk8wzY7F5cA=="],

    "deep-is": ["deep-is@0.1.4", "", {}, "sha512-oIPzksmTg4/MriiaYGO+okXDT7ztn/w3Eptv/+gSIdMdKsJo0u4CfYNFJPy+4SKMuCqGw2wxnA+URMg3t8a/bQ=="],

    "deepmerge": ["deepmerge@4.3.1", "", {}, "sha512-3sUqbMEc77XqpdNO7FRyRog+eW3ph+GYCbj+rK+uYyRMuwsVy0rMiVtPn+QJlKFvWP/1PYpapqYn0Me2knFn+A=="],

    "define-data-property": ["define-data-property@1.1.4", "", { "dependencies": { "es-define-property": "^1.0.0", "es-errors": "^1.3.0", "gopd": "^1.0.1" } }, "sha512-rBMvIzlpA8v6E+SJZoo++HAYqsLrkg7MSfIinMPFhmkorw7X+dOXVJQs+QT69zGkzMyfDnIMN2Wid1+NbL3T+A=="],

    "define-properties": ["define-properties@1.2.1", "", { "dependencies": { "define-data-property": "^1.0.1", "has-property-descriptors": "^1.0.0", "object-keys": "^1.1.1" } }, "sha512-8QmQKqEASLd5nx0U1B1okLElbUuuttJ/AnYmRXbbbGDWh6uS208EjD4Xqq/I9wK7u0v6O08XhTWnt5XtEbR6Dg=="],

    "degenerator": ["degenerator@5.0.1", "", { "dependencies": { "ast-types": "^0.13.4", "escodegen": "^2.1.0", "esprima": "^4.0.1" } }, "sha512-TllpMR/t0M5sqCXfj85i4XaAzxmS5tVA16dqvdkMwGmzI+dXLXnw3J+3Vdv7VKw+ThlTMboK6i9rnZ6Nntj5CQ=="],

    "delayed-stream": ["delayed-stream@1.0.0", "", {}, "sha512-ZySD7Nf91aLB0RxL4KGrKHBXl7Eds1DAmEdcoVawXnLD7SDhpNgtuII2aAkg7a7QS41jxPSZ17p4VdGnMHk3MQ=="],

    "depd": ["depd@2.0.0", "", {}, "sha512-g7nH6P6dyDioJogAAGprGpCtVImJhpPk/roCzdb3fIh61/s/nPsfR6onyMwkCAR/OlC3yBC0lESvUoQEAssIrw=="],

    "destroy": ["destroy@1.2.0", "", {}, "sha512-2sJGJTaXIIaR1w4iJSNoN0hnMY7Gpc/n8D4qSCJw8QqFWXf7cuAgnEHxBpweaVcPevC2l3KpjYCx3NypQQgaJg=="],

    "detect-libc": ["detect-libc@2.1.1", "", {}, "sha512-ecqj/sy1jcK1uWrwpR67UhYrIFQ+5WlGxth34WquCbamhFA6hkkwiu37o6J5xCHdo1oixJRfVRw+ywV+Hq/0Aw=="],

    "diff": ["diff@4.0.2", "", {}, "sha512-58lmxKSA4BNyLz+HHMUzlOEpg09FV+ev6ZMe3vJihgdxzgcwZ8VoEEPmALCZG9LmqfVoNMMKpttIYTVG6uDY7A=="],

    "dir-glob": ["dir-glob@3.0.1", "", { "dependencies": { "path-type": "^4.0.0" } }, "sha512-WkrWp9GR4KXfKGYzOLmTuGVi1UWFfws377n9cc55/tb6DuqyF6pcQ5AbiHEshaDpY9v6oaSr2XCDidGmMwdzIA=="],

    "doctrine": ["doctrine@3.0.0", "", { "dependencies": { "esutils": "^2.0.2" } }, "sha512-yS+Q5i3hBf7GBkd4KG8a7eBNNWNGLTaEwwYWUijIYM7zrlYDM0BFXHjjPWlWZ1Rg7UaddZeIDmi9jF3HmqiQ2w=="],

    "dom-serializer": ["dom-serializer@2.0.0", "", { "dependencies": { "domelementtype": "^2.3.0", "domhandler": "^5.0.2", "entities": "^4.2.0" } }, "sha512-wIkAryiqt/nV5EQKqQpo3SToSOV9J0DnbJqwK7Wv/Trc92zIAYZ4FlMu+JPFW1DfGFt81ZTCGgDEabffXeLyJg=="],

    "domelementtype": ["domelementtype@2.3.0", "", {}, "sha512-OLETBj6w0OsagBwdXnPdN0cnMfF9opN69co+7ZrbfPGrdpPVNBUj02spi6B1N7wChLQiPn4CSH/zJvXw56gmHw=="],

    "domexception": ["domexception@4.0.0", "", { "dependencies": { "webidl-conversions": "^7.0.0" } }, "sha512-A2is4PLG+eeSfoTMA95/s4pvAoSo2mKtiM5jlHkAVewmiO8ISFTFKZjH7UAM1Atli/OT/7JHOrJRJiMKUZKYBw=="],

    "domhandler": ["domhandler@5.0.3", "", { "dependencies": { "domelementtype": "^2.3.0" } }, "sha512-cgwlv/1iFQiFnU96XXgROh8xTeetsnJiDsTc7TYCLFd9+/WNkIqPTxiM/8pSd8VIrhXGTf1Ny1q1hquVqDJB5w=="],

    "domutils": ["domutils@3.2.2", "", { "dependencies": { "dom-serializer": "^2.0.0", "domelementtype": "^2.3.0", "domhandler": "^5.0.3" } }, "sha512-6kZKyUajlDuqlHKVX1w7gyslj9MPIXzIFiz/rGu35uC1wMi+kMhQwGhl4lt9unC9Vb9INnY9Z3/ZA3+FhASLaw=="],

    "dotenv": ["dotenv@16.6.1", "", {}, "sha512-uBq4egWHTcTt33a72vpSG0z3HnPuIl6NqYcTrKEg2azoEyl2hpW0zqlxysq2pK9HlDIHyHyakeYaYnSAwd8bow=="],

    "dunder-proto": ["dunder-proto@1.0.1", "", { "dependencies": { "call-bind-apply-helpers": "^1.0.1", "es-errors": "^1.3.0", "gopd": "^1.2.0" } }, "sha512-KIN/nDJBQRcXw0MLVhZE9iQHmG68qAVIBg9CqmUYjmQIhgij9U5MFvrqkUL5FbtyyzZuOeOt0zdeRe4UY7ct+A=="],

    "dynamic-dedupe": ["dynamic-dedupe@0.3.0", "", { "dependencies": { "xtend": "^4.0.0" } }, "sha512-ssuANeD+z97meYOqd50e04Ze5qp4bPqo8cCkI4TRjZkzAUgIDTrXV1R8QCdINpiI+hw14+rYazvTRdQrz0/rFQ=="],

    "ecdsa-sig-formatter": ["ecdsa-sig-formatter@1.0.11", "", { "dependencies": { "safe-buffer": "^5.0.1" } }, "sha512-nagl3RYrbNv6kQkeJIpt6NJZy8twLB/2vtz6yN9Z4vRKHN4/QZJIEbqohALSgwKdnksuY3k5Addp5lg8sVoVcQ=="],

    "ee-first": ["ee-first@1.1.1", "", {}, "sha512-WMwm9LhRUo+WUaRN+vRuETqG89IgZphVSNkdFgeb6sS/E4OrDIN7t48CAewSHXc6C8lefD8KKfr5vY61brQlow=="],

    "emoji-regex": ["emoji-regex@10.5.0", "", {}, "sha512-lb49vf1Xzfx080OKA0o6l8DQQpV+6Vg95zyCJX9VB/BqKYlhG7N4wgROUUHRA+ZPUefLnteQOad7z1kT2bV7bg=="],

    "enabled": ["enabled@2.0.0", "", {}, "sha512-AKrN98kuwOzMIdAizXGI86UFBoo26CL21UM763y1h/GMSJ4/OHU9k2YlsmBpyScFo/wbLzWQJBMCW4+IO3/+OQ=="],

    "encodeurl": ["encodeurl@2.0.0", "", {}, "sha512-Q0n9HRi4m6JuGIV1eFlmvJB7ZEVxu93IrMyiMsGC0lrMJMWzRgx6WGquyfQgZVb31vhGgXnfmPNNXmxnOkRBrg=="],

    "end-of-stream": ["end-of-stream@1.4.5", "", { "dependencies": { "once": "^1.4.0" } }, "sha512-ooEGc6HP26xXq/N+GCGOT0JKCLDGrq2bQUZrQ7gyrJiZANJ/8YDTxTpQBXGMn+WbIQXNVpyWymm7KYVICQnyOg=="],

    "enquirer": ["enquirer@2.3.6", "", { "dependencies": { "ansi-colors": "^4.1.1" } }, "sha512-yjNnPr315/FjS4zIsUxYguYUPP2e1NK4d7E7ZOLiyYCcbFBiTMyID+2wvm2w6+pZ/odMA7cRkjhsPbltwBOrLg=="],

    "entities": ["entities@4.5.0", "", {}, "sha512-V0hjH4dGPh9Ao5p0MoRY6BVqtwCjhz6vI5LT8AJ55H+4g9/4vbHx1I54fS0XuclLhDHArPQCiMjDxjaL8fPxhw=="],

    "es-abstract": ["es-abstract@1.24.0", "", { "dependencies": { "array-buffer-byte-length": "^1.0.2", "arraybuffer.prototype.slice": "^1.0.4", "available-typed-arrays": "^1.0.7", "call-bind": "^1.0.8", "call-bound": "^1.0.4", "data-view-buffer": "^1.0.2", "data-view-byte-length": "^1.0.2", "data-view-byte-offset": "^1.0.1", "es-define-property": "^1.0.1", "es-errors": "^1.3.0", "es-object-atoms": "^1.1.1", "es-set-tostringtag": "^2.1.0", "es-to-primitive": "^1.3.0", "function.prototype.name": "^1.1.8", "get-intrinsic": "^1.3.0", "get-proto": "^1.0.1", "get-symbol-description": "^1.1.0", "globalthis": "^1.0.4", "gopd": "^1.2.0", "has-property-descriptors": "^1.0.2", "has-proto": "^1.2.0", "has-symbols": "^1.1.0", "hasown": "^2.0.2", "internal-slot": "^1.1.0", "is-array-buffer": "^3.0.5", "is-callable": "^1.2.7", "is-data-view": "^1.0.2", "is-negative-zero": "^2.0.3", "is-regex": "^1.2.1", "is-set": "^2.0.3", "is-shared-array-buffer": "^1.0.4", "is-string": "^1.1.1", "is-typed-array": "^1.1.15", "is-weakref": "^1.1.1", "math-intrinsics": "^1.1.0", "object-inspect": "^1.13.4", "object-keys": "^1.1.1", "object.assign": "^4.1.7", "own-keys": "^1.0.1", "regexp.prototype.flags": "^1.5.4", "safe-array-concat": "^1.1.3", "safe-push-apply": "^1.0.0", "safe-regex-test": "^1.1.0", "set-proto": "^1.0.0", "stop-iteration-iterator": "^1.1.0", "string.prototype.trim": "^1.2.10", "string.prototype.trimend": "^1.0.9", "string.prototype.trimstart": "^1.0.8", "typed-array-buffer": "^1.0.3", "typed-array-byte-length": "^1.0.3", "typed-array-byte-offset": "^1.0.4", "typed-array-length": "^1.0.7", "unbox-primitive": "^1.1.0", "which-typed-array": "^1.1.19" } }, "sha512-WSzPgsdLtTcQwm4CROfS5ju2Wa1QQcVeT37jFjYzdFz1r9ahadC8B8/a4qxJxM+09F18iumCdRmlr96ZYkQvEg=="],

    "es-define-property": ["es-define-property@1.0.1", "", {}, "sha512-e3nRfgfUZ4rNGL232gUgX06QNyyez04KdjFrF+LTRoOXmrOgFKDg4BCdsjW8EnT69eqdYGmRpJwiPVYNrCaW3g=="],

    "es-errors": ["es-errors@1.3.0", "", {}, "sha512-Zf5H2Kxt2xjTvbJvP2ZWLEICxA6j+hAmMzIlypy4xcBg1vKVnx89Wy0GbS+kf5cwCVFFzdCFh2XSCFNULS6csw=="],

    "es-object-atoms": ["es-object-atoms@1.1.1", "", { "dependencies": { "es-errors": "^1.3.0" } }, "sha512-FGgH2h8zKNim9ljj7dankFPcICIK9Cp5bm+c2gQSYePhpaG5+esrLODihIorn+Pe6FGJzWhXQotPv73jTaldXA=="],

    "es-set-tostringtag": ["es-set-tostringtag@2.1.0", "", { "dependencies": { "es-errors": "^1.3.0", "get-intrinsic": "^1.2.6", "has-tostringtag": "^1.0.2", "hasown": "^2.0.2" } }, "sha512-j6vWzfrGVfyXxge+O0x5sh6cvxAog0a/4Rdd2K36zCMV5eJ+/+tOAngRO8cODMNWbVRdVlmGZQL2YS3yR8bIUA=="],

    "es-shim-unscopables": ["es-shim-unscopables@1.1.0", "", { "dependencies": { "hasown": "^2.0.2" } }, "sha512-d9T8ucsEhh8Bi1woXCf+TIKDIROLG5WCkxg8geBCbvk22kzwC5G2OnXVMO6FUsvQlgUUXQ2itephWDLqDzbeCw=="],

    "es-to-primitive": ["es-to-primitive@1.3.0", "", { "dependencies": { "is-callable": "^1.2.7", "is-date-object": "^1.0.5", "is-symbol": "^1.0.4" } }, "sha512-w+5mJ3GuFL+NjVtJlvydShqE1eN3h3PbI7/5LAsYJP/2qtuMXjfL2LpHSRqo4b4eSF5K/DH1JXKUAHSB2UW50g=="],

    "esbuild": ["esbuild@0.25.10", "", { "optionalDependencies": { "@esbuild/aix-ppc64": "0.25.10", "@esbuild/android-arm": "0.25.10", "@esbuild/android-arm64": "0.25.10", "@esbuild/android-x64": "0.25.10", "@esbuild/darwin-arm64": "0.25.10", "@esbuild/darwin-x64": "0.25.10", "@esbuild/freebsd-arm64": "0.25.10", "@esbuild/freebsd-x64": "0.25.10", "@esbuild/linux-arm": "0.25.10", "@esbuild/linux-arm64": "0.25.10", "@esbuild/linux-ia32": "0.25.10", "@esbuild/linux-loong64": "0.25.10", "@esbuild/linux-mips64el": "0.25.10", "@esbuild/linux-ppc64": "0.25.10", "@esbuild/linux-riscv64": "0.25.10", "@esbuild/linux-s390x": "0.25.10", "@esbuild/linux-x64": "0.25.10", "@esbuild/netbsd-arm64": "0.25.10", "@esbuild/netbsd-x64": "0.25.10", "@esbuild/openbsd-arm64": "0.25.10", "@esbuild/openbsd-x64": "0.25.10", "@esbuild/openharmony-arm64": "0.25.10", "@esbuild/sunos-x64": "0.25.10", "@esbuild/win32-arm64": "0.25.10", "@esbuild/win32-ia32": "0.25.10", "@esbuild/win32-x64": "0.25.10" }, "bin": { "esbuild": "bin/esbuild" } }, "sha512-9RiGKvCwaqxO2owP61uQ4BgNborAQskMR6QusfWzQqv7AZOg5oGehdY2pRJMTKuwxd1IDBP4rSbI5lHzU7SMsQ=="],

    "escalade": ["escalade@3.2.0", "", {}, "sha512-WUj2qlxaQtO4g6Pq5c29GTcWGDyd8itL8zTlipgECz3JesAiiOKotd8JU6otB3PACgG6xkJUyVhboMS+bje/jA=="],

    "escape-html": ["escape-html@1.0.3", "", {}, "sha512-NiSupZ4OeuGwr68lGIeym/ksIZMJodUGOSCZ/FSnTxcrekbvqrgdUxlJOMpijaKZVjAJrWrGs/6Jy8OMuyj9ow=="],

    "escape-string-regexp": ["escape-string-regexp@4.0.0", "", {}, "sha512-TtpcNJ3XAzx3Gq8sWRzJaVajRs0uVxA2YAkdb1jm2YkPz4G6egUFAyA3n5vtEIZefPk5Wa4UXbKuS5fKkJWdgA=="],

    "escodegen": ["escodegen@2.1.0", "", { "dependencies": { "esprima": "^4.0.1", "estraverse": "^5.2.0", "esutils": "^2.0.2" }, "optionalDependencies": { "source-map": "~0.6.1" }, "bin": { "esgenerate": "bin/esgenerate.js", "escodegen": "bin/escodegen.js" } }, "sha512-2NlIDTwUWJN0mRPQOdtQBzbUHvdGY2P1VXSyU83Q3xKxM7WHX2Ql8dKq782Q9TgQUNOLEzEYu9bzLNj1q88I5w=="],

    "eslint": ["eslint@9.36.0", "", { "dependencies": { "@eslint-community/eslint-utils": "^4.8.0", "@eslint-community/regexpp": "^4.12.1", "@eslint/config-array": "^0.21.0", "@eslint/config-helpers": "^0.3.1", "@eslint/core": "^0.15.2", "@eslint/eslintrc": "^3.3.1", "@eslint/js": "9.36.0", "@eslint/plugin-kit": "^0.3.5", "@humanfs/node": "^0.16.6", "@humanwhocodes/module-importer": "^1.0.1", "@humanwhocodes/retry": "^0.4.2", "@types/estree": "^1.0.6", "@types/json-schema": "^7.0.15", "ajv": "^6.12.4", "chalk": "^4.0.0", "cross-spawn": "^7.0.6", "debug": "^4.3.2", "escape-string-regexp": "^4.0.0", "eslint-scope": "^8.4.0", "eslint-visitor-keys": "^4.2.1", "espree": "^10.4.0", "esquery": "^1.5.0", "esutils": "^2.0.2", "fast-deep-equal": "^3.1.3", "file-entry-cache": "^8.0.0", "find-up": "^5.0.0", "glob-parent": "^6.0.2", "ignore": "^5.2.0", "imurmurhash": "^0.1.4", "is-glob": "^4.0.0", "json-stable-stringify-without-jsonify": "^1.0.1", "lodash.merge": "^4.6.2", "minimatch": "^3.1.2", "natural-compare": "^1.4.0", "optionator": "^0.9.3" }, "peerDependencies": { "jiti": "*" }, "optionalPeers": ["jiti"], "bin": { "eslint": "bin/eslint.js" } }, "sha512-hB4FIzXovouYzwzECDcUkJ4OcfOEkXTv2zRY6B9bkwjx/cprAq0uvm1nl7zvQ0/TsUk0zQiN4uPfJpB9m+rPMQ=="],

    "eslint-config-prettier": ["eslint-config-prettier@8.10.2", "", { "peerDependencies": { "eslint": ">=7.0.0" }, "bin": { "eslint-config-prettier": "bin/cli.js" } }, "sha512-/IGJ6+Dka158JnP5n5YFMOszjDWrXggGz1LaK/guZq9vZTmniaKlHcsscvkAhn9y4U+BU3JuUdYvtAMcv30y4A=="],

    "eslint-import-resolver-node": ["eslint-import-resolver-node@0.3.9", "", { "dependencies": { "debug": "^3.2.7", "is-core-module": "^2.13.0", "resolve": "^1.22.4" } }, "sha512-WFj2isz22JahUv+B788TlO3N6zL3nNJGU8CcZbPZvVEkBPaJdCV4vy5wyghty5ROFbCRnm132v8BScu5/1BQ8g=="],

    "eslint-module-utils": ["eslint-module-utils@2.12.1", "", { "dependencies": { "debug": "^3.2.7" } }, "sha512-L8jSWTze7K2mTg0vos/RuLRS5soomksDPoJLXIslC7c8Wmut3bx7CPpJijDcBZtxQ5lrbUdM+s0OlNbz0DCDNw=="],

    "eslint-plugin-import": ["eslint-plugin-import@2.32.0", "", { "dependencies": { "@rtsao/scc": "^1.1.0", "array-includes": "^3.1.9", "array.prototype.findlastindex": "^1.2.6", "array.prototype.flat": "^1.3.3", "array.prototype.flatmap": "^1.3.3", "debug": "^3.2.7", "doctrine": "^2.1.0", "eslint-import-resolver-node": "^0.3.9", "eslint-module-utils": "^2.12.1", "hasown": "^2.0.2", "is-core-module": "^2.16.1", "is-glob": "^4.0.3", "minimatch": "^3.1.2", "object.fromentries": "^2.0.8", "object.groupby": "^1.0.3", "object.values": "^1.2.1", "semver": "^6.3.1", "string.prototype.trimend": "^1.0.9", "tsconfig-paths": "^3.15.0" }, "peerDependencies": { "eslint": "^2 || ^3 || ^4 || ^5 || ^6 || ^7.2.0 || ^8 || ^9" } }, "sha512-whOE1HFo/qJDyX4SnXzP4N6zOWn79WhnCUY/iDR0mPfQZO8wcYE4JClzI2oZrhBnnMUCBCHZhO6VQyoBU95mZA=="],

    "eslint-scope": ["eslint-scope@8.4.0", "", { "dependencies": { "esrecurse": "^4.3.0", "estraverse": "^5.2.0" } }, "sha512-sNXOfKCn74rt8RICKMvJS7XKV/Xk9kA7DyJr8mJik3S7Cwgy3qlkkmyS2uQB3jiJg6VNdZd/pDBJu0nvG2NlTg=="],

    "eslint-utils": ["eslint-utils@2.1.0", "", { "dependencies": { "eslint-visitor-keys": "^1.1.0" } }, "sha512-w94dQYoauyvlDc43XnGB8lU3Zt713vNChgt4EWwhXAP2XkBvndfxF0AgIqKOOasjPIPzj9JqgwkwbCYD0/V3Zg=="],

    "eslint-visitor-keys": ["eslint-visitor-keys@4.2.1", "", {}, "sha512-Uhdk5sfqcee/9H/rCOJikYz67o0a2Tw2hGRPOG2Y1R2dg7brRe1uG0yaNQDHu+TO/uQPF/5eCapvYSmHUjt7JQ=="],

    "espree": ["espree@10.4.0", "", { "dependencies": { "acorn": "^8.15.0", "acorn-jsx": "^5.3.2", "eslint-visitor-keys": "^4.2.1" } }, "sha512-j6PAQ2uUr79PZhBjP5C5fhl8e39FmRnOjsD5lGnWrFU8i2G776tBK7+nP8KuQUTTyAZUwfQqXAgrVH5MbH9CYQ=="],

    "esprima": ["esprima@4.0.1", "", { "bin": { "esparse": "./bin/esparse.js", "esvalidate": "./bin/esvalidate.js" } }, "sha512-eGuFFw7Upda+g4p+QHvnW0RyTX/SVeJBDM/gCtMARO0cLuT2HcEKnTPvhjV6aGeqrCB/sbNop0Kszm0jsaWU4A=="],

    "esquery": ["esquery@1.6.0", "", { "dependencies": { "estraverse": "^5.1.0" } }, "sha512-ca9pw9fomFcKPvFLXhBKUK90ZvGibiGOvRJNbjljY7s7uq/5YO4BOzcYtJqExdx99rF6aAcnRxHmcUHcz6sQsg=="],

    "esrecurse": ["esrecurse@4.3.0", "", { "dependencies": { "estraverse": "^5.2.0" } }, "sha512-KmfKL3b6G+RXvP8N1vr3Tq1kL/oCFgn2NYXEtqP8/L3pKapUA4G8cFVaoF3SU323CD4XypR/ffioHmkti6/Tag=="],

    "estraverse": ["estraverse@5.3.0", "", {}, "sha512-MMdARuVEQziNTeJD8DgMqmhwR11BRQ/cBP+pLtYdSTnf3MIO8fFeiINEbX36ZdNlfU/7A9f3gUw49B3oQsvwBA=="],

    "esutils": ["esutils@2.0.3", "", {}, "sha512-kVscqXk4OCp68SZ0dkgEKVi6/8ij300KBWTJq32P/dYeWTSwK41WyTxalN1eRmA5Z9UU/LX9D7FWSmV9SAYx6g=="],

    "etag": ["etag@1.8.1", "", {}, "sha512-aIL5Fx7mawVa300al2BnEE4iNvo1qETxLrPI/o05L7z6go7fCw1J6EQmbK4FmJ2AS7kgVF/KEZWufBfdClMcPg=="],

    "event-target-shim": ["event-target-shim@5.0.1", "", {}, "sha512-i/2XbnSz/uxRCU6+NdVJgKWDTM427+MqYbkQzD321DuCQJUqOuJKIA0IM2+W2xtYHdKOmZ4dR6fExsd4SXL+WQ=="],

    "eventemitter2": ["eventemitter2@5.0.1", "", {}, "sha512-5EM1GHXycJBS6mauYAbVKT1cVs7POKWb2NXD4Vyt8dDqeZa7LaDK1/sjtL+Zb0lzTpSNil4596Dyu97hz37QLg=="],

    "eventemitter3": ["eventemitter3@4.0.7", "", {}, "sha512-8guHBZCwKnFhYdHr2ysuRWErTwhoN2X8XELRlrRwpmfeY2jjuUN4taQMsULKUVo1K4DvZl+0pgfyoysHxvmvEw=="],

    "events": ["events@3.3.0", "", {}, "sha512-mQw+2fkQbALzQ7V0MY0IqdnXNOeTtP4r0lN9z7AAawCXgqea7bDii20AYrIBrFd/Hx0M2Ocz6S111CaFkUcb0Q=="],

    "execa": ["execa@4.1.0", "", { "dependencies": { "cross-spawn": "^7.0.0", "get-stream": "^5.0.0", "human-signals": "^1.1.1", "is-stream": "^2.0.0", "merge-stream": "^2.0.0", "npm-run-path": "^4.0.0", "onetime": "^5.1.0", "signal-exit": "^3.0.2", "strip-final-newline": "^2.0.0" } }, "sha512-j5W0//W7f8UxAn8hXVnwG8tLwdiUy4FJLcSupCg6maBYZDpyBvTApK7KyuI4bKj8KOh1r2YH+6ucuYtJv1bTZA=="],

    "exif-parser": ["exif-parser@0.1.12", "", {}, "sha512-c2bQfLNbMzLPmzQuOr8fy0csy84WmwnER81W88DzTp9CYNPJ6yzOj2EZAh9pywYpqHnshVLHQJ8WzldAyfY+Iw=="],

    "expr-eval": ["expr-eval@2.0.2", "", {}, "sha512-4EMSHGOPSwAfBiibw3ndnP0AvjDWLsMvGOvWEZ2F96IGk0bIVdjQisOHxReSkE13mHcfbuCiXw+G4y0zv6N8Eg=="],

    "express": ["express@5.1.0", "", { "dependencies": { "accepts": "^2.0.0", "body-parser": "^2.2.0", "content-disposition": "^1.0.0", "content-type": "^1.0.5", "cookie": "^0.7.1", "cookie-signature": "^1.2.1", "debug": "^4.4.0", "encodeurl": "^2.0.0", "escape-html": "^1.0.3", "etag": "^1.8.1", "finalhandler": "^2.1.0", "fresh": "^2.0.0", "http-errors": "^2.0.0", "merge-descriptors": "^2.0.0", "mime-types": "^3.0.0", "on-finished": "^2.4.1", "once": "^1.4.0", "parseurl": "^1.3.3", "proxy-addr": "^2.0.7", "qs": "^6.14.0", "range-parser": "^1.2.1", "router": "^2.2.0", "send": "^1.1.0", "serve-static": "^2.2.0", "statuses": "^2.0.1", "type-is": "^2.0.1", "vary": "^1.1.2" } }, "sha512-DT9ck5YIRU+8GYzzU5kT3eHGA5iL+1Zd0EutOmTE9Dtk+Tvuzd23VBU+ec7HPNSTxXYO55gPV/hq4pSBJDjFpA=="],

    "extend": ["extend@3.0.2", "", {}, "sha512-fjquC59cD7CyW6urNXK0FBufkZcoiGG80wTuPujX590cB5Ttln20E2UB4S/WARVqhXffZl2LNgS+gQdPIIim/g=="],

    "extrareqp2": ["extrareqp2@1.0.0", "", { "dependencies": { "follow-redirects": "^1.14.0" } }, "sha512-Gum0g1QYb6wpPJCVypWP3bbIuaibcFiJcpuPM10YSXp/tzqi84x9PJageob+eN4xVRIOto4wjSGNLyMD54D2xA=="],

    "fast-copy": ["fast-copy@3.0.2", "", {}, "sha512-dl0O9Vhju8IrcLndv2eU4ldt1ftXMqqfgN4H1cpmGV7P6jeB9FwpN9a2c8DPGE1Ys88rNUJVYDHq73CGAGOPfQ=="],

    "fast-deep-equal": ["fast-deep-equal@3.1.3", "", {}, "sha512-f3qQ9oQy9j2AhBe/H9VC91wLmKBCCU/gDOnKNAYG5hswO7BLKj09Hc5HYNz9cGI++xlpDCIgDaitVs03ATR84Q=="],

    "fast-glob": ["fast-glob@3.3.3", "", { "dependencies": { "@nodelib/fs.stat": "^2.0.2", "@nodelib/fs.walk": "^1.2.3", "glob-parent": "^5.1.2", "merge2": "^1.3.0", "micromatch": "^4.0.8" } }, "sha512-7MptL8U0cqcFdzIzwOTHoilX9x5BrNqye7Z/LuC7kCMRio1EMSyqRK3BEAUD7sXRq4iT4AzTVuZdhgQ2TCvYLg=="],

    "fast-json-patch": ["fast-json-patch@3.1.1", "", {}, "sha512-vf6IHUX2SBcA+5/+4883dsIjpBTqmfBjmYiWK1savxQmFk4JfBMLa7ynTYOs1Rolp/T1betJxHiGD3g1Mn8lUQ=="],

    "fast-json-stable-stringify": ["fast-json-stable-stringify@2.1.0", "", {}, "sha512-lhd/wF+Lk98HZoTCtlVraHtfh5XYijIjalXck7saUtuanSDyLMxnHhSXEDJqHxD7msR8D0uCmqlkwjCV8xvwHw=="],

    "fast-levenshtein": ["fast-levenshtein@2.0.6", "", {}, "sha512-DCXu6Ifhqcks7TZKY3Hxp3y6qphY5SJZmrWMDrKcERSOXWQdMhU9Ig/PYrzyw/ul9jOIyh0N4M0tbC5hodg8dw=="],

    "fast-safe-stringify": ["fast-safe-stringify@2.1.1", "", {}, "sha512-W+KJc2dmILlPplD/H4K9l9LcAHAfPtP6BY84uVLXQ6Evcz9Lcg33Y2z1IVblT6xdY54PXYVHEv+0Wpq8Io6zkA=="],

    "fast-text-encoding": ["fast-text-encoding@1.0.6", "", {}, "sha512-VhXlQgj9ioXCqGstD37E/HBeqEGV/qOD/kmbVG8h5xKBYvM1L3lR1Zn4555cQ8GkYbJa8aJSipLPndE1k6zK2w=="],

    "fast-uri": ["fast-uri@3.1.0", "", {}, "sha512-iPeeDKJSWf4IEOasVVrknXpaBV0IApz/gp7S2bb7Z4Lljbl2MGJRqInZiUrQwV16cpzw/D3S5j5Julj/gT52AA=="],

    "fast-xml-parser": ["fast-xml-parser@4.5.3", "", { "dependencies": { "strnum": "^1.1.1" }, "bin": { "fxparser": "src/cli/cli.js" } }, "sha512-RKihhV+SHsIUGXObeVy9AXiBbFwkVk7Syp8XgwN5U3JV416+Gwp/GO9i0JYKmikykgz/UHRrrV4ROuZEo/T0ig=="],

    "fastq": ["fastq@1.19.1", "", { "dependencies": { "reusify": "^1.0.4" } }, "sha512-GwLTyxkCXjXbxqIhTsMI2Nui8huMPtnxg7krajPJAjnEG/iiOS7i+zCtWGZR9G0NBKbXKh6X9m9UIsYX/N6vvQ=="],

    "fclone": ["fclone@1.0.11", "", {}, "sha512-GDqVQezKzRABdeqflsgMr7ktzgF9CyS+p2oe0jJqUY6izSSbhPIQJDpoU4PtGcD7VPM9xh/dVrTu6z1nwgmEGw=="],

    "fecha": ["fecha@4.2.3", "", {}, "sha512-OP2IUU6HeYKJi3i0z4A19kHMQoLVs4Hc+DPqqxI2h/DPZHTm/vjsfC6P0b4jCMy14XizLBqvndQ+UilD7707Jw=="],

    "file-entry-cache": ["file-entry-cache@8.0.0", "", { "dependencies": { "flat-cache": "^4.0.0" } }, "sha512-XXTUwCvisa5oacNGRP9SfNtYBNAMi+RPwBFmblZEF7N7swHYQS6/Zfk7SRwx4D5j3CH211YNRco1DEMNVfZCnQ=="],

    "file-type": ["file-type@16.5.4", "", { "dependencies": { "readable-web-to-node-stream": "^3.0.0", "strtok3": "^6.2.4", "token-types": "^4.1.1" } }, "sha512-/yFHK0aGjFEgDJjEKP0pWCplsPFPhwyfwevf/pVxiN0tmE4L9LmwWxWukdJSHdoCli4VgQLehjJtwQBnqmsKcw=="],

    "fill-range": ["fill-range@7.1.1", "", { "dependencies": { "to-regex-range": "^5.0.1" } }, "sha512-YsGpe3WHLK8ZYi4tWDg2Jy3ebRz2rXowDxnld4bkQB00cc/1Zw9AWnC0i9ztDJitivtQvaI9KaLyKrc+hBW0yg=="],

    "finalhandler": ["finalhandler@2.1.0", "", { "dependencies": { "debug": "^4.4.0", "encodeurl": "^2.0.0", "escape-html": "^1.0.3", "on-finished": "^2.4.1", "parseurl": "^1.3.3", "statuses": "^2.0.1" } }, "sha512-/t88Ty3d5JWQbWYgaOGCCYfXRwV1+be02WqYYlL6h0lEiUAMPM8o8qKGO01YIkOHzka2up08wvgYD0mDiI+q3Q=="],

    "find-up": ["find-up@5.0.0", "", { "dependencies": { "locate-path": "^6.0.0", "path-exists": "^4.0.0" } }, "sha512-78/PXT1wlLLDgTzDs7sjq9hzz0vXD+zn+7wypEe4fXQxCmdmqfGsEPQxmiCSQI3ajFV91bVSsvNtrJRiW6nGng=="],

    "flat": ["flat@5.0.2", "", { "bin": { "flat": "cli.js" } }, "sha512-b6suED+5/3rTpUBdG1gupIl8MPFCAMA0QXwmljLhvCUKcUvdE4gWky9zpuGCcXHOsz4J9wPGNWq6OKpmIzz3hQ=="],

    "flat-cache": ["flat-cache@4.0.1", "", { "dependencies": { "flatted": "^3.2.9", "keyv": "^4.5.4" } }, "sha512-f7ccFPK3SXFHpx15UIGyRJ/FJQctuKZ0zVuN3frBo4HnK3cay9VEW0R6yPYFHC0AgqhukPzKjq22t5DmAyqGyw=="],

    "flatted": ["flatted@3.3.3", "", {}, "sha512-GX+ysw4PBCz0PzosHDepZGANEuFCMLrnRTiEy9McGjmkCQYwRq4A/X786G/fjM/+OjsWSU1ZrY5qyARZmO/uwg=="],

    "fn.name": ["fn.name@1.1.0", "", {}, "sha512-GRnmB5gPyJpAhTQdSZTSp9uaPSvl09KoYcMQtsB9rQoOmzs9dH6ffeccH+Z+cv6P68Hu5bC6JjRh4Ah/mHSNRw=="],

    "follow-redirects": ["follow-redirects@1.15.11", "", {}, "sha512-deG2P0JfjrTxl50XGCDyfI97ZGVCxIpfKYmfyrQ54n5FO/0gfIES8C/Psl6kWVDolizcaaxZJnTS0QSMxvnsBQ=="],

    "for-each": ["for-each@0.3.5", "", { "dependencies": { "is-callable": "^1.2.7" } }, "sha512-dKx12eRCVIzqCxFGplyFKJMPvLEWgmNtUrpTiJIR5u97zEhRG8ySrtboPHZXx7daLxQVrl643cTzbab2tkQjxg=="],

    "form-data": ["form-data@4.0.4", "", { "dependencies": { "asynckit": "^0.4.0", "combined-stream": "^1.0.8", "es-set-tostringtag": "^2.1.0", "hasown": "^2.0.2", "mime-types": "^2.1.12" } }, "sha512-KrGhL9Q4zjj0kiUt5OO4Mr/A/jlI2jDYs5eHBpYHPcBEVSiipAvn2Ko2HnPe20rmcuuvMHNdZFp+4IlGTMF0Ow=="],

    "form-data-encoder": ["form-data-encoder@1.7.2", "", {}, "sha512-qfqtYan3rxrnCk1VYaA4H+Ms9xdpPqvLZa6xmMgFvhO32x7/3J/ExcTd6qpxM0vH2GdMI+poehyBZvqfMTto8A=="],

    "formdata-node": ["formdata-node@4.4.1", "", { "dependencies": { "node-domexception": "1.0.0", "web-streams-polyfill": "4.0.0-beta.3" } }, "sha512-0iirZp3uVDjVGt9p49aTaqjk84TrglENEDuqfdlZQ1roC9CWlPk6Avf8EEnZNcAqPonwkG35x4n3ww/1THYAeQ=="],

    "forwarded": ["forwarded@0.2.0", "", {}, "sha512-buRG0fpBtRHSTCOASe6hD258tEubFoRLb4ZNA6NxMVHNw2gOcwHo9wyablzMzOA5z9xA9L1KNjk/Nt6MT9aYow=="],

    "forwarded-parse": ["forwarded-parse@2.1.2", "", {}, "sha512-alTFZZQDKMporBH77856pXgzhEzaUVmLCDk+egLgIgHst3Tpndzz8MnKe+GzRJRfvVdn69HhpW7cmXzvtLvJAw=="],

    "fresh": ["fresh@2.0.0", "", {}, "sha512-Rx/WycZ60HOaqLKAi6cHRKKI7zxWbJ31MhntmtwMoaTeF7XFH9hhBp8vITaMidfljRQ6eYWCKkaTK+ykVJHP2A=="],

    "fs.realpath": ["fs.realpath@1.0.0", "", {}, "sha512-OO0pH2lK6a0hZnAdau5ItzHPI6pUlvI7jMVnxUQRtw4owF2wk8lOSabtGDCTP4Ggrg2MbGnWO9X8K1t4+fGMDw=="],

    "fsevents": ["fsevents@2.3.3", "", { "os": "darwin" }, "sha512-5xoDfX+fL7faATnagmWPpbFtwh/R77WmMMqqHGS65C3vvB0YHrgF+B1YmZ3441tMj5n63k0212XNoJwzlhffQw=="],

    "function-bind": ["function-bind@1.1.2", "", {}, "sha512-7XHNxH7qX9xG5mIwxkhumTox/MIRNcOgDrxWsMt2pAr23WHp6MrRlN7FBSFpCpr+oVO0F744iUgR82nJMfG2SA=="],

    "function.prototype.name": ["function.prototype.name@1.1.8", "", { "dependencies": { "call-bind": "^1.0.8", "call-bound": "^1.0.3", "define-properties": "^1.2.1", "functions-have-names": "^1.2.3", "hasown": "^2.0.2", "is-callable": "^1.2.7" } }, "sha512-e5iwyodOHhbMr/yNrc7fDYG4qlbIvI5gajyzPnb5TCwyhjApznQh1BMFou9b30SevY43gCJKXycoCBjMbsuW0Q=="],

    "functional-red-black-tree": ["functional-red-black-tree@1.0.1", "", {}, "sha512-dsKNQNdj6xA3T+QlADDA7mOSlX0qiMINjn0cgr+eGHGsbSHzTabcIogz2+p/iqP1Xs6EP/sS2SbqH+brGTbq0g=="],

    "functions-have-names": ["functions-have-names@1.2.3", "", {}, "sha512-xckBUXyTIqT97tq2x2AMb+g163b5JFysYk0x4qxNFwbfQkmNZoiRHb6sPzI9/QV33WeuvVYBUIiD4NzNIyqaRQ=="],

    "gaxios": ["gaxios@5.1.3", "", { "dependencies": { "extend": "^3.0.2", "https-proxy-agent": "^5.0.0", "is-stream": "^2.0.0", "node-fetch": "^2.6.9" } }, "sha512-95hVgBRgEIRQQQHIbnxBXeHbW4TqFk4ZDJW7wmVtvYar72FdhRIo1UGOLS2eRAKCPEdPBWu+M7+A33D9CdX9rA=="],

    "gcp-metadata": ["gcp-metadata@5.3.0", "", { "dependencies": { "gaxios": "^5.0.0", "json-bigint": "^1.0.0" } }, "sha512-FNTkdNEnBdlqF2oatizolQqNANMrcqJt6AAYt99B3y1aLLC8Hc5IOBb+ZnnzllodEEf6xMBp6wRcBbc16fa65w=="],

    "generator-function": ["generator-function@2.0.1", "", {}, "sha512-SFdFmIJi+ybC0vjlHN0ZGVGHc3lgE0DxPAT0djjVg+kjOnSqclqmj0KQ7ykTOLP6YxoqOvuAODGdcHJn+43q3g=="],

    "get-caller-file": ["get-caller-file@2.0.5", "", {}, "sha512-DyFP3BM/3YHTQOCUL/w0OZHR0lpKeGrxotcHWcqNEdnltqFwXVfhEBQ94eIo34AfQpo0rGki4cyIiftY06h2Fg=="],

    "get-east-asian-width": ["get-east-asian-width@1.4.0", "", {}, "sha512-QZjmEOC+IT1uk6Rx0sX22V6uHWVwbdbxf1faPqJ1QhLdGgsRGCZoyaQBm/piRdJy/D2um6hM1UP7ZEeQ4EkP+Q=="],

    "get-intrinsic": ["get-intrinsic@1.3.0", "", { "dependencies": { "call-bind-apply-helpers": "^1.0.2", "es-define-property": "^1.0.1", "es-errors": "^1.3.0", "es-object-atoms": "^1.1.1", "function-bind": "^1.1.2", "get-proto": "^1.0.1", "gopd": "^1.2.0", "has-symbols": "^1.1.0", "hasown": "^2.0.2", "math-intrinsics": "^1.1.0" } }, "sha512-9fSjSaos/fRIVIp+xSJlE6lfwhES7LNtKaCBIamHsjr2na1BiABJPo0mOjjz8GJDURarmCPGqaiVg5mfjb98CQ=="],

    "get-proto": ["get-proto@1.0.1", "", { "dependencies": { "dunder-proto": "^1.0.1", "es-object-atoms": "^1.0.0" } }, "sha512-sTSfBjoXBp89JvIKIefqw7U2CCebsc74kiY6awiGogKtoSGbgjYE/G/+l9sF3MWFPNc9IcoOC4ODfKHfxFmp0g=="],

    "get-stream": ["get-stream@5.2.0", "", { "dependencies": { "pump": "^3.0.0" } }, "sha512-nBF+F1rAZVCu/p7rjzgA+Yb4lfYXrpl7a6VmJrU8wF9I1CKvP/QwPNZHnOlwbTkY6dvtFIzFMSyQXbLoTQPRpA=="],

    "get-symbol-description": ["get-symbol-description@1.1.0", "", { "dependencies": { "call-bound": "^1.0.3", "es-errors": "^1.3.0", "get-intrinsic": "^1.2.6" } }, "sha512-w9UMqWwJxHNOvoNzSJ2oPF5wvYcvP7jUvYzhp67yEhTi17ZDBBC1z9pTdGuzjD+EFIqLSYRweZjqfiPzQ06Ebg=="],

    "get-tsconfig": ["get-tsconfig@4.10.1", "", { "dependencies": { "resolve-pkg-maps": "^1.0.0" } }, "sha512-auHyJ4AgMz7vgS8Hp3N6HXSmlMdUyhSUrfBF16w153rxtLIEOE+HGqaBppczZvnHLqQJfiHotCYpNhl0lUROFQ=="],

    "get-uri": ["get-uri@6.0.5", "", { "dependencies": { "basic-ftp": "^5.0.2", "data-uri-to-buffer": "^6.0.2", "debug": "^4.3.4" } }, "sha512-b1O07XYq8eRuVzBNgJLstU6FYc1tS6wnMtF1I1D9lE8LxZSOGZ7LhxN54yPP6mGw5f2CkXY2BQUL9Fx41qvcIg=="],

    "gifwrap": ["gifwrap@0.10.1", "", { "dependencies": { "image-q": "^4.0.0", "omggif": "^1.0.10" } }, "sha512-2760b1vpJHNmLzZ/ubTtNnEx5WApN/PYWJvXvgS+tL1egTTthayFYIQQNi136FLEDcN/IyEY2EcGpIITD6eYUw=="],

    "git-node-fs": ["git-node-fs@1.0.0", "", {}, "sha512-bLQypt14llVXBg0S0u8q8HmU7g9p3ysH+NvVlae5vILuUvs759665HvmR5+wb04KjHyjFcDRxdYb4kyNnluMUQ=="],

    "git-sha1": ["git-sha1@0.1.2", "", {}, "sha512-2e/nZezdVlyCopOCYHeW0onkbZg7xP1Ad6pndPy1rCygeRykefUS6r7oA5cJRGEFvseiaz5a/qUHFVX1dd6Isg=="],

    "glob": ["glob@7.2.3", "", { "dependencies": { "fs.realpath": "^1.0.0", "inflight": "^1.0.4", "inherits": "2", "minimatch": "^3.1.1", "once": "^1.3.0", "path-is-absolute": "^1.0.0" } }, "sha512-nFR0zLpU2YCaRxwoCJvL6UvCH2JFyFVIvwTLsIf21AuHlMskA1hhTdk+LlYJtOlYt9v6dvszD2BGRqBL+iQK9Q=="],

    "glob-parent": ["glob-parent@6.0.2", "", { "dependencies": { "is-glob": "^4.0.3" } }, "sha512-XxwI8EOhVQgWp6iDL+3b0r86f4d6AX6zSU55HfB4ydCEuXLXc5FcYeOu+nnGftS4TEju/11rt4KJPTMgbfmv4A=="],

    "globals": ["globals@15.15.0", "", {}, "sha512-7ACyT3wmyp3I61S4fG682L0VA2RGD9otkqGJIwNUMF1SWUombIIk+af1unuDYgMm082aHYwD+mzJvv9Iu8dsgg=="],

    "globalthis": ["globalthis@1.0.4", "", { "dependencies": { "define-properties": "^1.2.1", "gopd": "^1.0.1" } }, "sha512-DpLKbNU4WylpxJykQujfCcwYWiV/Jhm50Goo0wrVILAv5jOr9d+H+UR3PhSCD2rCCEIg0uc+G+muBTwD54JhDQ=="],

    "globby": ["globby@11.1.0", "", { "dependencies": { "array-union": "^2.1.0", "dir-glob": "^3.0.1", "fast-glob": "^3.2.9", "ignore": "^5.2.0", "merge2": "^1.4.1", "slash": "^3.0.0" } }, "sha512-jhIXaOzy1sb8IyocaruWSn1TjmnBVs8Ayhcy83rmxNJ8q2uWKCAj3CnJY+KpGSXCueAPc0i05kVvVKtP1t9S3g=="],

    "google-auth-library": ["google-auth-library@8.9.0", "", { "dependencies": { "arrify": "^2.0.0", "base64-js": "^1.3.0", "ecdsa-sig-formatter": "^1.0.11", "fast-text-encoding": "^1.0.0", "gaxios": "^5.0.0", "gcp-metadata": "^5.3.0", "gtoken": "^6.1.0", "jws": "^4.0.0", "lru-cache": "^6.0.0" } }, "sha512-f7aQCJODJFmYWN6PeNKzgvy9LI2tYmXnzpNDHEjG5sDNPgGb2FXQyTBnXeSH+PAtpKESFD+LmHw3Ox3mN7e1Fg=="],

    "google-p12-pem": ["google-p12-pem@4.0.1", "", { "dependencies": { "node-forge": "^1.3.1" }, "bin": { "gp12-pem": "build/src/bin/gp12-pem.js" } }, "sha512-WPkN4yGtz05WZ5EhtlxNDWPhC4JIic6G8ePitwUWy4l+XPVYec+a0j0Ts47PDtW59y3RwAhUd9/h9ZZ63px6RQ=="],

    "gopd": ["gopd@1.2.0", "", {}, "sha512-ZUKRh6/kUFoAiTAtTYPZJ3hw9wNxx+BIBOijnlG9PnrJsCcSjs1wyyD6vJpaYtgnzDrKYRSqf3OO6Rfa93xsRg=="],

    "graphemer": ["graphemer@1.4.0", "", {}, "sha512-EtKwoO6kxCL9WO5xipiHTZlSzBm7WLT627TqC/uVRd0HKmq8NXyebnNYxDoBi7wt8eTWrUrKXCOVaFq9x1kgag=="],

    "graphql": ["graphql@16.11.0", "", {}, "sha512-mS1lbMsxgQj6hge1XZ6p7GPhbrtFwUFYi3wRzXAC/FmYnyXMTvvI3td3rjmQ2u8ewXueaSvRPWaEcgVVOT9Jnw=="],

    "graphql-request": ["graphql-request@6.1.0", "", { "dependencies": { "@graphql-typed-document-node/core": "^3.2.0", "cross-fetch": "^3.1.5" }, "peerDependencies": { "graphql": "14 - 16" } }, "sha512-p+XPfS4q7aIpKVcgmnZKhMNqhltk20hfXtkaIkTfjjmiKMJ5xrt5c743cL03y/K7y1rg3WrIC49xGiEQ4mxdNw=="],

    "gtoken": ["gtoken@6.1.2", "", { "dependencies": { "gaxios": "^5.0.1", "google-p12-pem": "^4.0.0", "jws": "^4.0.0" } }, "sha512-4ccGpzz7YAr7lxrT2neugmXQ3hP9ho2gcaityLVkiUecAiwiy60Ii8gRbZeOsXV19fYaRjgBSshs8kXw+NKCPQ=="],

    "has-bigints": ["has-bigints@1.1.0", "", {}, "sha512-R3pbpkcIqv2Pm3dUwgjclDRVmWpTJW2DcMzcIhEXEx1oh/CEMObMm3KLmRJOdvhM7o4uQBnwr8pzRK2sJWIqfg=="],

    "has-flag": ["has-flag@4.0.0", "", {}, "sha512-EykJT/Q1KjTWctppgIAgfSO0tKVuZUjhgMr17kqTumMl6Afv3EISleU7qZUzoXDFTAHTDC4NOoG/ZxU3EvlMPQ=="],

    "has-property-descriptors": ["has-property-descriptors@1.0.2", "", { "dependencies": { "es-define-property": "^1.0.0" } }, "sha512-55JNKuIW+vq4Ke1BjOTjM2YctQIvCT7GFzHwmfZPGo5wnrgkid0YQtnAleFSqumZm4az3n2BS+erby5ipJdgrg=="],

    "has-proto": ["has-proto@1.2.0", "", { "dependencies": { "dunder-proto": "^1.0.0" } }, "sha512-KIL7eQPfHQRC8+XluaIw7BHUwwqL19bQn4hzNgdr+1wXoU0KKj6rufu47lhY7KbJR2C6T6+PfyN0Ea7wkSS+qQ=="],

    "has-symbols": ["has-symbols@1.1.0", "", {}, "sha512-1cDNdwJ2Jaohmb3sg4OmKaMBwuC48sYni5HUw2DvsC8LjGTLK9h+eb1X6RyuOHe4hT0ULCW68iomhjUoKUqlPQ=="],

    "has-tostringtag": ["has-tostringtag@1.0.2", "", { "dependencies": { "has-symbols": "^1.0.3" } }, "sha512-NqADB8VjPFLM2V0VvHUewwwsw0ZWBaIdgo+ieHtK3hasLz4qeCRjYcqfB6AQrBggRKppKF8L52/VqdVsO47Dlw=="],

    "hasown": ["hasown@2.0.2", "", { "dependencies": { "function-bind": "^1.1.2" } }, "sha512-0hJU9SCPvmMzIBdZFqNPXWa6dqh7WdH0cII9y+CyS8rG3nL48Bclra9HmKhVVUHyPWNH5Y7xDwAB7bfgSjkUMQ=="],

    "helmet": ["helmet@4.6.0", "", {}, "sha512-HVqALKZlR95ROkrnesdhbbZJFi/rIVSoNq6f3jA/9u6MIbTsPh3xZwihjeI5+DO/2sOV6HMHooXcEOuwskHpTg=="],

    "help-me": ["help-me@5.0.0", "", {}, "sha512-7xgomUX6ADmcYzFik0HzAxh/73YlKR9bmFzf51CZwR+b6YtzU2m0u49hQCqV6SvlqIqsaxovfwdvbnsw3b/zpg=="],

    "html-to-text": ["html-to-text@9.0.5", "", { "dependencies": { "@selderee/plugin-htmlparser2": "^0.11.0", "deepmerge": "^4.3.1", "dom-serializer": "^2.0.0", "htmlparser2": "^8.0.2", "selderee": "^0.11.0" } }, "sha512-qY60FjREgVZL03vJU6IfMV4GDjGBIoOyvuFdpBDIX9yTlDw0TjxVBQp+P8NvpdIXNJvfWBTNul7fsAQJq2FNpg=="],

    "htmlparser2": ["htmlparser2@8.0.2", "", { "dependencies": { "domelementtype": "^2.3.0", "domhandler": "^5.0.3", "domutils": "^3.0.1", "entities": "^4.4.0" } }, "sha512-GYdjWKDkbRLkZ5geuHs5NY1puJ+PXwP7+fHPRz06Eirsb9ugf6d8kkXav6ADhcODhFFPMIXyxkxSuMf3D6NCFA=="],

    "http-errors": ["http-errors@2.0.0", "", { "dependencies": { "depd": "2.0.0", "inherits": "2.0.4", "setprototypeof": "1.2.0", "statuses": "2.0.1", "toidentifier": "1.0.1" } }, "sha512-FtwrG/euBzaEjYeRqOgly7G0qviiXoJWnvEH2Z1plBdXgbyjv34pHTSb9zoeHMyDy33+DWy5Wt9Wo+TURtOYSQ=="],

    "http-proxy-agent": ["http-proxy-agent@7.0.2", "", { "dependencies": { "agent-base": "^7.1.0", "debug": "^4.3.4" } }, "sha512-T1gkAiYYDWYx3V5Bmyu7HcfcvL7mUrTWiM6yOfa3PIphViJ/gFPbvidQ+veqSOHci/PxBcDabeUNCzpOODJZig=="],

    "https-proxy-agent": ["https-proxy-agent@5.0.1", "", { "dependencies": { "agent-base": "6", "debug": "4" } }, "sha512-dFcAjpTQFgoLMzC2VwU+C/CbS7uRL0lWmxDITmqm7C+7F0Odmj6s9l6alZc6AELXhrnggM2CeWSXHGOdX2YtwA=="],

    "human-signals": ["human-signals@1.1.1", "", {}, "sha512-SEQu7vl8KjNL2eoGBLF3+wAjpsNfA9XMlXAYj/3EdaNfAlxKthD1xjEQfGOUhllCGGJVNY34bRr6lPINhNjyZw=="],

    "humanize-ms": ["humanize-ms@1.2.1", "", { "dependencies": { "ms": "^2.0.0" } }, "sha512-Fl70vYtsAFb/C06PTS9dZBo7ihau+Tu/DNCk/OyHhea07S+aeMWpFFkUaXRa8fI+ScZbEI8dfSxwY7gxZ9SAVQ=="],

    "husky": ["husky@7.0.4", "", { "bin": { "husky": "lib/bin.js" } }, "sha512-vbaCKN2QLtP/vD4yvs6iz6hBEo6wkSzs8HpRah1Z6aGmF2KW5PdYuAd7uX5a+OyBZHBhd+TFLqgjUgytQr4RvQ=="],

    "ibm-cloud-sdk-core": ["ibm-cloud-sdk-core@5.4.3", "", { "dependencies": { "@types/debug": "^4.1.12", "@types/node": "^18.19.80", "@types/tough-cookie": "^4.0.0", "axios": "^1.12.2", "camelcase": "^6.3.0", "debug": "^4.3.4", "dotenv": "^16.4.5", "extend": "3.0.2", "file-type": "16.5.4", "form-data": "^4.0.4", "isstream": "0.1.2", "jsonwebtoken": "^9.0.2", "mime-types": "2.1.35", "retry-axios": "^2.6.0", "tough-cookie": "^4.1.3" } }, "sha512-D0lvClcoCp/HXyaFlCbOT4aTYgGyeIb4ncxZpxRuiuw7Eo79C6c49W53+8WJRD9nxzT5vrIdaky3NBcTdBtaEg=="],

    "iconv-lite": ["iconv-lite@0.4.24", "", { "dependencies": { "safer-buffer": ">= 2.1.2 < 3" } }, "sha512-v3MXnZAcvnywkTUEZomIActle7RXXeedOR31wwl7VlyoXO4Qi9arvSenNQWne1TcRwhCL1HwLI21bEqdpj8/rA=="],

    "ieee754": ["ieee754@1.2.1", "", {}, "sha512-dcyqhDvX1C46lXZcVqCpK+FtMRQVdIMN6/Df5js2zouUsqG7I6sFxitIC+7KYK29KdXOLHdu9zL4sFnoVQnqaA=="],

    "ignore": ["ignore@5.3.2", "", {}, "sha512-hsBTNUqQTDwkWtcdYI2i06Y/nUBEsNEDJKjWdigLvegy8kDuJAS8uRlpkkcQpyEXL0Z/pjDy5HBmMjRCJ2gq+g=="],

    "image-q": ["image-q@4.0.0", "", { "dependencies": { "@types/node": "16.9.1" } }, "sha512-PfJGVgIfKQJuq3s0tTDOKtztksibuUEbJQIYT3by6wctQo+Rdlh7ef4evJ5NCdxY4CfMbvFkocEwbl4BF8RlJw=="],

    "import-fresh": ["import-fresh@3.3.1", "", { "dependencies": { "parent-module": "^1.0.0", "resolve-from": "^4.0.0" } }, "sha512-TR3KfrTZTYLPB6jUjfx6MF9WcWrHL9su5TObK4ZkYgBdWKPOFoSoQIdEuTuR82pmtxH2spWG9h6etwfr1pLBqQ=="],

    "import-in-the-middle": ["import-in-the-middle@1.14.4", "", { "dependencies": { "acorn": "^8.14.0", "acorn-import-attributes": "^1.9.5", "cjs-module-lexer": "^1.2.2", "module-details-from-path": "^1.0.3" } }, "sha512-eWjxh735SJLFJJDs5X82JQ2405OdJeAHDBnaoFCfdr5GVc7AWc9xU7KbrF+3Xd5F2ccP1aQFKtY+65X6EfKZ7A=="],

    "imurmurhash": ["imurmurhash@0.1.4", "", {}, "sha512-JmXMZ6wuvDmLiHEml9ykzqO6lwFbof0GG4IkcGaENdCRDDmMVnny7s5HsIgHCbaq0w2MyPhDqkhTUgS2LU2PHA=="],

    "inflight": ["inflight@1.0.6", "", { "dependencies": { "once": "^1.3.0", "wrappy": "1" } }, "sha512-k92I/b08q4wvFscXCLvqfsHCrjrF7yiXsQuIVvVE7N82W3+aqpzuUdBbfhWcy/FZR3/4IgflMgKLOsvPDrGCJA=="],

    "inherits": ["inherits@2.0.4", "", {}, "sha512-k/vGaX4/Yla3WzyMCvTQOXYeIHvqOKtnqBduzTHpzpQZzAskKMhZ2K+EnBiSM9zGSoIFeMpXKxa4dYeZIQqewQ=="],

    "ini": ["ini@1.3.8", "", {}, "sha512-JV/yugV2uzW5iMRSiZAyDtQd+nxtUnjeLt0acNdw98kKLrvuRVyB80tsREOE7yvGVgalhZ6RNXCmEHkUKBKxew=="],

    "internal-slot": ["internal-slot@1.1.0", "", { "dependencies": { "es-errors": "^1.3.0", "hasown": "^2.0.2", "side-channel": "^1.1.0" } }, "sha512-4gd7VpWNQNB4UKKCFFVcp1AVv+FMOgs9NKzjHKusc8jTMhd5eL1NqQqOpE0KzMds804/yHlglp3uxgluOqAPLw=="],

    "ip-address": ["ip-address@10.0.1", "", {}, "sha512-NWv9YLW4PoW2B7xtzaS3NCot75m6nK7Icdv0o3lfMceJVRfSoQwqD4wEH5rLwoKJwUiZ/rfpiVBhnaF0FK4HoA=="],

    "ipaddr.js": ["ipaddr.js@1.9.1", "", {}, "sha512-0KI/607xoxSToH7GjN1FfSbLoU0+btTicjsQSWQlh/hZykN8KpmMf7uYwPW3R+akZ6R/w18ZlXSHBYXiYUPO3g=="],

    "is-array-buffer": ["is-array-buffer@3.0.5", "", { "dependencies": { "call-bind": "^1.0.8", "call-bound": "^1.0.3", "get-intrinsic": "^1.2.6" } }, "sha512-DDfANUiiG2wC1qawP66qlTugJeL5HyzMpfr8lLK+jMQirGzNod0B12cFB/9q838Ru27sBwfw78/rdoU7RERz6A=="],

    "is-async-function": ["is-async-function@2.1.1", "", { "dependencies": { "async-function": "^1.0.0", "call-bound": "^1.0.3", "get-proto": "^1.0.1", "has-tostringtag": "^1.0.2", "safe-regex-test": "^1.1.0" } }, "sha512-9dgM/cZBnNvjzaMYHVoxxfPj2QXt22Ev7SuuPrs+xav0ukGB0S6d4ydZdEiM48kLx5kDV+QBPrpVnFyefL8kkQ=="],

    "is-bigint": ["is-bigint@1.1.0", "", { "dependencies": { "has-bigints": "^1.0.2" } }, "sha512-n4ZT37wG78iz03xPRKJrHTdZbe3IicyucEtdRsV5yglwc3GyUfbAfpSeD0FJ41NbUNSt5wbhqfp1fS+BgnvDFQ=="],

    "is-binary-path": ["is-binary-path@2.1.0", "", { "dependencies": { "binary-extensions": "^2.0.0" } }, "sha512-ZMERYes6pDydyuGidse7OsHxtbI7WVeUEozgR/g7rd0xUimYNlvZRE/K2MgZTjWy725IfelLeVcEM97mmtRGXw=="],

    "is-boolean-object": ["is-boolean-object@1.2.2", "", { "dependencies": { "call-bound": "^1.0.3", "has-tostringtag": "^1.0.2" } }, "sha512-wa56o2/ElJMYqjCjGkXri7it5FbebW5usLw/nPmCMs5DeZ7eziSYZhSmPRn0txqeW4LnAmQQU7FgqLpsEFKM4A=="],

    "is-callable": ["is-callable@1.2.7", "", {}, "sha512-1BC0BVFhS/p0qtw6enp8e+8OD0UrK0oFLztSjNzhcKA3WDuJxxAPXzPuPtKkjEY9UUoEWlX/8fgKeu2S8i9JTA=="],

    "is-core-module": ["is-core-module@2.16.1", "", { "dependencies": { "hasown": "^2.0.2" } }, "sha512-UfoeMA6fIJ8wTYFEUjelnaGI67v6+N7qXJEvQuIGa99l4xsCruSYOVSQ0uPANn4dAzm8lkYPaKLrrijLq7x23w=="],

    "is-data-view": ["is-data-view@1.0.2", "", { "dependencies": { "call-bound": "^1.0.2", "get-intrinsic": "^1.2.6", "is-typed-array": "^1.1.13" } }, "sha512-RKtWF8pGmS87i2D6gqQu/l7EYRlVdfzemCJN/P3UOs//x1QE7mfhvzHIApBTRf7axvT6DMGwSwBXYCT0nfB9xw=="],

    "is-date-object": ["is-date-object@1.1.0", "", { "dependencies": { "call-bound": "^1.0.2", "has-tostringtag": "^1.0.2" } }, "sha512-PwwhEakHVKTdRNVOw+/Gyh0+MzlCl4R6qKvkhuvLtPMggI1WAHt9sOwZxQLSGpUaDnrdyDsomoRgNnCfKNSXXg=="],

    "is-extglob": ["is-extglob@2.1.1", "", {}, "sha512-SbKbANkN603Vi4jEZv49LeVJMn4yGwsbzZworEoyEiutsN3nJYdbO36zfhGJ6QEDpOZIFkDtnq5JRxmvl3jsoQ=="],

    "is-finalizationregistry": ["is-finalizationregistry@1.1.1", "", { "dependencies": { "call-bound": "^1.0.3" } }, "sha512-1pC6N8qWJbWoPtEjgcL2xyhQOP491EQjeUo3qTKcmV8YSDDJrOepfG8pcC7h/QgnQHYSv0mJ3Z/ZWxmatVrysg=="],

    "is-fullwidth-code-point": ["is-fullwidth-code-point@3.0.0", "", {}, "sha512-zymm5+u+sCsSWyD9qNaejV3DFvhCKclKdizYaJUuHA83RLjb7nSuGnddCHGv0hk+KY7BMAlsWeK4Ueg6EV6XQg=="],

    "is-generator-function": ["is-generator-function@1.1.2", "", { "dependencies": { "call-bound": "^1.0.4", "generator-function": "^2.0.0", "get-proto": "^1.0.1", "has-tostringtag": "^1.0.2", "safe-regex-test": "^1.1.0" } }, "sha512-upqt1SkGkODW9tsGNG5mtXTXtECizwtS2kA161M+gJPc1xdb/Ax629af6YrTwcOeQHbewrPNlE5Dx7kzvXTizA=="],

    "is-glob": ["is-glob@4.0.3", "", { "dependencies": { "is-extglob": "^2.1.1" } }, "sha512-xelSayHH36ZgE7ZWhli7pW34hNbNl8Ojv5KVmkJD4hBdD3th8Tfk9vYasLM+mXWOZhFkgZfxhLSnrwRr4elSSg=="],

    "is-map": ["is-map@2.0.3", "", {}, "sha512-1Qed0/Hr2m+YqxnM09CjA2d/i6YZNfF6R2oRAOj36eUdS6qIV/huPJNSEpKbupewFs+ZsJlxsjjPbc0/afW6Lw=="],

    "is-negative-zero": ["is-negative-zero@2.0.3", "", {}, "sha512-5KoIu2Ngpyek75jXodFvnafB6DJgr3u8uuK0LEZJjrU19DrMD3EVERaR8sjz8CCGgpZvxPl9SuE1GMVPFHx1mw=="],

    "is-number": ["is-number@7.0.0", "", {}, "sha512-41Cifkg6e8TylSpdtTpeLVMqvSBEVzTttHvERD741+pnZ8ANv0004MRL43QKPDlK9cGvNp6NZWZUBlbGXYxxng=="],

    "is-number-object": ["is-number-object@1.1.1", "", { "dependencies": { "call-bound": "^1.0.3", "has-tostringtag": "^1.0.2" } }, "sha512-lZhclumE1G6VYD8VHe35wFaIif+CTy5SJIi5+3y4psDgWu4wPDoBhF8NxUOinEc7pHgiTsT6MaBb92rKhhD+Xw=="],

    "is-promise": ["is-promise@4.0.0", "", {}, "sha512-hvpoI6korhJMnej285dSg6nu1+e6uxs7zG3BYAm5byqDsgJNWwxzM6z6iZiAgQR4TJ30JmBTOwqZUw3WlyH3AQ=="],

    "is-regex": ["is-regex@1.2.1", "", { "dependencies": { "call-bound": "^1.0.2", "gopd": "^1.2.0", "has-tostringtag": "^1.0.2", "hasown": "^2.0.2" } }, "sha512-MjYsKHO5O7mCsmRGxWcLWheFqN9DJ/2TmngvjKXihe6efViPqc274+Fx/4fYj/r03+ESvBdTXK0V6tA3rgez1g=="],

    "is-set": ["is-set@2.0.3", "", {}, "sha512-iPAjerrse27/ygGLxw+EBR9agv9Y6uLeYVJMu+QNCoouJ1/1ri0mGrcWpfCqFZuzzx3WjtwxG098X+n4OuRkPg=="],

    "is-shared-array-buffer": ["is-shared-array-buffer@1.0.4", "", { "dependencies": { "call-bound": "^1.0.3" } }, "sha512-ISWac8drv4ZGfwKl5slpHG9OwPNty4jOWPRIhBpxOoD+hqITiwuipOQ2bNthAzwA3B4fIjO4Nln74N0S9byq8A=="],

    "is-stream": ["is-stream@2.0.1", "", {}, "sha512-hFoiJiTl63nn+kstHGBtewWSKnQLpyb155KHheA1l39uvtO9nWIop1p3udqPcUd/xbF1VLMO4n7OI6p7RbngDg=="],

    "is-string": ["is-string@1.1.1", "", { "dependencies": { "call-bound": "^1.0.3", "has-tostringtag": "^1.0.2" } }, "sha512-BtEeSsoaQjlSPBemMQIrY1MY0uM6vnS1g5fmufYOtnxLGUZM2178PKbhsk7Ffv58IX+ZtcvoGwccYsh0PglkAA=="],

    "is-symbol": ["is-symbol@1.1.1", "", { "dependencies": { "call-bound": "^1.0.2", "has-symbols": "^1.1.0", "safe-regex-test": "^1.1.0" } }, "sha512-9gGx6GTtCQM73BgmHQXfDmLtfjjTUDSyoxTCbp5WtoixAhfgsDirWIcVQ/IHpvI5Vgd5i/J5F7B9cN/WlVbC/w=="],

    "is-typed-array": ["is-typed-array@1.1.15", "", { "dependencies": { "which-typed-array": "^1.1.16" } }, "sha512-p3EcsicXjit7SaskXHs1hA91QxgTw46Fv6EFKKGS5DRFLD8yKnohjF3hxoju94b/OcMZoQukzpPpBE9uLVKzgQ=="],

    "is-weakmap": ["is-weakmap@2.0.2", "", {}, "sha512-K5pXYOm9wqY1RgjpL3YTkF39tni1XajUIkawTLUo9EZEVUFga5gSQJF8nNS7ZwJQ02y+1YCNYcMh+HIf1ZqE+w=="],

    "is-weakref": ["is-weakref@1.1.1", "", { "dependencies": { "call-bound": "^1.0.3" } }, "sha512-6i9mGWSlqzNMEqpCp93KwRS1uUOodk2OJ6b+sq7ZPDSy2WuI5NFIxp/254TytR8ftefexkWn5xNiHUNpPOfSew=="],

    "is-weakset": ["is-weakset@2.0.4", "", { "dependencies": { "call-bound": "^1.0.3", "get-intrinsic": "^1.2.6" } }, "sha512-mfcwb6IzQyOKTs84CQMrOwW4gQcaTOAWJ0zzJCl2WSPDrWk/OzDaImWFH3djXhb24g4eudZfLRozAvPGw4d9hQ=="],

    "isarray": ["isarray@1.0.0", "", {}, "sha512-VLghIWNM6ELQzo7zwmcg0NmTVyWKYjvIeM83yjp0wRDTmUnrM678fQbcKBo6n2CJEF0szoG//ytg+TKla89ALQ=="],

    "isexe": ["isexe@2.0.0", "", {}, "sha512-RHxMLp9lnKHGHRng9QFhRCMbYAcVpn69smSGcq3f36xjgVVWThj4qqLbTLlq7Ssj8B+fIQ1EuCEGI2lKsyQeIw=="],

    "isstream": ["isstream@0.1.2", "", {}, "sha512-Yljz7ffyPbrLpLngrMtZ7NduUgVvi6wG9RJ9IUcyCd59YQ911PBJphODUcbOVbqYfxe1wuYf/LJ8PauMRwsM/g=="],

    "jimp": ["jimp@1.6.0", "", { "dependencies": { "@jimp/core": "1.6.0", "@jimp/diff": "1.6.0", "@jimp/js-bmp": "1.6.0", "@jimp/js-gif": "1.6.0", "@jimp/js-jpeg": "1.6.0", "@jimp/js-png": "1.6.0", "@jimp/js-tiff": "1.6.0", "@jimp/plugin-blit": "1.6.0", "@jimp/plugin-blur": "1.6.0", "@jimp/plugin-circle": "1.6.0", "@jimp/plugin-color": "1.6.0", "@jimp/plugin-contain": "1.6.0", "@jimp/plugin-cover": "1.6.0", "@jimp/plugin-crop": "1.6.0", "@jimp/plugin-displace": "1.6.0", "@jimp/plugin-dither": "1.6.0", "@jimp/plugin-fisheye": "1.6.0", "@jimp/plugin-flip": "1.6.0", "@jimp/plugin-hash": "1.6.0", "@jimp/plugin-mask": "1.6.0", "@jimp/plugin-print": "1.6.0", "@jimp/plugin-quantize": "1.6.0", "@jimp/plugin-resize": "1.6.0", "@jimp/plugin-rotate": "1.6.0", "@jimp/plugin-threshold": "1.6.0", "@jimp/types": "1.6.0", "@jimp/utils": "1.6.0" } }, "sha512-YcwCHw1kiqEeI5xRpDlPPBGL2EOpBKLwO4yIBJcXWHPj5PnA5urGq0jbyhM5KoNpypQ6VboSoxc9D8HyfvngSg=="],

    "jose": ["jose@6.1.0", "", {}, "sha512-TTQJyoEoKcC1lscpVDCSsVgYzUDg/0Bt3WE//WiTPK6uOCQC2KZS4MpugbMWt/zyjkopgZoXhZuCi00gLudfUA=="],

    "joycon": ["joycon@3.1.1", "", {}, "sha512-34wB/Y7MW7bzjKRjUKTa46I2Z7eV62Rkhva+KkopW7Qvv/OSWBqvkSY7vusOPrNuZcUG3tApvdVgNB8POj3SPw=="],

    "jpeg-js": ["jpeg-js@0.4.4", "", {}, "sha512-WZzeDOEtTOBK4Mdsar0IqEU5sMr3vSV2RqkAIzUEV2BHnUfKGyswWFPFwK5EeDo93K3FohSHbLAjj0s1Wzd+dg=="],

    "js-git": ["js-git@0.7.8", "", { "dependencies": { "bodec": "^0.1.0", "culvert": "^0.1.2", "git-sha1": "^0.1.2", "pako": "^0.2.5" } }, "sha512-+E5ZH/HeRnoc/LW0AmAyhU+mNcWBzAKE+30+IDMLSLbbK+Tdt02AdkOKq9u15rlJsDEGFqtgckc8ZM59LhhiUA=="],

    "js-tiktoken": ["js-tiktoken@1.0.21", "", { "dependencies": { "base64-js": "^1.5.1" } }, "sha512-biOj/6M5qdgx5TKjDnFT1ymSpM5tbd3ylwDtrQvFQSu0Z7bBYko2dF+W/aUkXUPuk6IVpRxk/3Q2sHOzGlS36g=="],

    "js-tokens": ["js-tokens@4.0.0", "", {}, "sha512-RdJUflcE3cUzKiMqQgsCu06FPu9UdIJO0beYbPhHN4k6apgJtifcoCtT9bcxOpYBtpD2kCM6Sbzg4CausW/PKQ=="],

    "js-yaml": ["js-yaml@4.1.0", "", { "dependencies": { "argparse": "^2.0.1" }, "bin": { "js-yaml": "bin/js-yaml.js" } }, "sha512-wpxZs9NoxZaJESJGIZTyDEaYpl0FKSA+FB9aJiyemKhMwkxQg63h4T1KJgUGHpTqPDNRcmmYLugrRjJlBtWvRA=="],

    "json-bigint": ["json-bigint@1.0.0", "", { "dependencies": { "bignumber.js": "^9.0.0" } }, "sha512-SiPv/8VpZuWbvLSMtTDU8hEfrZWg/mH/nV/b4o0CYbSxu1UIQPLdwKOCIyLQX+VIPO5vrLX3i8qtqFyhdPSUSQ=="],

    "json-buffer": ["json-buffer@3.0.1", "", {}, "sha512-4bV5BfR2mqfQTJm+V5tPPdf+ZpuhiIvTuAB5g8kcrXOZpTT/QwwVRWBywX1ozr6lEuPdbHxwaJlm9G6mI2sfSQ=="],

    "json-schema-to-ts": ["json-schema-to-ts@3.1.1", "", { "dependencies": { "@babel/runtime": "^7.18.3", "ts-algebra": "^2.0.0" } }, "sha512-+DWg8jCJG2TEnpy7kOm/7/AxaYoaRbjVB4LFZLySZlWn8exGs3A4OLJR966cVvU26N7X9TWxl+Jsw7dzAqKT6g=="],

    "json-schema-traverse": ["json-schema-traverse@0.4.1", "", {}, "sha512-xbbCH5dCYU5T8LcEhhuh7HJ88HXuW3qsI3Y0zOZFKfZEHcpWiHU/Jxzk629Brsab/mMiHQti9wMP+845RPe3Vg=="],

    "json-stable-stringify-without-jsonify": ["json-stable-stringify-without-jsonify@1.0.1", "", {}, "sha512-Bdboy+l7tA3OGW6FjyFHWkP5LuByj1Tk33Ljyq0axyzdk9//JSi2u3fP1QSmd1KNwq6VOKYGlAu87CisVir6Pw=="],

    "json-stringify-safe": ["json-stringify-safe@5.0.1", "", {}, "sha512-ZClg6AaYvamvYEE82d3Iyd3vSSIjQ+odgjaTzRuO3s7toCdFKczob2i0zCh7JE8kWn17yvAWhUVxvqGwUalsRA=="],

    "json5": ["json5@1.0.2", "", { "dependencies": { "minimist": "^1.2.0" }, "bin": { "json5": "lib/cli.js" } }, "sha512-g1MWMLBiz8FKi1e4w0UyVL3w+iJceWAFBAaBnnGKOpNa5f8TLktkbre1+s6oICydWAm+HRUGTmI+//xv2hvXYA=="],

    "jsonpointer": ["jsonpointer@5.0.1", "", {}, "sha512-p/nXbhSEcu3pZRdkW1OfJhpsVtW1gd4Wa1fnQc9YLiTfAjn0312eMKimbdIQzuZl9aa9xUGaRlP9T/CJE/ditQ=="],

    "jsonwebtoken": ["jsonwebtoken@9.0.2", "", { "dependencies": { "jws": "^3.2.2", "lodash.includes": "^4.3.0", "lodash.isboolean": "^3.0.3", "lodash.isinteger": "^4.0.4", "lodash.isnumber": "^3.0.3", "lodash.isplainobject": "^4.0.6", "lodash.isstring": "^4.0.1", "lodash.once": "^4.0.0", "ms": "^2.1.1", "semver": "^7.5.4" } }, "sha512-PRp66vJ865SSqOlgqS8hujT5U4AOgMfhrwYIuIhfKaoSCZcirrmASQr8CX7cUg+RMih+hgznrjp99o+W4pJLHQ=="],

    "jsrsasign": ["jsrsasign@11.1.0", "", {}, "sha512-Ov74K9GihaK9/9WncTe1mPmvrO7Py665TUfUKvraXBpu+xcTWitrtuOwcjf4KMU9maPaYn0OuaWy0HOzy/GBXg=="],

    "jwa": ["jwa@1.4.2", "", { "dependencies": { "buffer-equal-constant-time": "^1.0.1", "ecdsa-sig-formatter": "1.0.11", "safe-buffer": "^5.0.1" } }, "sha512-eeH5JO+21J78qMvTIDdBXidBd6nG2kZjg5Ohz/1fpa28Z4CcsWUzJ1ZZyFq/3z3N17aZy+ZuBoHljASbL1WfOw=="],

    "jws": ["jws@3.2.2", "", { "dependencies": { "jwa": "^1.4.1", "safe-buffer": "^5.0.1" } }, "sha512-YHlZCB6lMTllWDtSPHz/ZXTsi8S00usEV6v1tjq8tOUZzw7DpSDWVXjXDre6ed1w/pd495ODpHZYSdkRTsa0HA=="],

    "kareem": ["kareem@2.5.1", "", {}, "sha512-7jFxRVm+jD+rkq3kY0iZDJfsO2/t4BBPeEb2qKn2lR/9KhuksYk5hxzfRYWMPV8P/x2d0kHD306YyWLzjjH+uA=="],

    "keyv": ["keyv@4.5.4", "", { "dependencies": { "json-buffer": "3.0.1" } }, "sha512-oxVHkHR/EJf2CNXnWxRLW6mg7JyCCUcG0DtEGmL2ctUo1PNTin1PUil+r/+4r5MpVgC/fn1kjsx7mjSujKqIpw=="],

    "kuler": ["kuler@2.0.0", "", {}, "sha512-Xq9nH7KlWZmXAtodXDDRE7vs6DU1gTU8zYDHDiWLSip45Egwq3plLHzPn27NgvzL2r1LMPC1vdqh98sQxtqj4A=="],

    "langchain": ["langchain@0.3.35", "", { "dependencies": { "@langchain/openai": ">=0.1.0 <0.7.0", "@langchain/textsplitters": ">=0.0.0 <0.2.0", "js-tiktoken": "^1.0.12", "js-yaml": "^4.1.0", "jsonpointer": "^5.0.1", "langsmith": "^0.3.67", "openapi-types": "^12.1.3", "p-retry": "4", "uuid": "^10.0.0", "yaml": "^2.2.1", "zod": "^3.25.32" }, "peerDependencies": { "@langchain/anthropic": "*", "@langchain/aws": "*", "@langchain/cerebras": "*", "@langchain/cohere": "*", "@langchain/core": ">=0.3.58 <0.4.0", "@langchain/deepseek": "*", "@langchain/google-genai": "*", "@langchain/google-vertexai": "*", "@langchain/google-vertexai-web": "*", "@langchain/groq": "*", "@langchain/mistralai": "*", "@langchain/ollama": "*", "@langchain/xai": "*", "axios": "*", "cheerio": "*", "handlebars": "^4.7.8", "peggy": "^3.0.2", "typeorm": "*" }, "optionalPeers": ["@langchain/anthropic", "@langchain/aws", "@langchain/cerebras", "@langchain/cohere", "@langchain/deepseek", "@langchain/google-genai", "@langchain/google-vertexai", "@langchain/google-vertexai-web", "@langchain/groq", "@langchain/mistralai", "@langchain/ollama", "@langchain/xai", "axios", "cheerio", "handlebars", "peggy", "typeorm"] }, "sha512-OkPstP43L3rgaAk72UAVcXy4BzJSiyzXfJsHRBTx9xD3rRtgrAu/jsWpMcsbFAoNO3iGerK+ULzkTzaBJBz6kg=="],

    "langsmith": ["langsmith@0.3.71", "", { "dependencies": { "@types/uuid": "^10.0.0", "chalk": "^4.1.2", "console-table-printer": "^2.12.1", "p-queue": "^6.6.2", "p-retry": "4", "semver": "^7.6.3", "uuid": "^10.0.0" }, "peerDependencies": { "@opentelemetry/api": "*", "@opentelemetry/exporter-trace-otlp-proto": "*", "@opentelemetry/sdk-trace-base": "*", "openai": "*" }, "optionalPeers": ["@opentelemetry/api", "@opentelemetry/exporter-trace-otlp-proto", "@opentelemetry/sdk-trace-base", "openai"] }, "sha512-xl00JZso7J3OaurUQ+seT2qRJ34OGZXYAvCYj3vNC3TB+JOcdcYZ1uLvENqOloKB8VCiADh1eZ0FG3Cj/cy2FQ=="],

    "lazy": ["lazy@1.0.11", "", {}, "sha512-Y+CjUfLmIpoUCCRl0ub4smrYtGGr5AOa2AKOaWelGHOGz33X/Y/KizefGqbkwfz44+cnq/+9habclf8vOmu2LA=="],

    "leac": ["leac@0.6.0", "", {}, "sha512-y+SqErxb8h7nE/fiEX07jsbuhrpO9lL8eca7/Y1nuWV2moNlXhyd59iDGcRf6moVyDMbmTNzL40SUyrFU/yDpg=="],

    "levn": ["levn@0.4.1", "", { "dependencies": { "prelude-ls": "^1.2.1", "type-check": "~0.4.0" } }, "sha512-+bT2uH4E5LGE7h/n3evcS/sQlJXCpIp6ym8OWJ5eV6+67Dsql/LaaT7qJBAt2rzfoa/5QBGBhxDix1dMt2kQKQ=="],

    "livekit-client": ["livekit-client@2.15.7", "", { "dependencies": { "@livekit/mutex": "1.1.1", "@livekit/protocol": "1.39.3", "events": "^3.3.0", "loglevel": "^1.9.2", "sdp-transform": "^2.15.0", "ts-debounce": "^4.0.0", "tslib": "2.8.1", "typed-emitter": "^2.1.0", "webrtc-adapter": "^9.0.1" }, "peerDependencies": { "@types/dom-mediacapture-record": "^1" } }, "sha512-19m8Q1cvRl5PslRawDUgWXeP8vL8584tX8kiZEJaPZo83U/L6VPS/O7pP06phfJaBWeeV8sAOVtEPlQiZEHtpg=="],

    "livekit-server-sdk": ["livekit-server-sdk@2.13.2", "", { "dependencies": { "@bufbuild/protobuf": "^1.7.2", "@livekit/protocol": "^1.39.0", "camelcase-keys": "^9.0.0", "jose": "^5.1.2" } }, "sha512-5JrQPlOB+8AhiMFr4UuVQU7bsgYbFwfIpUgM5hpdz5Kh3jlSFTf/QXbjsBkN3rvH/rGvWfXRFkH7nykbc17tTA=="],

    "locate-path": ["locate-path@6.0.0", "", { "dependencies": { "p-locate": "^5.0.0" } }, "sha512-iPZK6eYjbxRu3uB4/WZ3EsEIMJFMqAoopl3R+zuq0UjcAm/MO6KCweDgPfP3elTztoKP3KtnVHxTn2NHBSDVUw=="],

    "lodash": ["lodash@4.17.21", "", {}, "sha512-v2kDEe57lecTulaDIuNTPy3Ry4gLGJ6Z1O3vE1krgXZNrsQ+LFTGHVxVjcXPs17LhbZVGedAJv8XZ1tvj5FvSg=="],

    "lodash.camelcase": ["lodash.camelcase@4.3.0", "", {}, "sha512-TwuEnCnxbc3rAvhf/LbG7tJUDzhqXyFnv3dtzLOPgCG/hODL7WFnsbwktkD7yUV0RrreP/l1PALq/YSg6VvjlA=="],

    "lodash.includes": ["lodash.includes@4.3.0", "", {}, "sha512-W3Bx6mdkRTGtlJISOvVD/lbqjTlPPUDTMnlXZFnVwi9NKJ6tiAk6LVdlhZMm17VZisqhKcgzpO5Wz91PCt5b0w=="],

    "lodash.isboolean": ["lodash.isboolean@3.0.3", "", {}, "sha512-Bz5mupy2SVbPHURB98VAcw+aHh4vRV5IPNhILUCsOzRmsTmSQ17jIuqopAentWoehktxGd9e/hbIXq980/1QJg=="],

    "lodash.isinteger": ["lodash.isinteger@4.0.4", "", {}, "sha512-DBwtEWN2caHQ9/imiNeEA5ys1JoRtRfY3d7V9wkqtbycnAmTvRRmbHKDV4a0EYc678/dia0jrte4tjYwVBaZUA=="],

    "lodash.isnumber": ["lodash.isnumber@3.0.3", "", {}, "sha512-QYqzpfwO3/CWf3XP+Z+tkQsfaLL/EnUlXWVkIk5FUPc4sBdTehEqZONuyRt2P67PXAk+NXmTBcc97zw9t1FQrw=="],

    "lodash.isplainobject": ["lodash.isplainobject@4.0.6", "", {}, "sha512-oSXzaWypCMHkPC3NvBEaPHf0KsA5mvPrOPgQWDsbg8n7orZ290M0BmC/jgRZ4vcJ6DTAhjrsSYgdsW/F+MFOBA=="],

    "lodash.isstring": ["lodash.isstring@4.0.1", "", {}, "sha512-0wJxfxH1wgO3GrbuP+dTTk7op+6L41QCXbGINEmD+ny/G/eCqGzxyCsh7159S+mgDDcoarnBw6PC1PS5+wUGgw=="],

    "lodash.merge": ["lodash.merge@4.6.2", "", {}, "sha512-0KpjqXRVvrYyCsX1swR/XTK0va6VQkQM6MNo7PqW77ByjAhoARA8EfrP1N4+KlKj8YS0ZUCtRT/YUuhyYDujIQ=="],

    "lodash.once": ["lodash.once@4.1.1", "", {}, "sha512-Sb487aTOCr9drQVL8pIxOzVhafOjZN9UU54hiN8PU3uAiSV7lx1yYNpbNmex2PK6dSJoNTSJUUswT651yww3Mg=="],

    "lodash.truncate": ["lodash.truncate@4.4.2", "", {}, "sha512-jttmRe7bRse52OsWIMDLaXxWqRAmtIUccAQ3garviCqJjafXOfNMO0yMfNpdD6zbGaTU0P5Nz7e7gAT6cKmJRw=="],

    "logform": ["logform@2.7.0", "", { "dependencies": { "@colors/colors": "1.6.0", "@types/triple-beam": "^1.3.2", "fecha": "^4.2.0", "ms": "^2.1.1", "safe-stable-stringify": "^2.3.1", "triple-beam": "^1.3.0" } }, "sha512-TFYA4jnP7PVbmlBIfhlSe+WKxs9dklXMTEGcBCIvLhE/Tn3H6Gk1norupVW7m5Cnd4bLcr08AytbyV/xj7f/kQ=="],

    "loglevel": ["loglevel@1.9.2", "", {}, "sha512-HgMmCqIJSAKqo68l0rS2AanEWfkxaZ5wNiEFb5ggm08lDs9Xl2KxBlX3PTcaD2chBM1gXAYf491/M2Rv8Jwayg=="],

    "long": ["long@5.3.2", "", {}, "sha512-mNAgZ1GmyNhD7AuqnTG3/VQ26o760+ZYBPKjPvugO8+nLbYfX6TVpJPseBvopbdY+qpZ/lKUnmEc1LeZYS3QAA=="],

    "lru-cache": ["lru-cache@6.0.0", "", { "dependencies": { "yallist": "^4.0.0" } }, "sha512-Jo6dJ04CmSjuznwJSS3pUeWmd/H0ffTlkXXgwZi+eq1UCmqQwCh+eLsYOYCwY991i2Fah4h1BEMCx4qThGbsiA=="],

    "make-error": ["make-error@1.3.6", "", {}, "sha512-s8UhlNe7vPKomQhC1qFelMokr/Sc3AgNbso3n74mVPA5LTZwkB9NlXf4XPamLxJE8h0gh73rM94xvwRT2CVInw=="],

    "map-obj": ["map-obj@5.0.0", "", {}, "sha512-2L3MIgJynYrZ3TYMriLDLWocz15okFakV6J12HXvMXDHui2x/zgChzg1u9mFFGbbGWE+GsLpQByt4POb9Or+uA=="],

    "math-intrinsics": ["math-intrinsics@1.1.0", "", {}, "sha512-/IXtbwEk5HTPyEwyKX6hGkYXxM9nbj64B+ilVJnC/R6B0pH5G4V3b0pVbL7DBj4tkhBAppbQUlf6F6Xl9LHu1g=="],

    "media-typer": ["media-typer@1.1.0", "", {}, "sha512-aisnrDP4GNe06UcKFnV5bfMNPBUw4jsLGaWwWfnH3v02GnBuXX2MCVn5RbrWo0j3pczUilYblq7fQ7Nw2t5XKw=="],

    "memory-pager": ["memory-pager@1.5.0", "", {}, "sha512-ZS4Bp4r/Zoeq6+NLJpP+0Zzm0pR8whtGPf1XExKLJBAczGMnSi3It14OiNCStjQjM6NU1okjQGSxgEZN8eBYKg=="],

    "merge-descriptors": ["merge-descriptors@2.0.0", "", {}, "sha512-Snk314V5ayFLhp3fkUREub6WtjBfPdCPY1Ln8/8munuLuiYhsABgBVWsozAG+MWMbVEvcdcpbi9R7ww22l9Q3g=="],

    "merge-stream": ["merge-stream@2.0.0", "", {}, "sha512-abv/qOcuPfk3URPfDzmZU1LKmuw8kT+0nIHvKrKgFrwifol/doWcdA4ZqsWQ8ENrFKkd67Mfpo/LovbIUsbt3w=="],

    "merge2": ["merge2@1.4.1", "", {}, "sha512-8q7VEgMJW4J8tcfVPy8g09NcQwZdbwFEqhe/WZkoIzjn/3TGDwtOCYtXGxA3O8tPzpczCCDgv+P2P5y00ZJOOg=="],

    "methods": ["methods@1.1.2", "", {}, "sha512-iclAHeNqNm68zFtnZ0e+1L2yUIdvzNoauKU4WBA3VvH/vPFieF7qfRlwUZU+DA9P9bPXIS90ulxoUoCH23sV2w=="],

    "micromatch": ["micromatch@4.0.8", "", { "dependencies": { "braces": "^3.0.3", "picomatch": "^2.3.1" } }, "sha512-PXwfBhYu0hBCPw8Dn0E+WDYb7af3dSLVWKi3HGv84IdF4TyFoC0ysxFd0Goxw7nSv4T/PzEJQxsYsEiFCKo2BA=="],

    "microsoft-cognitiveservices-speech-sdk": ["microsoft-cognitiveservices-speech-sdk@1.46.0", "", { "dependencies": { "@types/webrtc": "^0.0.37", "agent-base": "^6.0.1", "bent": "^7.3.12", "https-proxy-agent": "^4.0.0", "uuid": "^9.0.0", "ws": "^8.18.2" } }, "sha512-Vfs2GHQJmPdoSfmVE6uEZTmtiROuaHrP0+ak5SAjS1kXsnuVXQR75wAdxjK14I7d1+0GZ/mE3X3J2cPRGwKxPA=="],

    "mime": ["mime@1.6.0", "", { "bin": { "mime": "cli.js" } }, "sha512-x0Vn8spI+wuJ1O6S7gnbaQg8Pxh4NNHb7KSINmEWKiPE4RKOplvijn+NkmYmmRgP68mc70j2EbeTFRsrswaQeg=="],

    "mime-db": ["mime-db@1.54.0", "", {}, "sha512-aU5EJuIN2WDemCcAp2vFBfp/m4EAhWJnUNSSw0ixs7/kXbd6Pg64EmwJkNdFhB8aWt1sH2CTXrLxo/iAGV3oPQ=="],

    "mime-types": ["mime-types@3.0.1", "", { "dependencies": { "mime-db": "^1.54.0" } }, "sha512-xRc4oEhT6eaBpU1XF7AjpOFD+xQmXNB5OVKwp4tqCuBpHLS/ZbBDrc07mYTDqVMg6PfxUjjNp85O6Cd2Z/5HWA=="],

    "mimic-fn": ["mimic-fn@2.1.0", "", {}, "sha512-OqbOk5oEQeAZ8WXWydlu9HJjz9WVdEIvamMCcXmuqUYjTknH/sqsWvhQ3vgwKFRR1HpjvNBKQ37nbJgYzGqGcg=="],

    "minimatch": ["minimatch@3.1.2", "", { "dependencies": { "brace-expansion": "^1.1.7" } }, "sha512-J7p63hRiAjw1NDEww1W7i37+ByIrOWO5XQQAzZ3VOcL0PNybwpfmV/N05zFAzwQ9USyEcX6t3UO+K5aqBQOIHw=="],

    "minimist": ["minimist@1.2.8", "", {}, "sha512-2yyAR8qBkN3YuheJanUpWC5U3bb5osDywNB8RzDVlDwDHbocAJveqqj1u8+SVD7jkWT4yvsHCpWqqWqAxb0zCA=="],

    "mkdirp": ["mkdirp@1.0.4", "", { "bin": { "mkdirp": "bin/cmd.js" } }, "sha512-vVqVZQyf3WLx2Shd0qJ9xuvqgAyKPLAiqITEtqW0oIUjzo3PePDd6fW9iFz30ef7Ysp/oiWqbhszeGWW2T6Gzw=="],

    "module-details-from-path": ["module-details-from-path@1.0.4", "", {}, "sha512-EGWKgxALGMgzvxYF1UyGTy0HXX/2vHLkw6+NvDKW2jypWbHpjQuj4UMcqQWXHERJhVGKikolT06G3bcKe4fi7w=="],

    "moment": ["moment@2.30.1", "", {}, "sha512-uEmtNhbDOrWPFS+hdjFCBfy9f2YoyzRpwcl+DqpC6taX21FzsTLQVbMV/W7PzNSX6x/bhC1zA3c2UQ5NzH6how=="],

    "mongodb": ["mongodb@6.20.0", "", { "dependencies": { "@mongodb-js/saslprep": "^1.3.0", "bson": "^6.10.4", "mongodb-connection-string-url": "^3.0.2" }, "peerDependencies": { "@aws-sdk/credential-providers": "^3.188.0", "@mongodb-js/zstd": "^1.1.0 || ^2.0.0", "gcp-metadata": "^5.2.0", "kerberos": "^2.0.1", "mongodb-client-encryption": ">=6.0.0 <7", "snappy": "^7.3.2", "socks": "^2.7.1" }, "optionalPeers": ["@aws-sdk/credential-providers", "@mongodb-js/zstd", "gcp-metadata", "kerberos", "mongodb-client-encryption", "snappy", "socks"] }, "sha512-Tl6MEIU3K4Rq3TSHd+sZQqRBoGlFsOgNrH5ltAcFBV62Re3Fd+FcaVf8uSEQFOJ51SDowDVttBTONMfoYWrWlQ=="],

    "mongodb-connection-string-url": ["mongodb-connection-string-url@3.0.2", "", { "dependencies": { "@types/whatwg-url": "^11.0.2", "whatwg-url": "^14.1.0 || ^13.0.0" } }, "sha512-rMO7CGo/9BFwyZABcKAWL8UJwH/Kc2x0g72uhDWzG48URRax5TCIcJ7Rc3RZqffZzO/Gwff/jyKwCU9TN8gehA=="],

    "mongoose": ["mongoose@6.13.8", "", { "dependencies": { "bson": "^4.7.2", "kareem": "2.5.1", "mongodb": "4.17.2", "mpath": "0.9.0", "mquery": "4.0.3", "ms": "2.1.3", "sift": "16.0.1" } }, "sha512-JHKco/533CyVrqCbyQsnqMpLn8ZCiKrPDTd2mvo2W7ygIvhygWjX2wj+RPjn6upZZgw0jC6U51RD7kUsyK8NBg=="],

    "mpath": ["mpath@0.9.0", "", {}, "sha512-ikJRQTk8hw5DEoFVxHG1Gn9T/xcjtdnOKIU1JTmGjZZlg9LST2mBLmcX3/ICIbgJydT2GOc15RnNy5mHmzfSew=="],

    "mquery": ["mquery@4.0.3", "", { "dependencies": { "debug": "4.x" } }, "sha512-J5heI+P08I6VJ2Ky3+33IpCdAvlYGTSUjwTPxkAr8i8EoduPMBX2OY/wa3IKZIQl7MU4SbFk8ndgSKyB/cl1zA=="],

    "mri": ["mri@1.2.0", "", {}, "sha512-tzzskb3bG8LvYGFF/mDTpq3jpI6Q9wc3LEmBaghu+DdCssd1FakN7Bc0hVNmEyGq1bq3RgfkCb3cmQLpNPOroA=="],

    "ms": ["ms@2.1.3", "", {}, "sha512-6FlzubTLZG3J2a/NVCAleEhjzq5oxgHyaCU9yYXvcLsvoVaHJq/s5xXI6/XXP6tz7R9xAOtHnSO/tXtF3WRTlA=="],

    "multer": ["multer@1.4.5-lts.2", "", { "dependencies": { "append-field": "^1.0.0", "busboy": "^1.0.0", "concat-stream": "^1.5.2", "mkdirp": "^0.5.4", "object-assign": "^4.1.1", "type-is": "^1.6.4", "xtend": "^4.0.0" } }, "sha512-VzGiVigcG9zUAoCNU+xShztrlr1auZOlurXynNvO9GiWD1/mTBbUljOKY+qMeazBqXgRnjzeEgJI/wyjJUHg9A=="],

    "mustache": ["mustache@4.2.0", "", { "bin": { "mustache": "bin/mustache" } }, "sha512-71ippSywq5Yb7/tVYyGbkBggbU8H3u5Rz56fH60jGFgr8uHwxs+aSKeqmluIVzM0m0kB7xQjKS6qPfd0b2ZoqQ=="],

    "mute-stream": ["mute-stream@0.0.8", "", {}, "sha512-nnbWWOkoWyUsTjKrhgD0dcz22mdkSnpYqbEjIm2nhwhuxlSkpywJmBo8h0ZqJdkp73mb90SssHkN4rsRaBAfAA=="],

    "natural-compare": ["natural-compare@1.4.0", "", {}, "sha512-OWND8ei3VtNC9h7V60qff3SVobHr996CTwgxubgyQYEpg290h9J0buyECNNJexkFm5sOajh5G116RYA1c8ZMSw=="],

    "natural-compare-lite": ["natural-compare-lite@1.4.0", "", {}, "sha512-Tj+HTDSJJKaZnfiuw+iaF9skdPpTo2GtEly5JHnWV/hfv2Qj/9RKsGISQtLh2ox3l5EAGw487hnBee0sIJ6v2g=="],

    "needle": ["needle@2.4.0", "", { "dependencies": { "debug": "^3.2.6", "iconv-lite": "^0.4.4", "sax": "^1.2.4" }, "bin": { "needle": "./bin/needle" } }, "sha512-4Hnwzr3mi5L97hMYeNl8wRW/Onhy4nUKR/lVemJ8gJedxxUyBLm9kkrDColJvoSfwi0jCNhD+xCdOtiGDQiRZg=="],

    "negotiator": ["negotiator@1.0.0", "", {}, "sha512-8Ofs/AUQh8MaEcrlq5xOX0CQ9ypTF5dl78mjlMNfOK08fzpgTHQRQPBxcPlEtIw0yRpws+Zo/3r+5WRby7u3Gg=="],

    "netmask": ["netmask@2.0.2", "", {}, "sha512-dBpDMdxv9Irdq66304OLfEmQ9tbNRFnFTuZiLo+bD+r332bBmMJ8GBLXklIXXgxd3+v9+KUnZaUR5PJMa75Gsg=="],

    "nice-grpc": ["nice-grpc@2.1.13", "", { "dependencies": { "@grpc/grpc-js": "^1.14.0", "abort-controller-x": "^0.4.0", "nice-grpc-common": "^2.0.2" } }, "sha512-IkXNok2NFyYh0WKp1aJFwFV3Ue2frBkJ16ojrmgX3Tc9n0g7r0VU+ur3H/leDHPPGsEeVozdMynGxYT30k3D/Q=="],

    "nice-grpc-client-middleware-retry": ["nice-grpc-client-middleware-retry@3.1.12", "", { "dependencies": { "abort-controller-x": "^0.4.0", "nice-grpc-common": "^2.0.2" } }, "sha512-CHKIeHznAePOsT2dLeGwoOFaybQz6LvkIsFfN8SLcyGyTR7AB6vZMaECJjx+QPL8O2qVgaVE167PdeOmQrPuag=="],

    "nice-grpc-common": ["nice-grpc-common@2.0.2", "", { "dependencies": { "ts-error": "^1.0.6" } }, "sha512-7RNWbls5kAL1QVUOXvBsv1uO0wPQK3lHv+cY1gwkTzirnG1Nop4cBJZubpgziNbaVc/bl9QJcyvsf/NQxa3rjQ=="],

    "node-abi": ["node-abi@3.77.0", "", { "dependencies": { "semver": "^7.3.5" } }, "sha512-DSmt0OEcLoK4i3NuscSbGjOf3bqiDEutejqENSplMSFA/gmB8mkED9G4pKWnPl7MDU4rSHebKPHeitpDfyH0cQ=="],

    "node-domexception": ["node-domexception@1.0.0", "", {}, "sha512-/jKZoMpw0F8GRwl4/eLROPA3cfcXtLApP0QzLmUT/HuPCZWyB7IY9ZrMeKw2O/nFIqPQB3PVM9aYm0F312AXDQ=="],

    "node-fetch": ["node-fetch@2.7.0", "", { "dependencies": { "whatwg-url": "^5.0.0" }, "peerDependencies": { "encoding": "^0.1.0" }, "optionalPeers": ["encoding"] }, "sha512-c4FRfUm/dbcWZ7U+1Wq0AwCyFL+3nt2bEw05wfxSz+DWpWsitgmSgYmy2dQdWyKC1694ELPqMs/YzUSNozLt8A=="],

    "node-forge": ["node-forge@1.3.1", "", {}, "sha512-dPEtOeMvF9VMcYV/1Wb8CPoVAXtp6MKMlcbAt4ddqmGqUJ6fQZFXkNZNkNlfevtNkGtaSoXf/vNNNSvgrdXwtA=="],

    "normalize-path": ["normalize-path@3.0.0", "", {}, "sha512-6eZs5Ls3WtCisHWp9S2GUy8dqkpGi4BVSz3GaqiE6ezub0512ESztXUwUB6C6IKbQkY2Pnb/mD4WYojCRwcwLA=="],

    "npm-run-path": ["npm-run-path@4.0.1", "", { "dependencies": { "path-key": "^3.0.0" } }, "sha512-S48WzZW777zhNIrn7gxOlISNAqi9ZC/uQFnRdbeIHhZhCA6UqpkOT8T1G7BvfdgP4Er8gF4sUbaS0i7QvIfCWw=="],

    "nssocket": ["nssocket@0.6.0", "", { "dependencies": { "eventemitter2": "~0.4.14", "lazy": "~1.0.11" } }, "sha512-a9GSOIql5IqgWJR3F/JXG4KpJTA3Z53Cj0MeMvGpglytB1nxE4PdFNC0jINe27CS7cGivoynwc054EzCcT3M3w=="],

    "object-assign": ["object-assign@4.1.1", "", {}, "sha512-rJgTQnkUnH1sFw8yT6VSU3zD3sWmu6sZhIseY8VX+GRu3P6F7Fu+JNDoXfklElbLJSnc3FUQHVe4cU5hj+BcUg=="],

    "object-inspect": ["object-inspect@1.13.4", "", {}, "sha512-W67iLl4J2EXEGTbfeHCffrjDfitvLANg0UlX3wFUUSTx92KXRFegMHUVgSqE+wvhAbi4WqjGg9czysTV2Epbew=="],

    "object-keys": ["object-keys@1.1.1", "", {}, "sha512-NuAESUOUMrlIXOfHKzD6bpPu3tYt3xvjNdRIQ+FeT0lNb4K8WR70CaDxhuNguS2XG+GjkyMwOzsN5ZktImfhLA=="],

    "object.assign": ["object.assign@4.1.7", "", { "dependencies": { "call-bind": "^1.0.8", "call-bound": "^1.0.3", "define-properties": "^1.2.1", "es-object-atoms": "^1.0.0", "has-symbols": "^1.1.0", "object-keys": "^1.1.1" } }, "sha512-nK28WOo+QIjBkDduTINE4JkF/UJJKyf2EJxvJKfblDpyg0Q+pkOHNTL0Qwy6NP6FhE/EnzV73BxxqcJaXY9anw=="],

    "object.fromentries": ["object.fromentries@2.0.8", "", { "dependencies": { "call-bind": "^1.0.7", "define-properties": "^1.2.1", "es-abstract": "^1.23.2", "es-object-atoms": "^1.0.0" } }, "sha512-k6E21FzySsSK5a21KRADBd/NGneRegFO5pLHfdQLpRDETUNJueLXs3WCzyQ3tFRDYgbq3KHGXfTbi2bs8WQ6rQ=="],

    "object.groupby": ["object.groupby@1.0.3", "", { "dependencies": { "call-bind": "^1.0.7", "define-properties": "^1.2.1", "es-abstract": "^1.23.2" } }, "sha512-+Lhy3TQTuzXI5hevh8sBGqbmurHbbIjAi0Z4S63nthVLmLxfbj4T54a4CfZrXIrt9iP4mVAPYMo/v99taj3wjQ=="],

    "object.values": ["object.values@1.2.1", "", { "dependencies": { "call-bind": "^1.0.8", "call-bound": "^1.0.3", "define-properties": "^1.2.1", "es-object-atoms": "^1.0.0" } }, "sha512-gXah6aZrcUxjWg2zR2MwouP2eHlCBzdV4pygudehaKXSGW4v2AsRQUK+lwwXhii6KFZcunEnmSUoYp5CXibxtA=="],

    "omggif": ["omggif@1.0.10", "", {}, "sha512-LMJTtvgc/nugXj0Vcrrs68Mn2D1r0zf630VNtqtpI1FEO7e+O9FP4gqs9AcnBaSEeoHIPm28u6qgPR0oyEpGSw=="],

    "on-exit-leak-free": ["on-exit-leak-free@2.1.2", "", {}, "sha512-0eJJY6hXLGf1udHwfNftBqH+g73EU4B504nZeKpz1sYRKafAghwxEJunB2O7rDZkL4PGfsMVnTXZ2EjibbqcsA=="],

    "on-finished": ["on-finished@2.4.1", "", { "dependencies": { "ee-first": "1.1.1" } }, "sha512-oVlzkg3ENAhCk2zdv7IJwd/QUD4z2RxRwpkcGY8psCVcCYZNq4wYnVWALHM+brtuJjePWiYF/ClmuDr8Ch5+kg=="],

    "once": ["once@1.4.0", "", { "dependencies": { "wrappy": "1" } }, "sha512-lNaJgI+2Q5URQBkccEKHTQOPaXdUxnZZElQTZY0MFUAuaEqe1E+Nyvgdz/aIyNi6Z9MzO5dv1H8n58/GELp3+w=="],

    "one-time": ["one-time@1.0.0", "", { "dependencies": { "fn.name": "1.x.x" } }, "sha512-5DXOiRKwuSEcQ/l0kGCF6Q3jcADFv5tSmRaJck/OqkVFcOzutB134KRSfF0xDrL39MNnqxbHBbUUcjZIhTgb2g=="],

    "onetime": ["onetime@5.1.2", "", { "dependencies": { "mimic-fn": "^2.1.0" } }, "sha512-kbpaSSGJTWdAY5KPVeMOKXSrPtr8C8C7wodJbcsd51jRnmD+GZu8Y0VoU6Dm5Z4vWr0Ig/1NKuWRKf7j5aaYSg=="],

    "openai": ["openai@4.104.0", "", { "dependencies": { "@types/node": "^18.11.18", "@types/node-fetch": "^2.6.4", "abort-controller": "^3.0.0", "agentkeepalive": "^4.2.1", "form-data-encoder": "1.7.2", "formdata-node": "^4.3.2", "node-fetch": "^2.6.7" }, "peerDependencies": { "ws": "^8.18.0", "zod": "^3.23.8" }, "optionalPeers": ["ws", "zod"], "bin": { "openai": "bin/cli" } }, "sha512-p99EFNsA/yX6UhVO93f5kJsDRLAg+CTA2RBqdHK4RtK8u5IJw32Hyb2dTGKbnnFmnuoBv5r7Z2CURI9sGZpSuA=="],

    "openapi-types": ["openapi-types@12.1.3", "", {}, "sha512-N4YtSYJqghVu4iek2ZUvcN/0aqH1kRDuNqzcycDxhOUpg7GdvLa2F3DgS6yBNhInhv2r/6I0Flkn7CqL8+nIcw=="],

    "optionator": ["optionator@0.9.4", "", { "dependencies": { "deep-is": "^0.1.3", "fast-levenshtein": "^2.0.6", "levn": "^0.4.1", "prelude-ls": "^1.2.1", "type-check": "^0.4.0", "word-wrap": "^1.2.5" } }, "sha512-6IpQ7mKUxRcZNLIObR0hz7lxsapSSIYNZJwXPGeF0mTVqGKFIXj1DQcMoT22S3ROcLyY/rz0PWaWZ9ayWmad9g=="],

    "own-keys": ["own-keys@1.0.1", "", { "dependencies": { "get-intrinsic": "^1.2.6", "object-keys": "^1.1.1", "safe-push-apply": "^1.0.0" } }, "sha512-qFOyK5PjiWZd+QQIh+1jhdb9LpxTF0qs7Pm8o5QHYZ0M3vKqSqzsZaEB6oWlxZ+q2sJBMI/Ktgd2N5ZwQoRHfg=="],

    "p-finally": ["p-finally@1.0.0", "", {}, "sha512-LICb2p9CB7FS+0eR1oqWnHhp0FljGLZCWBE9aix0Uye9W8LTQPwMTYVGWQWIw9RdQiDg4+epXQODwIYJtSJaow=="],

    "p-limit": ["p-limit@3.1.0", "", { "dependencies": { "yocto-queue": "^0.1.0" } }, "sha512-TYOanM3wGwNGsZN2cVTYPArw454xnXj5qmWF1bEoAc4+cU/ol7GVh7odevjp1FNHduHc3KZMcFduxU5Xc6uJRQ=="],

    "p-locate": ["p-locate@5.0.0", "", { "dependencies": { "p-limit": "^3.0.2" } }, "sha512-LaNjtRWUBY++zB5nE/NwcaoMylSPk+S+ZHNB1TzdbMJMny6dynpAGt7X/tl/QYq3TIeE6nxHppbo2LGymrG5Pw=="],

    "p-queue": ["p-queue@6.6.2", "", { "dependencies": { "eventemitter3": "^4.0.4", "p-timeout": "^3.2.0" } }, "sha512-RwFpb72c/BhQLEXIZ5K2e+AhgNVmIejGlTgiB9MzZ0e93GRvqZ7uSi0dvRF7/XIXDeNkra2fNHBxTyPDGySpjQ=="],

    "p-retry": ["p-retry@4.6.2", "", { "dependencies": { "@types/retry": "0.12.0", "retry": "^0.13.1" } }, "sha512-312Id396EbJdvRONlngUx0NydfrIQ5lsYu0znKVUzVvArzEIt08V1qhtyESbGVd1FGX7UKtiFp5uwKZdM8wIuQ=="],

    "p-timeout": ["p-timeout@3.2.0", "", { "dependencies": { "p-finally": "^1.0.0" } }, "sha512-rhIwUycgwwKcP9yTOOFK/AKsAopjjCakVqLHePO3CC6Mir1Z99xT+R63jZxAT5lFZLa2inS5h+ZS2GvR99/FBg=="],

    "p-try": ["p-try@2.2.0", "", {}, "sha512-R4nPAVTAU0B9D35/Gk3uJf/7XYbQcyohSKdvAxIRSNghFl4e71hVoGnBNQz9cWaXxO2I10KTC+3jMdvvoKw6dQ=="],

    "pac-proxy-agent": ["pac-proxy-agent@7.2.0", "", { "dependencies": { "@tootallnate/quickjs-emscripten": "^0.23.0", "agent-base": "^7.1.2", "debug": "^4.3.4", "get-uri": "^6.0.1", "http-proxy-agent": "^7.0.0", "https-proxy-agent": "^7.0.6", "pac-resolver": "^7.0.1", "socks-proxy-agent": "^8.0.5" } }, "sha512-TEB8ESquiLMc0lV8vcd5Ql/JAKAoyzHFXaStwjkzpOpC5Yv+pIzLfHvjTSdf3vpa2bMiUQrg9i6276yn8666aA=="],

    "pac-resolver": ["pac-resolver@7.0.1", "", { "dependencies": { "degenerator": "^5.0.0", "netmask": "^2.0.2" } }, "sha512-5NPgf87AT2STgwa2ntRMr45jTKrYBGkVU36yT0ig/n/GMAa3oPqhZfIQ2kMEimReg0+t9kZViDVZ83qfVUlckg=="],

    "pako": ["pako@0.2.9", "", {}, "sha512-NUcwaKxUxWrZLpDG+z/xZaCgQITkA/Dv4V/T6bw7VON6l1Xz/VnrBqrYjZQ12TamKHzITTfOEIYUj48y2KXImA=="],

    "parent-module": ["parent-module@1.0.1", "", { "dependencies": { "callsites": "^3.0.0" } }, "sha512-GQ2EWRpQV8/o+Aw8YqtfZZPfNRWZYkbidE9k5rpl/hC3vtHHBfGm2Ifi6qWV+coDGkrUKZAxE3Lot5kcsRlh+g=="],

    "parse-bmfont-ascii": ["parse-bmfont-ascii@1.0.6", "", {}, "sha512-U4RrVsUFCleIOBsIGYOMKjn9PavsGOXxbvYGtMOEfnId0SVNsgehXh1DxUdVPLoxd5mvcEtvmKs2Mmf0Mpa1ZA=="],

    "parse-bmfont-binary": ["parse-bmfont-binary@1.0.6", "", {}, "sha512-GxmsRea0wdGdYthjuUeWTMWPqm2+FAd4GI8vCvhgJsFnoGhTrLhXDDupwTo7rXVAgaLIGoVHDZS9p/5XbSqeWA=="],

    "parse-bmfont-xml": ["parse-bmfont-xml@1.1.6", "", { "dependencies": { "xml-parse-from-string": "^1.0.0", "xml2js": "^0.5.0" } }, "sha512-0cEliVMZEhrFDwMh4SxIyVJpqYoOWDJ9P895tFuS+XuNzI5UBmBk5U5O4KuJdTnZpSBI4LFA2+ZiJaiwfSwlMA=="],

    "parseley": ["parseley@0.12.1", "", { "dependencies": { "leac": "^0.6.0", "peberminta": "^0.9.0" } }, "sha512-e6qHKe3a9HWr0oMRVDTRhKce+bRO8VGQR3NyVwcjwrbhMmFCX9KszEV35+rn4AdilFAq9VPxP/Fe1wC9Qjd2lw=="],

    "parseurl": ["parseurl@1.3.3", "", {}, "sha512-CiyeOxFT/JZyN5m0z9PfXw4SCBJ6Sygz1Dpl0wqjlhDEGGBP1GnsUVEL0p63hoG1fcj3fHynXi9NYO4nWOL+qQ=="],

    "path-exists": ["path-exists@4.0.0", "", {}, "sha512-ak9Qy5Q7jYb2Wwcey5Fpvg2KoAc/ZIhLSLOSBmRmygPsGwkVVt0fZa0qrtMz+m6tJTAHfZQ8FnmB4MG4LWy7/w=="],

    "path-is-absolute": ["path-is-absolute@1.0.1", "", {}, "sha512-AVbw3UJ2e9bq64vSaS9Am0fje1Pa8pbGqTTsmXfaIiMpnr5DlDhfJOuLj9Sf95ZPVDAUerDfEk88MPmPe7UCQg=="],

    "path-key": ["path-key@3.1.1", "", {}, "sha512-ojmeN0qd+y0jszEtoY48r0Peq5dwMEkIlCOu6Q5f41lfkswXuKtYrhgoTpLnyIcHm24Uhqx+5Tqm2InSwLhE6Q=="],

    "path-parse": ["path-parse@1.0.7", "", {}, "sha512-LDJzPVEEEPR+y48z93A0Ed0yXb8pAByGWo/k5YYdYgpY2/2EsOsksJrq7lOHxryrVOn1ejG6oAp8ahvOIQD8sw=="],

    "path-to-regexp": ["path-to-regexp@0.1.12", "", {}, "sha512-RA1GjUVMnvYFxuqovrEqZoxxW5NUZqbwKtYz/Tt7nXerk0LbLblQmrsgdeOxV5SFHf0UDggjS/bSeOZwt1pmEQ=="],

    "path-type": ["path-type@4.0.0", "", {}, "sha512-gDKb8aZMDeD/tZWs9P6+q0J9Mwkdl6xMV8TjnGP3qJVJ06bdMgkbBlLU8IdfOsIsFz2BW1rNVT3XuNEl8zPAvw=="],

    "peberminta": ["peberminta@0.9.0", "", {}, "sha512-XIxfHpEuSJbITd1H3EeQwpcZbTLHc+VVr8ANI9t5sit565tsI4/xK3KWTUFE2e6QiangUkh3B0jihzmGnNrRsQ=="],

    "peek-readable": ["peek-readable@4.1.0", "", {}, "sha512-ZI3LnwUv5nOGbQzD9c2iDG6toheuXSZP5esSHBjopsXH4dg19soufvpUGA3uohi5anFtGb2lhAVdHzH6R/Evvg=="],

    "pg-int8": ["pg-int8@1.0.1", "", {}, "sha512-WCtabS6t3c8SkpDBUlb1kjOs7l66xsGdKpIPZsg4wR+B3+u9UAum2odSsF9tnvxg80h4ZxLWMy4pRjOsFIqQpw=="],

    "pg-protocol": ["pg-protocol@1.10.3", "", {}, "sha512-6DIBgBQaTKDJyxnXaLiLR8wBpQQcGWuAESkRBX/t6OwA8YsqP+iVSiond2EDy6Y/dsGk8rh/jtax3js5NeV7JQ=="],

    "pg-types": ["pg-types@2.2.0", "", { "dependencies": { "pg-int8": "1.0.1", "postgres-array": "~2.0.0", "postgres-bytea": "~1.0.0", "postgres-date": "~1.0.4", "postgres-interval": "^1.1.0" } }, "sha512-qTAAlrEsl8s4OiEQY69wDvcMIdQN6wdz5ojQiOy6YRMuynxenON0O5oCpJI6lshc6scgAY8qvJ2On/p+CXY0GA=="],

    "picocolors": ["picocolors@1.1.1", "", {}, "sha512-xceH2snhtb5M9liqDsmEw56le376mTZkEX/jEb/RxNFyegNul7eNslCXP9FDj/Lcu0X8KEyMceP2ntpaHrDEVA=="],

    "picomatch": ["picomatch@3.0.1", "", {}, "sha512-I3EurrIQMlRc9IaAZnqRR044Phh2DXY+55o7uJ0V+hYZAcQYSuFWsc9q5PvyDHUSCe1Qxn/iBz+78s86zWnGag=="],

    "pidusage": ["pidusage@3.0.2", "", { "dependencies": { "safe-buffer": "^5.2.1" } }, "sha512-g0VU+y08pKw5M8EZ2rIGiEBaB8wrQMjYGFfW2QVIfyT8V+fq8YFLkvlz4bz5ljvFDJYNFCWT3PWqcRr2FKO81w=="],

    "pino": ["pino@9.12.0", "", { "dependencies": { "atomic-sleep": "^1.0.0", "on-exit-leak-free": "^2.1.0", "pino-abstract-transport": "^2.0.0", "pino-std-serializers": "^7.0.0", "process-warning": "^5.0.0", "quick-format-unescaped": "^4.0.3", "real-require": "^0.2.0", "safe-stable-stringify": "^2.3.1", "slow-redact": "^0.3.0", "sonic-boom": "^4.0.1", "thread-stream": "^3.0.0" }, "bin": { "pino": "bin.js" } }, "sha512-0Gd0OezGvqtqMwgYxpL7P0pSHHzTJ0Lx992h+mNlMtRVfNnqweWmf0JmRWk5gJzHalyd2mxTzKjhiNbGS2Ztfw=="],

    "pino-abstract-transport": ["pino-abstract-transport@1.2.0", "", { "dependencies": { "readable-stream": "^4.0.0", "split2": "^4.0.0" } }, "sha512-Guhh8EZfPCfH+PMXAb6rKOjGQEoy0xlAIn+irODG5kgfYV+BQ0rGYYWTIel3P5mmyXqkYkPmdIkywsn6QKUR1Q=="],

    "pino-http": ["pino-http@10.5.0", "", { "dependencies": { "get-caller-file": "^2.0.5", "pino": "^9.0.0", "pino-std-serializers": "^7.0.0", "process-warning": "^5.0.0" } }, "sha512-hD91XjgaKkSsdn8P7LaebrNzhGTdB086W3pyPihX0EzGPjq5uBJBXo4N5guqNaK6mUjg9aubMF7wDViYek9dRA=="],

    "pino-pretty": ["pino-pretty@13.1.1", "", { "dependencies": { "colorette": "^2.0.7", "dateformat": "^4.6.3", "fast-copy": "^3.0.2", "fast-safe-stringify": "^2.1.1", "help-me": "^5.0.0", "joycon": "^3.1.1", "minimist": "^1.2.6", "on-exit-leak-free": "^2.1.0", "pino-abstract-transport": "^2.0.0", "pump": "^3.0.0", "secure-json-parse": "^4.0.0", "sonic-boom": "^4.0.1", "strip-json-comments": "^5.0.2" }, "bin": { "pino-pretty": "bin.js" } }, "sha512-TNNEOg0eA0u+/WuqH0MH0Xui7uqVk9D74ESOpjtebSQYbNWJk/dIxCXIxFsNfeN53JmtWqYHP2OrIZjT/CBEnA=="],

    "pino-std-serializers": ["pino-std-serializers@7.0.0", "", {}, "sha512-e906FRY0+tV27iq4juKzSYPbUj2do2X2JX4EzSca1631EB2QJQUqGbDuERal7LCtOpxl6x3+nvo9NPZcmjkiFA=="],

    "pixelmatch": ["pixelmatch@5.3.0", "", { "dependencies": { "pngjs": "^6.0.0" }, "bin": { "pixelmatch": "bin/pixelmatch" } }, "sha512-o8mkY4E/+LNUf6LzX96ht6k6CEDi65k9G2rjMtBe9Oo+VPKSvl+0GKHuH/AlG+GA5LPG/i5hrekkxUc3s2HU+Q=="],

    "playwright": ["playwright@1.55.1", "", { "dependencies": { "playwright-core": "1.55.1" }, "optionalDependencies": { "fsevents": "2.3.2" }, "bin": { "playwright": "cli.js" } }, "sha512-cJW4Xd/G3v5ovXtJJ52MAOclqeac9S/aGGgRzLabuF8TnIb6xHvMzKIa6JmrRzUkeXJgfL1MhukP0NK6l39h3A=="],

    "playwright-core": ["playwright-core@1.55.1", "", { "bin": { "playwright-core": "cli.js" } }, "sha512-Z6Mh9mkwX+zxSlHqdr5AOcJnfp+xUWLCt9uKV18fhzA8eyxUd8NUWzAjxUh55RZKSYwDGX0cfaySdhZJGMoJ+w=="],

    "pm2": ["pm2@5.4.3", "", { "dependencies": { "@pm2/agent": "~2.0.0", "@pm2/io": "~6.0.1", "@pm2/js-api": "~0.8.0", "@pm2/pm2-version-check": "latest", "async": "~3.2.0", "blessed": "0.1.81", "chalk": "3.0.0", "chokidar": "^3.5.3", "cli-tableau": "^2.0.0", "commander": "2.15.1", "croner": "~4.1.92", "dayjs": "~1.11.5", "debug": "^4.3.1", "enquirer": "2.3.6", "eventemitter2": "5.0.1", "fclone": "1.0.11", "js-yaml": "~4.1.0", "mkdirp": "1.0.4", "needle": "2.4.0", "pidusage": "~3.0", "pm2-axon": "~4.0.1", "pm2-axon-rpc": "~0.7.1", "pm2-deploy": "~1.0.2", "pm2-multimeter": "^0.1.2", "promptly": "^2", "semver": "^7.2", "source-map-support": "0.5.21", "sprintf-js": "1.1.2", "vizion": "~2.2.1" }, "optionalDependencies": { "pm2-sysmonit": "^1.2.8" }, "bin": { "pm2": "bin/pm2", "pm2-dev": "bin/pm2-dev", "pm2-docker": "bin/pm2-docker", "pm2-runtime": "bin/pm2-runtime" } }, "sha512-4/I1htIHzZk1Y67UgOCo4F1cJtas1kSds31N8zN0PybO230id1nigyjGuGFzUnGmUFPmrJ0On22fO1ChFlp7VQ=="],

    "pm2-axon": ["pm2-axon@4.0.1", "", { "dependencies": { "amp": "~0.3.1", "amp-message": "~0.1.1", "debug": "^4.3.1", "escape-string-regexp": "^4.0.0" } }, "sha512-kES/PeSLS8orT8dR5jMlNl+Yu4Ty3nbvZRmaAtROuVm9nYYGiaoXqqKQqQYzWQzMYWUKHMQTvBlirjE5GIIxqg=="],

    "pm2-axon-rpc": ["pm2-axon-rpc@0.7.1", "", { "dependencies": { "debug": "^4.3.1" } }, "sha512-FbLvW60w+vEyvMjP/xom2UPhUN/2bVpdtLfKJeYM3gwzYhoTEEChCOICfFzxkxuoEleOlnpjie+n1nue91bDQw=="],

    "pm2-deploy": ["pm2-deploy@1.0.2", "", { "dependencies": { "run-series": "^1.1.8", "tv4": "^1.3.0" } }, "sha512-YJx6RXKrVrWaphEYf++EdOOx9EH18vM8RSZN/P1Y+NokTKqYAca/ejXwVLyiEpNju4HPZEk3Y2uZouwMqUlcgg=="],

    "pm2-multimeter": ["pm2-multimeter@0.1.2", "", { "dependencies": { "charm": "~0.1.1" } }, "sha512-S+wT6XfyKfd7SJIBqRgOctGxaBzUOmVQzTAS+cg04TsEUObJVreha7lvCfX8zzGVr871XwCSnHUU7DQQ5xEsfA=="],

    "pm2-sysmonit": ["pm2-sysmonit@1.2.8", "", { "dependencies": { "async": "^3.2.0", "debug": "^4.3.1", "pidusage": "^2.0.21", "systeminformation": "^5.7", "tx2": "~1.0.4" } }, "sha512-ACOhlONEXdCTVwKieBIQLSi2tQZ8eKinhcr9JpZSUAL8Qy0ajIgRtsLxG/lwPOW3JEKqPyw/UaHmTWhUzpP4kA=="],

    "pngjs": ["pngjs@7.0.0", "", {}, "sha512-LKWqWJRhstyYo9pGvgor/ivk2w94eSjE3RGVuzLGlr3NmD8bf7RcYGze1mNdEHRP6TRP6rMuDHk5t44hnTRyow=="],

    "possible-typed-array-names": ["possible-typed-array-names@1.1.0", "", {}, "sha512-/+5VFTchJDoVj3bhoqi6UeymcD00DAwb1nJwamzPvHEszJ4FpF6SNNbUbOS8yI56qHzdV8eK0qEfOSiodkTdxg=="],

    "postgres-array": ["postgres-array@2.0.0", "", {}, "sha512-VpZrUqU5A69eQyW2c5CA1jtLecCsN2U/bD6VilrFDWq5+5UIEVO7nazS3TEcHf1zuPYO/sqGvUvW62g86RXZuA=="],

    "postgres-bytea": ["postgres-bytea@1.0.0", "", {}, "sha512-xy3pmLuQqRBZBXDULy7KbaitYqLcmxigw14Q5sj8QBVLqEwXfeybIKVWiqAXTlcvdvb0+xkOtDbfQMOf4lST1w=="],

    "postgres-date": ["postgres-date@1.0.7", "", {}, "sha512-suDmjLVQg78nMK2UZ454hAG+OAW+HQPZ6n++TNDUX+L0+uUlLywnoxJKDou51Zm+zTCjrCl0Nq6J9C5hP9vK/Q=="],

    "postgres-interval": ["postgres-interval@1.2.0", "", { "dependencies": { "xtend": "^4.0.0" } }, "sha512-9ZhXKM/rw350N1ovuWHbGxnGh/SNJ4cnxHiM0rxE4VN41wsg8P8zWn9hv/buK00RP4WvlOyr/RBDiptyxVbkZQ=="],

    "posthog-node": ["posthog-node@4.18.0", "", { "dependencies": { "axios": "^1.8.2" } }, "sha512-XROs1h+DNatgKh/AlIlCtDxWzwrKdYDb2mOs58n4yN8BkGN9ewqeQwG5ApS4/IzwCb7HPttUkOVulkYatd2PIw=="],

    "prelude-ls": ["prelude-ls@1.2.1", "", {}, "sha512-vkcDPrRZo1QZLbn5RLGPpg/WmIQ65qoWWhcGKf/b5eplkkarX0m9z8ppCat4mlOqUsWpyNuYgO3VRyrYHSzX5g=="],

    "prettier": ["prettier@2.8.8", "", { "bin": { "prettier": "bin-prettier.js" } }, "sha512-tdN8qQGvNjw4CHbY+XXk0JgCXn9QiF21a55rBe5LJAU+kDyC4WQn4+awm2Xfk2lQMk5fKup9XgzTZtGkjBdP9Q=="],

    "pretty-quick": ["pretty-quick@3.3.1", "", { "dependencies": { "execa": "^4.1.0", "find-up": "^4.1.0", "ignore": "^5.3.0", "mri": "^1.2.0", "picocolors": "^1.0.0", "picomatch": "^3.0.1", "tslib": "^2.6.2" }, "peerDependencies": { "prettier": "^2.0.0" }, "bin": { "pretty-quick": "dist/cli.js" } }, "sha512-3b36UXfYQ+IXXqex6mCca89jC8u0mYLqFAN5eTQKoXO6oCQYcIVYZEB/5AlBHI7JPYygReM2Vv6Vom/Gln7fBg=="],

    "process": ["process@0.11.10", "", {}, "sha512-cdGef/drWFoydD1JsMzuFf8100nZl+GT+yacc2bEced5f9Rjk4z+WtFUTBu9PhOi9j/jfmBPu0mMEY4wIdAF8A=="],

    "process-nextick-args": ["process-nextick-args@2.0.1", "", {}, "sha512-3ouUOpQhtgrbOa17J7+uxOTpITYWaGP7/AhoR3+A+/1e9skrzelGi/dXzEYyvbxubEF6Wn2ypscTKiKJFFn1ag=="],

    "process-warning": ["process-warning@5.0.0", "", {}, "sha512-a39t9ApHNx2L4+HBnQKqxxHNs1r7KF+Intd8Q/g1bUh6q0WIp9voPXJ/x0j+ZL45KF1pJd9+q2jLIRMfvEshkA=="],

    "progress": ["progress@2.0.3", "", {}, "sha512-7PiHtLll5LdnKIMw100I+8xJXR5gW2QwWYkT6iJva0bXitZKa/XMrSbdmg3r2Xnaidz9Qumd0VPaMrZlF9V9sA=="],

    "promptly": ["promptly@2.2.0", "", { "dependencies": { "read": "^1.0.4" } }, "sha512-aC9j+BZsRSSzEsXBNBwDnAxujdx19HycZoKgRgzWnS8eOHg1asuf9heuLprfbe739zY3IdUQx+Egv6Jn135WHA=="],

    "protobufjs": ["protobufjs@7.5.4", "", { "dependencies": { "@protobufjs/aspromise": "^1.1.2", "@protobufjs/base64": "^1.1.2", "@protobufjs/codegen": "^2.0.4", "@protobufjs/eventemitter": "^1.1.0", "@protobufjs/fetch": "^1.1.0", "@protobufjs/float": "^1.0.2", "@protobufjs/inquire": "^1.1.0", "@protobufjs/path": "^1.1.2", "@protobufjs/pool": "^1.1.0", "@protobufjs/utf8": "^1.1.0", "@types/node": ">=13.7.0", "long": "^5.0.0" } }, "sha512-CvexbZtbov6jW2eXAvLukXjXUW1TzFaivC46BpWc/3BpcCysb5Vffu+B3XHMm8lVEuy2Mm4XGex8hBSg1yapPg=="],

    "proxy-addr": ["proxy-addr@2.0.7", "", { "dependencies": { "forwarded": "0.2.0", "ipaddr.js": "1.9.1" } }, "sha512-llQsMLSUDUPT44jdrU/O37qlnifitDP+ZwrmmZcoSKyLKvtZxpyV0n2/bD/N4tBAAZ/gJEdZU7KMraoK1+XYAg=="],

    "proxy-agent": ["proxy-agent@6.3.1", "", { "dependencies": { "agent-base": "^7.0.2", "debug": "^4.3.4", "http-proxy-agent": "^7.0.0", "https-proxy-agent": "^7.0.2", "lru-cache": "^7.14.1", "pac-proxy-agent": "^7.0.1", "proxy-from-env": "^1.1.0", "socks-proxy-agent": "^8.0.2" } }, "sha512-Rb5RVBy1iyqOtNl15Cw/llpeLH8bsb37gM1FUfKQ+Wck6xHlbAhWGUFiTRHtkjqGTA5pSHz6+0hrPW/oECihPQ=="],

    "proxy-from-env": ["proxy-from-env@1.1.0", "", {}, "sha512-D+zkORCbA9f1tdWRK0RaCR3GPv50cMxcrz4X8k5LTSUD1Dkw47mKJEZQNunItRTkWwgtaUSo1RVFRIG9ZXiFYg=="],

    "psl": ["psl@1.15.0", "", { "dependencies": { "punycode": "^2.3.1" } }, "sha512-JZd3gMVBAVQkSs6HdNZo9Sdo0LNcQeMNP3CozBJb3JYC/QUYZTnKxP+f8oWRX4rHP5EurWxqAHTSwUCjlNKa1w=="],

    "pump": ["pump@3.0.3", "", { "dependencies": { "end-of-stream": "^1.1.0", "once": "^1.3.1" } }, "sha512-todwxLMY7/heScKmntwQG8CXVkWUOdYxIvY2s0VWAAMh/nd8SoYiRaKjlr7+iCs984f2P8zvrfWcDDYVb73NfA=="],

    "punycode": ["punycode@2.3.1", "", {}, "sha512-vYt7UD1U9Wg6138shLtLOvdAu+8DsC/ilFtEVHcH+wydcSpNE20AfSOduf6MkRFahL5FY7X1oU7nKVZFtfq8Fg=="],

    "qs": ["qs@6.14.0", "", { "dependencies": { "side-channel": "^1.1.0" } }, "sha512-YWWTjgABSKcvs/nWBi9PycY/JiPJqOD4JA6o9Sej2AtvSGarXxKC3OQSk4pAarbdQlKAh5D4FCQkJNkW+GAn3w=="],

    "querystringify": ["querystringify@2.2.0", "", {}, "sha512-FIqgj2EUvTa7R50u0rGsyTftzjYmv/a3hO345bZNrqabNqjtgiDMgmo4mkUjd+nzU5oF3dClKqFIPUKybUyqoQ=="],

    "queue-microtask": ["queue-microtask@1.2.3", "", {}, "sha512-NuaNSa6flKT5JaSYQzJok04JzTL1CA6aGhv5rfLW3PgqA+M2ChpZQnAC8h8i4ZFkBS8X5RqkDBHA7r4hej3K9A=="],

    "quick-format-unescaped": ["quick-format-unescaped@4.0.4", "", {}, "sha512-tYC1Q1hgyRuHgloV/YXs2w15unPVh8qfu/qCTfhTYamaw7fyhumKa2yGpdSo87vY32rIclj+4fWYQXUMs9EHvg=="],

    "quick-lru": ["quick-lru@6.1.2", "", {}, "sha512-AAFUA5O1d83pIHEhJwWCq/RQcRukCkn/NSm2QsTEMle5f2hP0ChI2+3Xb051PZCkLryI/Ir1MVKviT2FIloaTQ=="],

    "range-parser": ["range-parser@1.2.1", "", {}, "sha512-Hrgsx+orqoygnmhFbKaHE6c296J+HTAQXoxEF6gNupROmmGJRoyzfG3ccAveqCBrwr/2yxQ5BVd/GTl5agOwSg=="],

    "raw-body": ["raw-body@3.0.1", "", { "dependencies": { "bytes": "3.1.2", "http-errors": "2.0.0", "iconv-lite": "0.7.0", "unpipe": "1.0.0" } }, "sha512-9G8cA+tuMS75+6G/TzW8OtLzmBDMo8p1JRxN5AZ+LAp8uxGA8V8GZm4GQ4/N5QNQEnLmg6SS7wyuSmbKepiKqA=="],

    "react": ["react@19.2.0", "", {}, "sha512-tmbWg6W31tQLeB5cdIBOicJDJRR2KzXsV7uSK9iNfLWQ5bIZfxuPEHp7M8wiHyHnn0DD1i7w3Zmin0FtkrwoCQ=="],

    "react-dom": ["react-dom@19.2.0", "", { "dependencies": { "scheduler": "^0.27.0" }, "peerDependencies": { "react": "^19.2.0" } }, "sha512-UlbRu4cAiGaIewkPyiRGJk0imDN2T3JjieT6spoL2UeSf5od4n5LB/mQ4ejmxhCFT1tYe8IvaFulzynWovsEFQ=="],

    "react-promise-suspense": ["react-promise-suspense@0.3.4", "", { "dependencies": { "fast-deep-equal": "^2.0.1" } }, "sha512-I42jl7L3Ze6kZaq+7zXWSunBa3b1on5yfvUW6Eo/3fFOj6dZ5Bqmcd264nJbTK/gn1HjjILAjSwnZbV4RpSaNQ=="],

    "read": ["read@1.0.7", "", { "dependencies": { "mute-stream": "~0.0.4" } }, "sha512-rSOKNYUmaxy0om1BNjMN4ezNT6VKK+2xF4GBhc81mkH7L60i6dp8qPYrkndNLT3QPphoII3maL9PVC9XmhHwVQ=="],

    "readable-stream": ["readable-stream@3.6.2", "", { "dependencies": { "inherits": "^2.0.3", "string_decoder": "^1.1.1", "util-deprecate": "^1.0.1" } }, "sha512-9u/sniCrY3D5WdsERHzHE4G2YCXqoG5FTHUiCC4SIbr6XcLZBY05ya9EKjYek9O5xOAwjGq+1JdGBAS7Q9ScoA=="],

    "readable-web-to-node-stream": ["readable-web-to-node-stream@3.0.4", "", { "dependencies": { "readable-stream": "^4.7.0" } }, "sha512-9nX56alTf5bwXQ3ZDipHJhusu9NTQJ/CVPtb/XHAJCXihZeitfJvIRS4GqQ/mfIoOE3IelHMrpayVrosdHBuLw=="],

    "readdirp": ["readdirp@3.6.0", "", { "dependencies": { "picomatch": "^2.2.1" } }, "sha512-hOS089on8RduqdbhvQ5Z37A0ESjsqz6qnRcffsMU3495FuTdqSm+7bhJ29JvIOsBDEEnan5DPu9t3To9VRlMzA=="],

    "real-require": ["real-require@0.2.0", "", {}, "sha512-57frrGM/OCTLqLOAh0mhVA9VBMHd+9U7Zb2THMGdBUoZVOtGbJzjxsYGDJ3A9AYYCP4hn6y1TVbaOfzWtm5GFg=="],

    "reflect.getprototypeof": ["reflect.getprototypeof@1.0.10", "", { "dependencies": { "call-bind": "^1.0.8", "define-properties": "^1.2.1", "es-abstract": "^1.23.9", "es-errors": "^1.3.0", "es-object-atoms": "^1.0.0", "get-intrinsic": "^1.2.7", "get-proto": "^1.0.1", "which-builtin-type": "^1.2.1" } }, "sha512-00o4I+DVrefhv+nX0ulyi3biSHCPDe+yLv5o/p6d/UVlirijB8E16FtfwSAi4g3tcqrQ4lRAqQSoFEZJehYEcw=="],

    "regexp.prototype.flags": ["regexp.prototype.flags@1.5.4", "", { "dependencies": { "call-bind": "^1.0.8", "define-properties": "^1.2.1", "es-errors": "^1.3.0", "get-proto": "^1.0.1", "gopd": "^1.2.0", "set-function-name": "^2.0.2" } }, "sha512-dYqgNSZbDwkaJ2ceRd9ojCGjBq+mOm9LmtXnAnEGyHhN/5R7iDW2TRw3h+o/jCFxus3P2LfWIIiwowAjANm7IA=="],

    "regexpp": ["regexpp@3.2.0", "", {}, "sha512-pq2bWo9mVD43nbts2wGv17XLiNLya+GklZ8kaDLV2Z08gDCsGpnKn9BFMepvWuHCbyVvY7J5o5+BVvoQbmlJLg=="],

    "require-directory": ["require-directory@2.1.1", "", {}, "sha512-fGxEI7+wsG9xrvdjsrlmL22OMTTiHRwAMroiEeMgq8gzoLC/PQr7RsRDSTLUg/bZAZtF+TVIkHc6/4RIKrui+Q=="],

    "require-from-string": ["require-from-string@2.0.2", "", {}, "sha512-Xf0nWe6RseziFMu+Ap9biiUbmplq6S9/p+7w7YXP/JBHhrUDDUhwa+vANyubuqfZWTveU//DYVGsDG7RKL/vEw=="],

    "require-in-the-middle": ["require-in-the-middle@5.2.0", "", { "dependencies": { "debug": "^4.1.1", "module-details-from-path": "^1.0.3", "resolve": "^1.22.1" } }, "sha512-efCx3b+0Z69/LGJmm9Yvi4cqEdxnoGnxYxGxBghkkTTFeXRtTCmmhO0AnAfHz59k957uTSuy8WaHqOs8wbYUWg=="],

    "requires-port": ["requires-port@1.0.0", "", {}, "sha512-KigOCHcocU3XODJxsu8i/j8T9tzT4adHiecwORRQ0ZZFcp7ahwXuRU1m+yuO90C5ZUyGeGfocHDI14M3L3yDAQ=="],

    "resend": ["resend@4.8.0", "", { "dependencies": { "@react-email/render": "1.1.2" } }, "sha512-R8eBOFQDO6dzRTDmaMEdpqrkmgSjPpVXt4nGfWsZdYOet0kqra0xgbvTES6HmCriZEXbmGk3e0DiGIaLFTFSHA=="],

    "resolve": ["resolve@1.22.10", "", { "dependencies": { "is-core-module": "^2.16.0", "path-parse": "^1.0.7", "supports-preserve-symlinks-flag": "^1.0.0" }, "bin": { "resolve": "bin/resolve" } }, "sha512-NPRy+/ncIMeDlTAsuqwKIiferiawhefFJtkNSW0qZJEqMEb+qBt/77B/jGeeek+F0uOeN05CDa6HXbbIgtVX4w=="],

    "resolve-from": ["resolve-from@4.0.0", "", {}, "sha512-pb/MYmXstAkysRFx8piNI1tGFNQIFA3vkE3Gq4EuA1dF6gHp/+vgZqsCGJapvy8N3Q+4o7FwvquPJcnZ7RYy4g=="],

    "resolve-pkg-maps": ["resolve-pkg-maps@1.0.0", "", {}, "sha512-seS2Tj26TBVOC2NIc2rOe2y2ZO7efxITtLZcGSOnHHNOQ7CkiUBfw0Iw2ck6xkIhPwLhKNLS8BO+hEpngQlqzw=="],

    "retry": ["retry@0.13.1", "", {}, "sha512-XQBQ3I8W1Cge0Seh+6gjj03LbmRFWuoszgK9ooCpwYIrhhoO80pfq4cUkU5DkknwfOfFteRwlZ56PYOGYyFWdg=="],

    "retry-axios": ["retry-axios@2.6.0", "", { "peerDependencies": { "axios": "*" } }, "sha512-pOLi+Gdll3JekwuFjXO3fTq+L9lzMQGcSq7M5gIjExcl3Gu1hd4XXuf5o3+LuSBsaULQH7DiNbsqPd1chVpQGQ=="],

    "reusify": ["reusify@1.1.0", "", {}, "sha512-g6QUff04oZpHs0eG5p83rFLhHeV00ug/Yf9nZM6fLeUrPguBTkTQOdpAWWspMh55TZfVQDPaN3NQJfbVRAxdIw=="],

    "rimraf": ["rimraf@2.7.1", "", { "dependencies": { "glob": "^7.1.3" }, "bin": { "rimraf": "./bin.js" } }, "sha512-uWjbaKIK3T1OSVptzX7Nl6PvQ3qAGtKEtVRjRuazjfL3Bx5eI409VZSqgND+4UNnmzLVdPj9FqFJNPqBZFve4w=="],

    "router": ["router@2.2.0", "", { "dependencies": { "debug": "^4.4.0", "depd": "^2.0.0", "is-promise": "^4.0.0", "parseurl": "^1.3.3", "path-to-regexp": "^8.0.0" } }, "sha512-nLTrUKm2UyiL7rlhapu/Zl45FwNgkZGaCpZbIHajDYgwlJCOzLSk+cIPAnsEqV955GjILJnKbdQC1nVPz+gAYQ=="],

    "run-parallel": ["run-parallel@1.2.0", "", { "dependencies": { "queue-microtask": "^1.2.2" } }, "sha512-5l4VyZR86LZ/lDxZTR6jqL8AFE2S0IFLMP26AbjsLVADxHdhB/c0GUsH+y39UfCi3dzz8OlQuPmnaJOMoDHQBA=="],

    "run-series": ["run-series@1.1.9", "", {}, "sha512-Arc4hUN896vjkqCYrUXquBFtRZdv1PfLbTYP71efP6butxyQ0kWpiNJyAgsxscmQg1cqvHY32/UCBzXedTpU2g=="],

    "rxjs": ["rxjs@7.8.2", "", { "dependencies": { "tslib": "^2.1.0" } }, "sha512-dhKf903U/PQZY6boNNtAGdWbG85WAbjT/1xYoZIC7FAY0yWapOBQVsVrDl58W86//e1VpMNBtRV4MaXfdMySFA=="],

    "safe-array-concat": ["safe-array-concat@1.1.3", "", { "dependencies": { "call-bind": "^1.0.8", "call-bound": "^1.0.2", "get-intrinsic": "^1.2.6", "has-symbols": "^1.1.0", "isarray": "^2.0.5" } }, "sha512-AURm5f0jYEOydBj7VQlVvDrjeFgthDdEF5H1dP+6mNpoXOMo1quQqJ4wvJDyRZ9+pO3kGWoOdmV08cSv2aJV6Q=="],

    "safe-buffer": ["safe-buffer@5.2.1", "", {}, "sha512-rp3So07KcdmmKbGvgaNxQSJr7bGVSVk5S9Eq1F+ppbRo70+YeaDxkw5Dd8NPN+GD6bjnYm2VuPuCXmpuYvmCXQ=="],

    "safe-push-apply": ["safe-push-apply@1.0.0", "", { "dependencies": { "es-errors": "^1.3.0", "isarray": "^2.0.5" } }, "sha512-iKE9w/Z7xCzUMIZqdBsp6pEQvwuEebH4vdpjcDWnyzaI6yl6O9FHvVpmGelvEHNsoY6wGblkxR6Zty/h00WiSA=="],

    "safe-regex-test": ["safe-regex-test@1.1.0", "", { "dependencies": { "call-bound": "^1.0.2", "es-errors": "^1.3.0", "is-regex": "^1.2.1" } }, "sha512-x/+Cz4YrimQxQccJf5mKEbIa1NzeCRNI5Ecl/ekmlYaampdNLPalVyIcCZNNH3MvmqBugV5TMYZXv0ljslUlaw=="],

    "safe-stable-stringify": ["safe-stable-stringify@2.5.0", "", {}, "sha512-b3rppTKm9T+PsVCBEOUR46GWI7fdOs00VKZ1+9c1EWDaDMvjQc6tUwuFyIprgGgTcWoVHSKrU8H31ZHA2e0RHA=="],

    "safer-buffer": ["safer-buffer@2.1.2", "", {}, "sha512-YZo3K82SD7Riyi0E1EQPojLz7kpepnSQI9IyPbHHg1XXXevb5dJI7tpyN2ADxGcQbHG7vcyRHk0cbwqcQriUtg=="],

    "sax": ["sax@1.4.1", "", {}, "sha512-+aWOz7yVScEGoKNd4PA10LZ8sk0A/z5+nXQG5giUO5rprX9jgYsTdov9qCchZiPIZezbZH+jRut8nPodFAX4Jg=="],

    "scheduler": ["scheduler@0.27.0", "", {}, "sha512-eNv+WrVbKu1f3vbYJT/xtiF5syA5HPIMtf9IgY/nKg0sWqzAUEvqY/xm7OcZc/qafLx/iO9FgOmeSAp4v5ti/Q=="],

    "sdp": ["sdp@3.2.1", "", {}, "sha512-lwsAIzOPlH8/7IIjjz3K0zYBk7aBVVcvjMwt3M4fLxpjMYyy7i3I97SLHebgn4YBjirkzfp3RvRDWSKsh/+WFw=="],

    "sdp-transform": ["sdp-transform@2.15.0", "", { "bin": { "sdp-verify": "checker.js" } }, "sha512-KrOH82c/W+GYQ0LHqtr3caRpM3ITglq3ljGUIb8LTki7ByacJZ9z+piSGiwZDsRyhQbYBOBJgr2k6X4BZXi3Kw=="],

    "secure-json-parse": ["secure-json-parse@2.7.0", "", {}, "sha512-6aU+Rwsezw7VR8/nyvKTx8QpWH9FrcYiXXlqC4z5d5XQBDRqtbfsRjnwGyqbi3gddNtWHuEk9OANUotL26qKUw=="],

    "selderee": ["selderee@0.11.0", "", { "dependencies": { "parseley": "^0.12.0" } }, "sha512-5TF+l7p4+OsnP8BCCvSyZiSPc4x4//p5uPwK8TCnVPJYRmU2aYKMpOXvw8zM5a5JvuuCGN1jmsMwuU2W02ukfA=="],

    "semver": ["semver@7.7.2", "", { "bin": { "semver": "bin/semver.js" } }, "sha512-RF0Fw+rO5AMf9MAyaRXI4AV0Ulj5lMHqVxxdSgiVbixSCXoEmmX/jk0CuJw4+3SqroYO9VoUh+HcuJivvtJemA=="],

    "send": ["send@1.2.0", "", { "dependencies": { "debug": "^4.3.5", "encodeurl": "^2.0.0", "escape-html": "^1.0.3", "etag": "^1.8.1", "fresh": "^2.0.0", "http-errors": "^2.0.0", "mime-types": "^3.0.1", "ms": "^2.1.3", "on-finished": "^2.4.1", "range-parser": "^1.2.1", "statuses": "^2.0.1" } }, "sha512-uaW0WwXKpL9blXE2o0bRhoL2EGXIrZxQ2ZQ4mgcfoBxdFmQold+qWsD2jLrfZ0trjKL6vOw0j//eAwcALFjKSw=="],

    "serialize-error": ["serialize-error@8.1.0", "", { "dependencies": { "type-fest": "^0.20.2" } }, "sha512-3NnuWfM6vBYoy5gZFvHiYsVbafvI9vZv/+jlIigFn4oP4zjNPK3LhcY0xSCgeb1a5L8jO71Mit9LlNoi2UfDDQ=="],

    "serve-static": ["serve-static@2.2.0", "", { "dependencies": { "encodeurl": "^2.0.0", "escape-html": "^1.0.3", "parseurl": "^1.3.3", "send": "^1.2.0" } }, "sha512-61g9pCh0Vnh7IutZjtLGGpTA355+OPn2TyDv/6ivP2h/AdAVX9azsoxmg2/M6nZeQZNYBEwIcsne1mJd9oQItQ=="],

    "set-function-length": ["set-function-length@1.2.2", "", { "dependencies": { "define-data-property": "^1.1.4", "es-errors": "^1.3.0", "function-bind": "^1.1.2", "get-intrinsic": "^1.2.4", "gopd": "^1.0.1", "has-property-descriptors": "^1.0.2" } }, "sha512-pgRc4hJ4/sNjWCSS9AmnS40x3bNMDTknHgL5UaMBTMyJnU90EgWh1Rz+MC9eFu4BuN/UwZjKQuY/1v3rM7HMfg=="],

    "set-function-name": ["set-function-name@2.0.2", "", { "dependencies": { "define-data-property": "^1.1.4", "es-errors": "^1.3.0", "functions-have-names": "^1.2.3", "has-property-descriptors": "^1.0.2" } }, "sha512-7PGFlmtwsEADb0WYyvCMa1t+yke6daIG4Wirafur5kcf+MhUnPms1UeR0CKQdTZD81yESwMHbtn+TR+dMviakQ=="],

    "set-proto": ["set-proto@1.0.0", "", { "dependencies": { "dunder-proto": "^1.0.1", "es-errors": "^1.3.0", "es-object-atoms": "^1.0.0" } }, "sha512-RJRdvCo6IAnPdsvP/7m6bsQqNnn1FCBX5ZNtFL98MmFF/4xAIJTIg1YbHW5DC2W5SKZanrC6i4HsJqlajw/dZw=="],

    "setprototypeof": ["setprototypeof@1.2.0", "", {}, "sha512-E5LDX7Wrp85Kil5bhZv46j8jOeboKq5JMmYM3gVGdGH8xFpPWXUMsNrlODCrkoxMEeNi/XZIwuRvY4XNwYMJpw=="],

    "shebang-command": ["shebang-command@2.0.0", "", { "dependencies": { "shebang-regex": "^3.0.0" } }, "sha512-kHxr2zZpYtdmrN1qDjrrX/Z1rR1kG8Dx+gkpK1G4eXmvXswmcE1hTWBWYUzlraYw1/yZp6YuDY77YtvbN0dmDA=="],

    "shebang-regex": ["shebang-regex@3.0.0", "", {}, "sha512-7++dFhtcx3353uBaq8DDR4NuxBetBzC7ZQOhmTQInHEd6bSrXdiEyzCvG07Z44UYdLShWUyXt5M/yhz8ekcb1A=="],

    "shell-quote": ["shell-quote@1.8.3", "", {}, "sha512-ObmnIF4hXNg1BqhnHmgbDETF8dLPCggZWBjkQfhZpbszZnYur5DUljTcCHii5LC3J5E0yeO/1LIMyH+UvHQgyw=="],

    "shimmer": ["shimmer@1.2.1", "", {}, "sha512-sQTKC1Re/rM6XyFM6fIAGHRPVGvyXfgzIDvzoq608vM+jeyVD0Tu1E6Np0Kc2zAIFWIj963V2800iF/9LPieQw=="],

    "side-channel": ["side-channel@1.1.0", "", { "dependencies": { "es-errors": "^1.3.0", "object-inspect": "^1.13.3", "side-channel-list": "^1.0.0", "side-channel-map": "^1.0.1", "side-channel-weakmap": "^1.0.2" } }, "sha512-ZX99e6tRweoUXqR+VBrslhda51Nh5MTQwou5tnUDgbtyM0dBgmhEDtWGP/xbKn6hqfPRHujUNwz5fy/wbbhnpw=="],

    "side-channel-list": ["side-channel-list@1.0.0", "", { "dependencies": { "es-errors": "^1.3.0", "object-inspect": "^1.13.3" } }, "sha512-FCLHtRD/gnpCiCHEiJLOwdmFP+wzCmDEkc9y7NsYxeF4u7Btsn1ZuwgwJGxImImHicJArLP4R0yX4c2KCrMrTA=="],

    "side-channel-map": ["side-channel-map@1.0.1", "", { "dependencies": { "call-bound": "^1.0.2", "es-errors": "^1.3.0", "get-intrinsic": "^1.2.5", "object-inspect": "^1.13.3" } }, "sha512-VCjCNfgMsby3tTdo02nbjtM/ewra6jPHmpThenkTYh8pG9ucZ/1P8So4u4FGBek/BjpOVsDCMoLA/iuBKIFXRA=="],

    "side-channel-weakmap": ["side-channel-weakmap@1.0.2", "", { "dependencies": { "call-bound": "^1.0.2", "es-errors": "^1.3.0", "get-intrinsic": "^1.2.5", "object-inspect": "^1.13.3", "side-channel-map": "^1.0.1" } }, "sha512-WPS/HvHQTYnHisLo9McqBHOJk2FkHO/tlpvldyrnem4aeQp4hai3gythswg6p01oSoTl58rcpiFAjF2br2Ak2A=="],

    "sift": ["sift@16.0.1", "", {}, "sha512-Wv6BjQ5zbhW7VFefWusVP33T/EM0vYikCaQ2qR8yULbsilAT8/wQaXvuQ3ptGLpoKx+lihJE3y2UTgKDyyNHZQ=="],

    "signal-exit": ["signal-exit@3.0.7", "", {}, "sha512-wnD2ZE+l+SPC/uoS0vXeE9L1+0wuaMqKlfz9AMUo38JsyLSBWSFcHR1Rri62LZc12vLr1gb3jl7iwQhgwpAbGQ=="],

    "simple-wcswidth": ["simple-wcswidth@1.1.2", "", {}, "sha512-j7piyCjAeTDSjzTSQ7DokZtMNwNlEAyxqSZeCS+CXH7fJ4jx3FuJ/mTW3mE+6JLs4VJBbcll0Kjn+KXI5t21Iw=="],

    "simple-xml-to-json": ["simple-xml-to-json@1.2.3", "", {}, "sha512-kWJDCr9EWtZ+/EYYM5MareWj2cRnZGF93YDNpH4jQiHB+hBIZnfPFSQiVMzZOdk+zXWqTZ/9fTeQNu2DqeiudA=="],

    "slash": ["slash@3.0.0", "", {}, "sha512-g9Q1haeby36OSStwb4ntCGGGaKsaVSjQ68fBxoQcutl5fS1vuY18H3wSt3jFyFtrkx+Kz0V1G85A4MyAdDMi2Q=="],

    "slice-ansi": ["slice-ansi@4.0.0", "", { "dependencies": { "ansi-styles": "^4.0.0", "astral-regex": "^2.0.0", "is-fullwidth-code-point": "^3.0.0" } }, "sha512-qMCMfhY040cVHT43K9BFygqYbUPFZKHOg7K73mtTWJRb8pyP3fzf4Ixd5SzdEJQ6MRUg/WBnOLxghZtKKurENQ=="],

    "slow-redact": ["slow-redact@0.3.0", "", {}, "sha512-cf723wn9JeRIYP9tdtd86GuqoR5937u64Io+CYjlm2i7jvu7g0H+Cp0l0ShAf/4ZL+ISUTVT+8Qzz7RZmp9FjA=="],

    "smart-buffer": ["smart-buffer@4.2.0", "", {}, "sha512-94hK0Hh8rPqQl2xXc3HsaBoOXKV20MToPkcXvwbISWLEs+64sBq5kFgn2kJDHb1Pry9yrP0dxrCI9RRci7RXKg=="],

    "socks": ["socks@2.8.7", "", { "dependencies": { "ip-address": "^10.0.1", "smart-buffer": "^4.2.0" } }, "sha512-HLpt+uLy/pxB+bum/9DzAgiKS8CX1EvbWxI4zlmgGCExImLdiad2iCwXT5Z4c9c3Eq8rP2318mPW2c+QbtjK8A=="],

    "socks-proxy-agent": ["socks-proxy-agent@8.0.5", "", { "dependencies": { "agent-base": "^7.1.2", "debug": "^4.3.4", "socks": "^2.8.3" } }, "sha512-HehCEsotFqbPW9sJ8WVYB6UbmIMv7kUUORIF2Nncq4VQvBfNBLibW9YZR5dlYCSUhwcD628pRllm7n+E+YTzJw=="],

    "sonic-boom": ["sonic-boom@4.2.0", "", { "dependencies": { "atomic-sleep": "^1.0.0" } }, "sha512-INb7TM37/mAcsGmc9hyyI6+QR3rR1zVRu36B0NeGXKnOOLiZOfER5SA+N7X7k3yUYRzLWafduTDvJAfDswwEww=="],

    "source-map": ["source-map@0.6.1", "", {}, "sha512-UjgapumWlbMhkBgzT7Ykc5YXUT46F0iKu8SGXq0bcwP5dz/h0Plj6enJqjz1Zbq2l5WaqYnrVbwWOWMyF3F47g=="],

    "source-map-support": ["source-map-support@0.5.21", "", { "dependencies": { "buffer-from": "^1.0.0", "source-map": "^0.6.0" } }, "sha512-uBHU3L3czsIyYXKX88fdrGovxdSCoTGDRZ6SYXtSRxLZUzHg5P/66Ht6uoUlHu9EZod+inXhKo3qQgwXUT/y1w=="],

    "sparse-bitfield": ["sparse-bitfield@3.0.3", "", { "dependencies": { "memory-pager": "^1.0.2" } }, "sha512-kvzhi7vqKTfkh0PZU+2D2PIllw2ymqJKujUcyPMd9Y75Nv4nPbGJZXNhxsgdQab2BmlDct1YnfQCguEvHr7VsQ=="],

    "split2": ["split2@4.2.0", "", {}, "sha512-UcjcJOWknrNkF6PLX83qcHM6KHgVKNkV62Y8a5uYDVv9ydGQVwAHMKqHdJje1VTWpljG0WYpCDhrCdAOYH4TWg=="],

    "sprintf-js": ["sprintf-js@1.1.2", "", {}, "sha512-VE0SOVEHCk7Qc8ulkWw3ntAzXuqf7S2lvwQaDLRnUeIEaKNQJzV6BwmLKhOqT61aGhfUMrXeaBk+oDGCzvhcug=="],

    "stack-trace": ["stack-trace@0.0.10", "", {}, "sha512-KGzahc7puUKkzyMt+IqAep+TVNbKP+k2Lmwhub39m1AsTSkaDutx56aDCo+HLDzf/D26BIHTJWNiTG1KAJiQCg=="],

    "statuses": ["statuses@2.0.2", "", {}, "sha512-DvEy55V3DB7uknRo+4iOGT5fP1slR8wQohVdknigZPMpMstaKJQWhwiYBACJE3Ul2pTnATihhBYnRhZQHGBiRw=="],

    "stop-iteration-iterator": ["stop-iteration-iterator@1.1.0", "", { "dependencies": { "es-errors": "^1.3.0", "internal-slot": "^1.1.0" } }, "sha512-eLoXW/DHyl62zxY4SCaIgnRhuMr6ri4juEYARS8E6sCEqzKpOiE521Ucofdx+KnDZl5xmvGYaaKCk5FEOxJCoQ=="],

    "streamsearch": ["streamsearch@1.1.0", "", {}, "sha512-Mcc5wHehp9aXz1ax6bZUyY5afg9u2rv5cqQI3mRrYkGC8rW2hM02jWuwjtL++LS5qinSyhj2QfLyNsuc+VsExg=="],

    "string-width": ["string-width@7.2.0", "", { "dependencies": { "emoji-regex": "^10.3.0", "get-east-asian-width": "^1.0.0", "strip-ansi": "^7.1.0" } }, "sha512-tsaTIkKW9b4N+AEj+SVA+WhJzV7/zMhcSu78mLKWSk7cXMOSHsBKFWUs0fWwq8QyK3MgJBQRX6Gbi4kYbdvGkQ=="],

    "string.prototype.trim": ["string.prototype.trim@1.2.10", "", { "dependencies": { "call-bind": "^1.0.8", "call-bound": "^1.0.2", "define-data-property": "^1.1.4", "define-properties": "^1.2.1", "es-abstract": "^1.23.5", "es-object-atoms": "^1.0.0", "has-property-descriptors": "^1.0.2" } }, "sha512-Rs66F0P/1kedk5lyYyH9uBzuiI/kNRmwJAR9quK6VOtIpZ2G+hMZd+HQbbv25MgCA6gEffoMZYxlTod4WcdrKA=="],

    "string.prototype.trimend": ["string.prototype.trimend@1.0.9", "", { "dependencies": { "call-bind": "^1.0.8", "call-bound": "^1.0.2", "define-properties": "^1.2.1", "es-object-atoms": "^1.0.0" } }, "sha512-G7Ok5C6E/j4SGfyLCloXTrngQIQU3PWtXGst3yM7Bea9FRURf1S42ZHlZZtsNque2FN2PoUhfZXYLNWwEr4dLQ=="],

    "string.prototype.trimstart": ["string.prototype.trimstart@1.0.8", "", { "dependencies": { "call-bind": "^1.0.7", "define-properties": "^1.2.1", "es-object-atoms": "^1.0.0" } }, "sha512-UXSH262CSZY1tfu3G3Secr6uGLCFVPMhIqHjlgCUtCCcgihYc/xKs9djMTMUOb2j1mVSeU8EU6NWc/iQKU6Gfg=="],

    "string_decoder": ["string_decoder@1.3.0", "", { "dependencies": { "safe-buffer": "~5.2.0" } }, "sha512-hkRX8U1WjJFd8LsDJ2yQ/wWWxaopEsABU1XfkM8A+j0+85JAGppt16cr1Whg6KIbb4okU6Mql6BOj+uup/wKeA=="],

    "strip-ansi": ["strip-ansi@7.1.2", "", { "dependencies": { "ansi-regex": "^6.0.1" } }, "sha512-gmBGslpoQJtgnMAvOVqGZpEz9dyoKTCzy2nfz/n8aIFhN/jCE/rCmcxabB6jOOHV+0WNnylOxaxBQPSvcWklhA=="],

    "strip-bom": ["strip-bom@3.0.0", "", {}, "sha512-vavAMRXOgBVNF6nyEEmL3DBK19iRpDcoIwW+swQ+CbGiu7lju6t+JklA1MHweoWtadgt4ISVUsXLyDq34ddcwA=="],

    "strip-final-newline": ["strip-final-newline@2.0.0", "", {}, "sha512-BrpvfNAE3dcvq7ll3xVumzjKjZQ5tI1sEUIKr3Uoks0XUl45St3FlatVqef9prk4jRDzhW6WZg+3bk93y6pLjA=="],

    "strip-json-comments": ["strip-json-comments@5.0.3", "", {}, "sha512-1tB5mhVo7U+ETBKNf92xT4hrQa3pm0MZ0PQvuDnWgAAGHDsfp4lPSpiS6psrSiet87wyGPh9ft6wmhOMQ0hDiw=="],

    "strnum": ["strnum@1.1.2", "", {}, "sha512-vrN+B7DBIoTTZjnPNewwhx6cBA/H+IS7rfW68n7XxC1y7uoiGQBxaKzqucGUgavX15dJgiGztLJ8vxuEzwqBdA=="],

    "strtok3": ["strtok3@6.3.0", "", { "dependencies": { "@tokenizer/token": "^0.3.0", "peek-readable": "^4.1.0" } }, "sha512-fZtbhtvI9I48xDSywd/somNqgUHl2L2cstmXCCif0itOf96jeW18MBSyrLuNicYQVkvpOxkZtkzujiTJ9LW5Jw=="],

    "supports-color": ["supports-color@8.1.1", "", { "dependencies": { "has-flag": "^4.0.0" } }, "sha512-MpUEN2OodtUzxvKQl72cUF7RQ5EiHsGvSsVG0ia9c5RbWGL2CI4C7EpPS8UTBIplnlzZiNuV56w+FuNxy3ty2Q=="],

    "supports-preserve-symlinks-flag": ["supports-preserve-symlinks-flag@1.0.0", "", {}, "sha512-ot0WnXS9fgdkgIcePe6RHNk1WA8+muPa6cSjeR3V8K27q9BB1rTE3R1p7Hv0z1ZyAc8s6Vvv8DIyWf681MAt0w=="],

    "systeminformation": ["systeminformation@5.27.10", "", { "os": "!aix", "bin": { "systeminformation": "lib/cli.js" } }, "sha512-jkeOerLSwLZqJrPHCYltlKHu0PisdepIuS4GwjFFtgQUG/5AQPVZekkECuULqdP0cgrrIHW8Nl8J7WQXo5ypEg=="],

    "table": ["table@6.9.0", "", { "dependencies": { "ajv": "^8.0.1", "lodash.truncate": "^4.4.2", "slice-ansi": "^4.0.0", "string-width": "^4.2.3", "strip-ansi": "^6.0.1" } }, "sha512-9kY+CygyYM6j02t5YFHbNz2FN5QmYGv9zAjVp4lCDjlCw7amdckXlEt/bjMhUIfj4ThGRE4gCUH5+yGnNuPo5A=="],

    "text-hex": ["text-hex@1.0.0", "", {}, "sha512-uuVGNWzgJ4yhRaNSiubPY7OjISw4sw4E5Uv0wbjp+OzcbmVU/rsT8ujgcXJhn9ypzsgr5vlzpPqP+MBBKcGvbg=="],

    "text-table": ["text-table@0.2.0", "", {}, "sha512-N+8UisAXDGk8PFXP4HAzVR9nbfmVJ3zYLAWiTIoqC5v5isinhr+r5uaO8+7r3BMfuNIufIsA7RdpVgacC2cSpw=="],

    "thread-stream": ["thread-stream@3.1.0", "", { "dependencies": { "real-require": "^0.2.0" } }, "sha512-OqyPZ9u96VohAyMfJykzmivOrY2wfMSf3C5TtFJVgN+Hm6aj+voFhlK+kZEIv2FBh1X6Xp3DlnCOfEQ3B2J86A=="],

    "tinycolor2": ["tinycolor2@1.6.0", "", {}, "sha512-XPaBkWQJdsf3pLKJV9p4qN/S+fm2Oj8AIPo1BTUhg5oxkvm9+SVEGFdhyOz7tTdUTfvxMiAs4sp6/eZO2Ew+pw=="],

    "to-regex-range": ["to-regex-range@5.0.1", "", { "dependencies": { "is-number": "^7.0.0" } }, "sha512-65P7iz6X5yEr1cwcgvQxbbIw7Uk3gOy5dIdtZ4rDveLqhrdJP+Li/Hx6tyK0NEb+2GCyneCMJiGqrADCSNk8sQ=="],

    "toidentifier": ["toidentifier@1.0.1", "", {}, "sha512-o5sSPKEkg/DIQNmH43V0/uerLrpzVedkUh8tGNvaeXpfpuwjKenlSox/2O/BTlZUtEe+JG7s5YhEz608PlAHRA=="],

    "token-types": ["token-types@4.2.1", "", { "dependencies": { "@tokenizer/token": "^0.3.0", "ieee754": "^1.2.1" } }, "sha512-6udB24Q737UD/SDsKAHI9FCRP7Bqc9D/MQUV02ORQg5iskjtLJlZJNdN4kKtcdtwCeWIwIHDGaUsTsCCAa8sFQ=="],

    "tough-cookie": ["tough-cookie@4.1.4", "", { "dependencies": { "psl": "^1.1.33", "punycode": "^2.1.1", "universalify": "^0.2.0", "url-parse": "^1.5.3" } }, "sha512-Loo5UUvLD9ScZ6jh8beX1T6sO1w2/MpCRpEP7V280GKMVUQ0Jzar2U3UJPsrdbziLEMMhu3Ujnq//rhiFuIeag=="],

    "tr46": ["tr46@0.0.3", "", {}, "sha512-N3WMsuqV66lT30CrXNbEjx4GEwlow3v6rr4mCcv6prnfwhS01rkgyFdjPNBYd9br7LpXV1+Emh01fHnq2Gdgrw=="],

    "tree-kill": ["tree-kill@1.2.2", "", { "bin": { "tree-kill": "cli.js" } }, "sha512-L0Orpi8qGpRG//Nd+H90vFB+3iHnue1zSSGmNOOCh1GLJ7rUKVwV2HvijphGQS2UmhUZewS9VgvxYIdgr+fG1A=="],

    "triple-beam": ["triple-beam@1.4.1", "", {}, "sha512-aZbgViZrg1QNcG+LULa7nhZpJTZSLm/mXnHXnbAbjmN5aSa0y7V+wvv6+4WaBtpISJzThKy+PIPxc1Nq1EJ9mg=="],

    "ts-algebra": ["ts-algebra@2.0.0", "", {}, "sha512-FPAhNPFMrkwz76P7cdjdmiShwMynZYN6SgOujD1urY4oNm80Ou9oMdmbR45LotcKOXoy7wSmHkRFE6Mxbrhefw=="],

    "ts-api-utils": ["ts-api-utils@2.1.0", "", { "peerDependencies": { "typescript": ">=4.8.4" } }, "sha512-CUgTZL1irw8u29bzrOD/nH85jqyc74D6SshFgujOIA7osm2Rz7dYH77agkx7H4FBNxDq7Cjf+IjaX/8zwFW+ZQ=="],

    "ts-debounce": ["ts-debounce@4.0.0", "", {}, "sha512-+1iDGY6NmOGidq7i7xZGA4cm8DAa6fqdYcvO5Z6yBevH++Bdo9Qt/mN0TzHUgcCcKv1gmh9+W5dHqz8pMWbCbg=="],

    "ts-error": ["ts-error@1.0.6", "", {}, "sha512-tLJxacIQUM82IR7JO1UUkKlYuUTmoY9HBJAmNWFzheSlDS5SPMcNIepejHJa4BpPQLAcbRhRf3GDJzyj6rbKvA=="],

    "ts-node": ["ts-node@10.9.2", "", { "dependencies": { "@cspotcode/source-map-support": "^0.8.0", "@tsconfig/node10": "^1.0.7", "@tsconfig/node12": "^1.0.7", "@tsconfig/node14": "^1.0.0", "@tsconfig/node16": "^1.0.2", "acorn": "^8.4.1", "acorn-walk": "^8.1.1", "arg": "^4.1.0", "create-require": "^1.1.0", "diff": "^4.0.1", "make-error": "^1.1.1", "v8-compile-cache-lib": "^3.0.1", "yn": "3.1.1" }, "peerDependencies": { "@swc/core": ">=1.2.50", "@swc/wasm": ">=1.2.50", "@types/node": "*", "typescript": ">=2.7" }, "optionalPeers": ["@swc/core", "@swc/wasm"], "bin": { "ts-node": "dist/bin.js", "ts-script": "dist/bin-script-deprecated.js", "ts-node-cwd": "dist/bin-cwd.js", "ts-node-esm": "dist/bin-esm.js", "ts-node-script": "dist/bin-script.js", "ts-node-transpile-only": "dist/bin-transpile.js" } }, "sha512-f0FFpIdcHgn8zcPSbf1dRevwt047YMnaiJM3u2w2RewrB+fob/zePZcrOyQoLMMO7aBIddLcQIEK5dYjkLnGrQ=="],

    "ts-node-dev": ["ts-node-dev@2.0.0", "", { "dependencies": { "chokidar": "^3.5.1", "dynamic-dedupe": "^0.3.0", "minimist": "^1.2.6", "mkdirp": "^1.0.4", "resolve": "^1.0.0", "rimraf": "^2.6.1", "source-map-support": "^0.5.12", "tree-kill": "^1.2.2", "ts-node": "^10.4.0", "tsconfig": "^7.0.0" }, "peerDependencies": { "node-notifier": "*", "typescript": "*" }, "optionalPeers": ["node-notifier"], "bin": { "ts-node-dev": "lib/bin.js", "tsnd": "lib/bin.js" } }, "sha512-ywMrhCfH6M75yftYvrvNarLEY+SUXtUvU8/0Z6llrHQVBx12GiFk5sStF8UdfE/yfzk9IAq7O5EEbTQsxlBI8w=="],

    "tsconfig": ["tsconfig@7.0.0", "", { "dependencies": { "@types/strip-bom": "^3.0.0", "@types/strip-json-comments": "0.0.30", "strip-bom": "^3.0.0", "strip-json-comments": "^2.0.0" } }, "sha512-vZXmzPrL+EmC4T/4rVlT2jNVMWCi/O4DIiSj3UHg1OE5kCKbk4mfrXc6dZksLgRM/TZlKnousKH9bbTazUWRRw=="],

    "tsconfig-paths": ["tsconfig-paths@3.15.0", "", { "dependencies": { "@types/json5": "^0.0.29", "json5": "^1.0.2", "minimist": "^1.2.6", "strip-bom": "^3.0.0" } }, "sha512-2Ac2RgzDe/cn48GvOe3M+o82pEFewD3UPbyoUHHdKasHwJKjds4fLXWf/Ux5kATBKN20oaFGu+jbElp1pos0mg=="],

    "tslib": ["tslib@2.8.1", "", {}, "sha512-oJFu94HQb+KVduSUQL7wnpmqnfmLsOA/nAh6b6EH0wCEoK0/mPeXU6c3wKDV83MkOuHPRHtSXKKU99IBazS/2w=="],

    "tsutils": ["tsutils@3.21.0", "", { "dependencies": { "tslib": "^1.8.1" }, "peerDependencies": { "typescript": ">=2.8.0 || >= 3.2.0-dev || >= 3.3.0-dev || >= 3.4.0-dev || >= 3.5.0-dev || >= 3.6.0-dev || >= 3.6.0-beta || >= 3.7.0-dev || >= 3.7.0-beta" } }, "sha512-mHKK3iUXL+3UF6xL5k0PEhKRUBKPBCv/+RkEOpjRWxxx27KKRBmmA60A9pgOUvMi8GKhRMPEmjBRPzs2W7O1OA=="],

    "tsx": ["tsx@4.20.6", "", { "dependencies": { "esbuild": "~0.25.0", "get-tsconfig": "^4.7.5" }, "optionalDependencies": { "fsevents": "~2.3.3" }, "bin": { "tsx": "dist/cli.mjs" } }, "sha512-ytQKuwgmrrkDTFP4LjR0ToE2nqgy886GpvRSpU0JAnrdBYppuY5rLkRUYPU1yCryb24SsKBTL/hlDQAEFVwtZg=="],

    "tv4": ["tv4@1.3.0", "", {}, "sha512-afizzfpJgvPr+eDkREK4MxJ/+r8nEEHcmitwgnPUqpaP+FpwQyadnxNoSACbgc/b1LsZYtODGoPiFxQrgJgjvw=="],

    "tx2": ["tx2@1.0.5", "", { "dependencies": { "json-stringify-safe": "^5.0.1" } }, "sha512-sJ24w0y03Md/bxzK4FU8J8JveYYUbSs2FViLJ2D/8bytSiyPRbuE3DyL/9UKYXTZlV3yXq0L8GLlhobTnekCVg=="],

    "type-check": ["type-check@0.4.0", "", { "dependencies": { "prelude-ls": "^1.2.1" } }, "sha512-XleUoc9uwGXqjWwXaUTZAmzMcFZ5858QA2vvx1Ur5xIcixXIP+8LnFDgRplU30us6teqdlskFfu+ae4K79Ooew=="],

    "type-fest": ["type-fest@4.41.0", "", {}, "sha512-TeTSQ6H5YHvpqVwBRcnLDCBnDOHWYu7IvGbHT6N8AOymcr9PJGjc1GTtiWZTYg0NCgYwvnYWEkVChQAr9bjfwA=="],

    "type-is": ["type-is@2.0.1", "", { "dependencies": { "content-type": "^1.0.5", "media-typer": "^1.1.0", "mime-types": "^3.0.0" } }, "sha512-OZs6gsjF4vMp32qrCbiVSkrFmXtG/AZhY3t0iAMrMBiAZyV9oALtXO8hsrHbMXF9x6L3grlFuwW2oAz7cav+Gw=="],

    "typed-array-buffer": ["typed-array-buffer@1.0.3", "", { "dependencies": { "call-bound": "^1.0.3", "es-errors": "^1.3.0", "is-typed-array": "^1.1.14" } }, "sha512-nAYYwfY3qnzX30IkA6AQZjVbtK6duGontcQm1WSG1MD94YLqK0515GNApXkoxKOWMusVssAHWLh9SeaoefYFGw=="],

    "typed-array-byte-length": ["typed-array-byte-length@1.0.3", "", { "dependencies": { "call-bind": "^1.0.8", "for-each": "^0.3.3", "gopd": "^1.2.0", "has-proto": "^1.2.0", "is-typed-array": "^1.1.14" } }, "sha512-BaXgOuIxz8n8pIq3e7Atg/7s+DpiYrxn4vdot3w9KbnBhcRQq6o3xemQdIfynqSeXeDrF32x+WvfzmOjPiY9lg=="],

    "typed-array-byte-offset": ["typed-array-byte-offset@1.0.4", "", { "dependencies": { "available-typed-arrays": "^1.0.7", "call-bind": "^1.0.8", "for-each": "^0.3.3", "gopd": "^1.2.0", "has-proto": "^1.2.0", "is-typed-array": "^1.1.15", "reflect.getprototypeof": "^1.0.9" } }, "sha512-bTlAFB/FBYMcuX81gbL4OcpH5PmlFHqlCCpAl8AlEzMz5k53oNDvN8p1PNOWLEmI2x4orp3raOFB51tv9X+MFQ=="],

    "typed-array-length": ["typed-array-length@1.0.7", "", { "dependencies": { "call-bind": "^1.0.7", "for-each": "^0.3.3", "gopd": "^1.0.1", "is-typed-array": "^1.1.13", "possible-typed-array-names": "^1.0.0", "reflect.getprototypeof": "^1.0.6" } }, "sha512-3KS2b+kL7fsuk/eJZ7EQdnEmQoaho/r6KUef7hxvltNA5DR8NAUM+8wJMbJyZ4G9/7i3v5zPBIMN5aybAh2/Jg=="],

    "typed-emitter": ["typed-emitter@2.1.0", "", { "optionalDependencies": { "rxjs": "*" } }, "sha512-g/KzbYKbH5C2vPkaXGu8DJlHrGKHLsM25Zg9WuC9pMGfuvT+X25tZQWo5fK1BjBm8+UrVE9LDCvaY0CQk+fXDA=="],

    "typedarray": ["typedarray@0.0.6", "", {}, "sha512-/aCDEGatGvZ2BIk+HmLf4ifCJFwvKFNb9/JeZPMulfgFracn9QFcAf5GO8B/mweUjSoblS5In0cWhqpfs/5PQA=="],

    "typescript": ["typescript@5.9.3", "", { "bin": { "tsc": "bin/tsc", "tsserver": "bin/tsserver" } }, "sha512-jl1vZzPDinLr9eUt3J/t7V6FgNEw9QjvBPdysz9KfQDD41fQrC2Y4vKQdiaUpFT4bXlb1RHhLpp8wtm6M5TgSw=="],

    "typescript-eslint": ["typescript-eslint@8.45.0", "", { "dependencies": { "@typescript-eslint/eslint-plugin": "8.45.0", "@typescript-eslint/parser": "8.45.0", "@typescript-eslint/typescript-estree": "8.45.0", "@typescript-eslint/utils": "8.45.0" }, "peerDependencies": { "eslint": "^8.57.0 || ^9.0.0", "typescript": ">=4.8.4 <6.0.0" } }, "sha512-qzDmZw/Z5beNLUrXfd0HIW6MzIaAV5WNDxmMs9/3ojGOpYavofgNAAD/nC6tGV2PczIi0iw8vot2eAe/sBn7zg=="],

    "tz-lookup": ["tz-lookup@6.1.25", "", {}, "sha512-fFewT9o1uDzsW1QnUU1ValqaihFnwiUiiHr1S79/fxOzKXYYvX+EHeRnpvQJ9B3Qg67wPXT6QF2Esc4pFOrvLg=="],

    "unbox-primitive": ["unbox-primitive@1.1.0", "", { "dependencies": { "call-bound": "^1.0.3", "has-bigints": "^1.0.2", "has-symbols": "^1.1.0", "which-boxed-primitive": "^1.1.1" } }, "sha512-nWJ91DjeOkej/TA8pXQ3myruKpKEYgqvpw9lz4OPHj/NWFNluYrjbz9j01CJ8yKQd2g4jFoOkINCTW2I5LEEyw=="],

    "undici-types": ["undici-types@6.21.0", "", {}, "sha512-iwDZqg0QAGrg9Rav5H4n0M64c3mkR59cJ6wQp+7C4nI0gsmExaedaYLNO44eT4AtBBwjbTiGPMlt2Md0T9H9JQ=="],

    "universalify": ["universalify@0.2.0", "", {}, "sha512-CJ1QgKmNg3CwvAv/kOFmtnEN05f0D/cn9QntgNOQlQF9dgvVTHj3t+8JPdjqawCHk7V/KA+fbUqzZ9XWhcqPUg=="],

    "unpipe": ["unpipe@1.0.0", "", {}, "sha512-pjy2bYhSsufwWlKwPc+l3cN7+wuJlK6uz0YdJEOlQDbl6jo/YlPi4mb8agUkVC8BF7V8NuzeyPNqRksA3hztKQ=="],

    "uri-js": ["uri-js@4.4.1", "", { "dependencies": { "punycode": "^2.1.0" } }, "sha512-7rKUyy33Q1yc98pQ1DAmLtwX109F7TIfWlW1Ydo8Wl1ii1SeHieeh0HHfPeL2fMXK6z0s8ecKs9frCuLJvndBg=="],

    "url-parse": ["url-parse@1.5.10", "", { "dependencies": { "querystringify": "^2.1.1", "requires-port": "^1.0.0" } }, "sha512-WypcfiRhfeUP9vvF0j6rw0J3hrWrw6iZv3+22h6iRMJ/8z1Tj6XfLP4DsUix5MhMPnXpiHDoKyoZ/bdCkwBCiQ=="],

    "utif2": ["utif2@4.1.0", "", { "dependencies": { "pako": "^1.0.11" } }, "sha512-+oknB9FHrJ7oW7A2WZYajOcv4FcDR4CfoGB0dPNfxbi4GO05RRnFmt5oa23+9w32EanrYcSJWspUiJkLMs+37w=="],

    "util-deprecate": ["util-deprecate@1.0.2", "", {}, "sha512-EPD5q1uXyFxJpCrLnCc1nHnq3gOa6DZBocAIiI2TaSCA7VCJ1UJDMagCzIkXNsUYfD1daK//LTEQ8xiIbrHtcw=="],

    "utils-merge": ["utils-merge@1.0.1", "", {}, "sha512-pMZTvIkT1d+TFGvDOqodOclx0QWkkgi6Tdoa8gC8ffGAAqz9pzPTZWAybbsHHoED/ztMtkv/VoYTYyShUn81hA=="],

    "uuid": ["uuid@11.1.0", "", { "bin": { "uuid": "dist/esm/bin/uuid" } }, "sha512-0/A9rDy9P7cJ+8w1c9WD9V//9Wj15Ce2MPz8Ri6032usz+NfePxx5AcN3bN+r6ZL6jEo066/yNYB3tn4pQEx+A=="],

    "v8-compile-cache": ["v8-compile-cache@2.4.0", "", {}, "sha512-ocyWc3bAHBB/guyqJQVI5o4BZkPhznPYUG2ea80Gond/BgNWpap8TOmLSeeQG7bnh2KMISxskdADG59j7zruhw=="],

    "v8-compile-cache-lib": ["v8-compile-cache-lib@3.0.1", "", {}, "sha512-wa7YjyUGfNZngI/vtK0UHAN+lgDCxBPCylVXGp0zu59Fz5aiGtNXaq3DhIov063MorB+VfufLh3JlF2KdTK3xg=="],

    "vary": ["vary@1.1.2", "", {}, "sha512-BNGbWLfd0eUPabhkXUVm0j8uuvREyTh5ovRa/dyow/BqAbZJyC+5fU+IzQOzmAKzYqYRAISoRhdQr3eIZ/PXqg=="],

    "vizion": ["vizion@2.2.1", "", { "dependencies": { "async": "^2.6.3", "git-node-fs": "^1.0.0", "ini": "^1.3.5", "js-git": "^0.7.8" } }, "sha512-sfAcO2yeSU0CSPFI/DmZp3FsFE9T+8913nv1xWBOyzODv13fwkn6Vl7HqxGpkr9F608M+8SuFId3s+BlZqfXww=="],

    "weaviate-client": ["weaviate-client@3.9.0", "", { "dependencies": { "abort-controller-x": "^0.4.3", "graphql": "^16.11.0", "graphql-request": "^6.1.0", "long": "^5.3.2", "nice-grpc": "^2.1.12", "nice-grpc-client-middleware-retry": "^3.1.11", "nice-grpc-common": "^2.0.2", "uuid": "^9.0.1" } }, "sha512-7qwg7YONAaT4zWnohLrFdzky+rZegVe76J+Tky/+7tuyvjFpdKgSrdqI/wPDh8aji0ZGZrL4DdGwGfFnZ+uV4w=="],

    "web-streams-polyfill": ["web-streams-polyfill@4.0.0-beta.3", "", {}, "sha512-QW95TCTaHmsYfHDybGMwO5IJIM93I/6vTRk+daHTWFPhwh+C8Cg7j7XyKrwrj8Ib6vYXe0ocYNrmzY4xAAN6ug=="],

    "webidl-conversions": ["webidl-conversions@7.0.0", "", {}, "sha512-VwddBukDzu71offAQR975unBIGqfKZpM+8ZX6ySk8nYhVoo5CYaZyzt3YBvYtRtO+aoGlqxPg/B87NGVZ/fu6g=="],

    "webrtc-adapter": ["webrtc-adapter@9.0.3", "", { "dependencies": { "sdp": "^3.2.0" } }, "sha512-5fALBcroIl31OeXAdd1YUntxiZl1eHlZZWzNg3U4Fn+J9/cGL3eT80YlrsWGvj2ojuz1rZr2OXkgCzIxAZ7vRQ=="],

    "whatwg-url": ["whatwg-url@5.0.0", "", { "dependencies": { "tr46": "~0.0.3", "webidl-conversions": "^3.0.0" } }, "sha512-saE57nupxk6v3HY35+jzBwYa0rKSy0XR8JSxZPwgLr7ys0IBzhGviA1/TUGJLmSVqs8pb9AnvICXEuOHLprYTw=="],

    "which": ["which@2.0.2", "", { "dependencies": { "isexe": "^2.0.0" }, "bin": { "node-which": "./bin/node-which" } }, "sha512-BLI3Tl1TW3Pvl70l3yq3Y64i+awpwXqsGBYWkkqMtnbXgrMD+yj7rhW0kuEDxzJaYXGjEW5ogapKNMEKNMjibA=="],

    "which-boxed-primitive": ["which-boxed-primitive@1.1.1", "", { "dependencies": { "is-bigint": "^1.1.0", "is-boolean-object": "^1.2.1", "is-number-object": "^1.1.1", "is-string": "^1.1.1", "is-symbol": "^1.1.1" } }, "sha512-TbX3mj8n0odCBFVlY8AxkqcHASw3L60jIuF8jFP78az3C2YhmGvqbHBpAjTRH2/xqYunrJ9g1jSyjCjpoWzIAA=="],

    "which-builtin-type": ["which-builtin-type@1.2.1", "", { "dependencies": { "call-bound": "^1.0.2", "function.prototype.name": "^1.1.6", "has-tostringtag": "^1.0.2", "is-async-function": "^2.0.0", "is-date-object": "^1.1.0", "is-finalizationregistry": "^1.1.0", "is-generator-function": "^1.0.10", "is-regex": "^1.2.1", "is-weakref": "^1.0.2", "isarray": "^2.0.5", "which-boxed-primitive": "^1.1.0", "which-collection": "^1.0.2", "which-typed-array": "^1.1.16" } }, "sha512-6iBczoX+kDQ7a3+YJBnh3T+KZRxM/iYNPXicqk66/Qfm1b93iu+yOImkg0zHbj5LNOcNv1TEADiZ0xa34B4q6Q=="],

    "which-collection": ["which-collection@1.0.2", "", { "dependencies": { "is-map": "^2.0.3", "is-set": "^2.0.3", "is-weakmap": "^2.0.2", "is-weakset": "^2.0.3" } }, "sha512-K4jVyjnBdgvc86Y6BkaLZEN933SwYOuBFkdmBu9ZfkcAbdVbpITnDmjvZ/aQjRXQrv5EPkTnD1s39GiiqbngCw=="],

    "which-typed-array": ["which-typed-array@1.1.19", "", { "dependencies": { "available-typed-arrays": "^1.0.7", "call-bind": "^1.0.8", "call-bound": "^1.0.4", "for-each": "^0.3.5", "get-proto": "^1.0.1", "gopd": "^1.2.0", "has-tostringtag": "^1.0.2" } }, "sha512-rEvr90Bck4WZt9HHFC4DJMsjvu7x+r6bImz0/BrbWb7A2djJ8hnZMrWnHo9F8ssv0OMErasDhftrfROTyqSDrw=="],

    "widest-line": ["widest-line@5.0.0", "", { "dependencies": { "string-width": "^7.0.0" } }, "sha512-c9bZp7b5YtRj2wOe6dlj32MK+Bx/M/d+9VB2SHM1OtsUHR0aV0tdP6DWh/iMt0kWi1t5g1Iudu6hQRNd1A4PVA=="],

    "winston": ["winston@3.18.3", "", { "dependencies": { "@colors/colors": "^1.6.0", "@dabh/diagnostics": "^2.0.8", "async": "^3.2.3", "is-stream": "^2.0.0", "logform": "^2.7.0", "one-time": "^1.0.0", "readable-stream": "^3.4.0", "safe-stable-stringify": "^2.3.1", "stack-trace": "0.0.x", "triple-beam": "^1.3.0", "winston-transport": "^4.9.0" } }, "sha512-NoBZauFNNWENgsnC9YpgyYwOVrl2m58PpQ8lNHjV3kosGs7KJ7Npk9pCUE+WJlawVSe8mykWDKWFSVfs3QO9ww=="],

    "winston-transport": ["winston-transport@4.9.0", "", { "dependencies": { "logform": "^2.7.0", "readable-stream": "^3.6.2", "triple-beam": "^1.3.0" } }, "sha512-8drMJ4rkgaPo1Me4zD/3WLfI/zPdA9o2IipKODunnGDcuqbHwjsbB79ylv04LCGGzU0xQ6vTznOMpQGaLhhm6A=="],

    "word-wrap": ["word-wrap@1.2.5", "", {}, "sha512-BN22B5eaMMI9UMtjrGd5g5eCYPpCPDUy0FJXbYsaT5zYxjFOckS53SQDE3pWkVoWpHXVb3BrYcEN4Twa55B5cA=="],

    "wrap-ansi": ["wrap-ansi@9.0.2", "", { "dependencies": { "ansi-styles": "^6.2.1", "string-width": "^7.0.0", "strip-ansi": "^7.1.0" } }, "sha512-42AtmgqjV+X1VpdOfyTGOYRi0/zsoLqtXQckTmqTeybT+BDIbM/Guxo7x3pE2vtpr1ok6xRqM9OpBe+Jyoqyww=="],

    "wrappy": ["wrappy@1.0.2", "", {}, "sha512-l4Sp/DRseor9wL6EvV2+TuQn63dMkPjZ/sp9XkghTEbV9KlPS1xUsZ3u7/IQO4wxtcFB4bgpQPRcR3QCvezPcQ=="],

    "wrtc": ["@roamhq/wrtc@0.8.0", "", { "optionalDependencies": { "@roamhq/wrtc-darwin-arm64": "0.8.0", "@roamhq/wrtc-darwin-x64": "0.8.0", "@roamhq/wrtc-linux-arm64": "0.8.1", "@roamhq/wrtc-linux-x64": "0.8.1", "@roamhq/wrtc-win32-x64": "0.8.0", "domexception": "^4.0.0" } }, "sha512-C0V/nqc4/2xzORI5qa4mIeN/8UO3ywN1kInrJ9u6GljFx0D18JMUJEqe8yYHa61RrEeoWN3PKdW++k8TocSx/A=="],

    "ws": ["ws@8.18.2", "", { "peerDependencies": { "bufferutil": "^4.0.1", "utf-8-validate": ">=5.0.2" }, "optionalPeers": ["bufferutil", "utf-8-validate"] }, "sha512-DMricUmwGZUVr++AEAe2uiVM7UoO9MAVZMDu05UQOaUII0lp+zOzLLU4Xqh/JvTqklB1T4uELaaPBKyjE1r4fQ=="],

    "xml-parse-from-string": ["xml-parse-from-string@1.0.1", "", {}, "sha512-ErcKwJTF54uRzzNMXq2X5sMIy88zJvfN2DmdoQvy7PAFJ+tPRU6ydWuOKNMyfmOjdyBQTFREi60s0Y0SyI0G0g=="],

    "xml2js": ["xml2js@0.5.0", "", { "dependencies": { "sax": ">=0.6.0", "xmlbuilder": "~11.0.0" } }, "sha512-drPFnkQJik/O+uPKpqSgr22mpuFHqKdbS835iAQrUC73L2F5WkboIRd63ai/2Yg6I1jzifPFKH2NTK+cfglkIA=="],

    "xmlbuilder": ["xmlbuilder@11.0.1", "", {}, "sha512-fDlsI/kFEx7gLvbecc0/ohLG50fugQp8ryHzMTuW9vSa1GJ0XYWKnhsUx7oie3G98+r56aTQIUB4kht42R3JvA=="],

    "xtend": ["xtend@4.0.2", "", {}, "sha512-LKYU1iAXJXUgAXn9URjiu+MWhyUXHsvfp7mcuYm9dSUKK0/CjtrUwFAxD82/mCWbtLsGjFIad0wIsod4zrTAEQ=="],

    "y18n": ["y18n@5.0.8", "", {}, "sha512-0pfFzegeDWJHJIAmTLRP2DwHjdF5s7jo9tuztdQxAhINCdvS+3nGINqPd00AphqJR/0LhANUS6/+7SCb98YOfA=="],

    "yallist": ["yallist@4.0.0", "", {}, "sha512-3wdGidZyq5PB084XLES5TpOSRA3wjXAlIWMhum2kRcv/41Sn2emQ0dycQW4uZXLejwKvg6EsvbdlVL+FYEct7A=="],

    "yaml": ["yaml@2.8.1", "", { "bin": { "yaml": "bin.mjs" } }, "sha512-lcYcMxX2PO9XMGvAJkJ3OsNMw+/7FKes7/hgerGUYWIoWu5j/+YQqcZr5JnPZWzOsEBgMbSbiSTn/dv/69Mkpw=="],

    "yargs": ["yargs@17.7.2", "", { "dependencies": { "cliui": "^8.0.1", "escalade": "^3.1.1", "get-caller-file": "^2.0.5", "require-directory": "^2.1.1", "string-width": "^4.2.3", "y18n": "^5.0.5", "yargs-parser": "^21.1.1" } }, "sha512-7dSzzRQ++CKnNI/krKnYRV7JKKPUXMEh61soaHKg9mrWEhzFWhFnxPxGl+69cD1Ou63C13NUPCnmIcrvqCuM6w=="],

    "yargs-parser": ["yargs-parser@21.1.1", "", {}, "sha512-tVpsJW7DdjecAiFpbIB1e3qxIQsE6NoPc5/eTdrbbIC4h0LVsWhnoa3g+m2HclBIujHzsxZ4VJVA+GUuc2/LBw=="],

    "yn": ["yn@3.1.1", "", {}, "sha512-Ux4ygGWsu2c7isFWe8Yu1YluJmqVhxqK2cLXNQA5AcC3QfbGNpM7fu0Y8b/z16pXLnFxZYvWhd3fhBY9DLmC6Q=="],

    "yocto-queue": ["yocto-queue@0.1.0", "", {}, "sha512-rVksvsnNCdJ/ohGc6xgPwyN8eheCxsiLM8mxuE/t/mOVqJewPuO1miLpTHQiRgTKCLexL4MeAFVagts7HmNZ2Q=="],

    "zod": ["zod@3.25.76", "", {}, "sha512-gzUt/qt81nXsFGKIFcC3YnfEAx5NkunCfnDlvuBSSFS02bcXu4Lmea0AFIUwbLWxWPx3d9p8S5QoaujKcNQxcQ=="],

    "zod-to-json-schema": ["zod-to-json-schema@3.24.6", "", { "peerDependencies": { "zod": "^3.24.1" } }, "sha512-h/z3PKvcTcTetyjl1fkj79MHNEjm+HpD6NXheWjzOekY7kV+lwDYnHw+ivHkijnCSMz1yJaWBD9vu/Fcmk+vEg=="],

    "@augmentos/cloud-client/express": ["express@4.21.2", "", { "dependencies": { "accepts": "~1.3.8", "array-flatten": "1.1.1", "body-parser": "1.20.3", "content-disposition": "0.5.4", "content-type": "~1.0.4", "cookie": "0.7.1", "cookie-signature": "1.0.6", "debug": "2.6.9", "depd": "2.0.0", "encodeurl": "~2.0.0", "escape-html": "~1.0.3", "etag": "~1.8.1", "finalhandler": "1.3.1", "fresh": "0.5.2", "http-errors": "2.0.0", "merge-descriptors": "1.0.3", "methods": "~1.1.2", "on-finished": "2.4.1", "parseurl": "~1.3.3", "path-to-regexp": "0.1.12", "proxy-addr": "~2.0.7", "qs": "6.13.0", "range-parser": "~1.2.1", "safe-buffer": "5.2.1", "send": "0.19.0", "serve-static": "1.16.2", "setprototypeof": "1.2.0", "statuses": "2.0.1", "type-is": "~1.6.18", "utils-merge": "1.0.1", "vary": "~1.1.2" } }, "sha512-28HqgMZAmih1Czt9ny7qr6ek2qddF4FclbMzwhCREB6OFfH+rXAnuNCwo1/wFvrtbgsQDb4kSbX9de9lFbrXnA=="],

    "@aws-crypto/sha256-browser/@smithy/util-utf8": ["@smithy/util-utf8@2.3.0", "", { "dependencies": { "@smithy/util-buffer-from": "^2.2.0", "tslib": "^2.6.2" } }, "sha512-R8Rdn8Hy72KKcebgLiv8jQcQkXoLMOGGv5uI1/k0l+snqkOzQ1R0ChUBCxWMlBsFMekWjq0wRudIweFs7sKT5A=="],

    "@aws-crypto/util/@smithy/util-utf8": ["@smithy/util-utf8@2.3.0", "", { "dependencies": { "@smithy/util-buffer-from": "^2.2.0", "tslib": "^2.6.2" } }, "sha512-R8Rdn8Hy72KKcebgLiv8jQcQkXoLMOGGv5uI1/k0l+snqkOzQ1R0ChUBCxWMlBsFMekWjq0wRudIweFs7sKT5A=="],

    "@aws-sdk/xml-builder/fast-xml-parser": ["fast-xml-parser@5.2.5", "", { "dependencies": { "strnum": "^2.1.0" }, "bin": { "fxparser": "src/cli/cli.js" } }, "sha512-pfX9uG9Ki0yekDHx2SiuRIyFdyAr1kMIMitPvb0YBo8SUfKvia7w7FIyd/l6av85pFYRhZscS75MwMnbvY+hcQ=="],

    "@babel/highlight/chalk": ["chalk@2.4.2", "", { "dependencies": { "ansi-styles": "^3.2.1", "escape-string-regexp": "^1.0.5", "supports-color": "^5.3.0" } }, "sha512-Mti+f9lpJNcwF4tWV8/OrTTtF1gZi+f8FqlyAdouralcFWFQWF2+NgCHShjkCb+IFBLq9buZwE1xckQU4peSuQ=="],

    "@browserbasehq/sdk/@types/node": ["@types/node@18.19.129", "", { "dependencies": { "undici-types": "~5.26.4" } }, "sha512-hrmi5jWt2w60ayox3iIXwpMEnfUvOLJCRtrOPbHtH15nTjvO7uhnelvrdAs0dO0/zl5DZ3ZbahiaXEVb54ca/A=="],

    "@browserbasehq/stagehand/@anthropic-ai/sdk": ["@anthropic-ai/sdk@0.27.3", "", { "dependencies": { "@types/node": "^18.11.18", "@types/node-fetch": "^2.6.4", "abort-controller": "^3.0.0", "agentkeepalive": "^4.2.1", "form-data-encoder": "1.7.2", "formdata-node": "^4.3.2", "node-fetch": "^2.6.7" } }, "sha512-IjLt0gd3L4jlOfilxVXTifn42FnVffMgDC04RJK1KDZpmkBWLv0XC92MVVmkxrFZNS/7l3xWgP/I3nqtX1sQHw=="],

    "@eslint-community/eslint-utils/eslint-visitor-keys": ["eslint-visitor-keys@3.4.3", "", {}, "sha512-wpc+LXeiyiisxPlEkUzU6svyS1frIO3Mgxj1fdy7Pm8Ygzguax2N3Fa/D/ag1WqbOprdI+uY6wMUl8/a2G+iag=="],

    "@eslint/eslintrc/globals": ["globals@14.0.0", "", {}, "sha512-oahGvuMGQlPw/ivIYBjVSrWAfWLBeku5tpPE2fOPLi+WHffIWbuh2tCjhyQhTBPMf5E9jDEH4FOmTYgYwbKwtQ=="],

    "@eslint/eslintrc/strip-json-comments": ["strip-json-comments@3.1.1", "", {}, "sha512-6fPc+R4ihwqP6N/aIv2f1gMH8lOVtWQHoqC4yK6oSDVVocumAsfCqjkXnqiYMhmMwS/mEHLp7Vehlt3ql6lEig=="],

    "@ibm-cloud/watsonx-ai/@types/node": ["@types/node@18.19.129", "", { "dependencies": { "undici-types": "~5.26.4" } }, "sha512-hrmi5jWt2w60ayox3iIXwpMEnfUvOLJCRtrOPbHtH15nTjvO7uhnelvrdAs0dO0/zl5DZ3ZbahiaXEVb54ca/A=="],

    "@jimp/core/mime": ["mime@3.0.0", "", { "bin": { "mime": "cli.js" } }, "sha512-jSCU7/VB1loIWBZe14aEYHU/+1UMEHoaO7qxCOVJOw9GgH72VAWppxNcjU+x9a2k3GSIBXNKxXQFqRvvZ7vr3A=="],

    "@langchain/community/uuid": ["uuid@10.0.0", "", { "bin": { "uuid": "dist/bin/uuid" } }, "sha512-8XkAphELsDnEGrDxUOHB3RGvXz6TeuYSGEZBOjtTtPm2lwhGBjLgOzLHB63IUWfBpNucQjND6d3AOudO+H3RWQ=="],

    "@langchain/core/uuid": ["uuid@10.0.0", "", { "bin": { "uuid": "dist/bin/uuid" } }, "sha512-8XkAphELsDnEGrDxUOHB3RGvXz6TeuYSGEZBOjtTtPm2lwhGBjLgOzLHB63IUWfBpNucQjND6d3AOudO+H3RWQ=="],

    "@langchain/google-common/uuid": ["uuid@10.0.0", "", { "bin": { "uuid": "dist/bin/uuid" } }, "sha512-8XkAphELsDnEGrDxUOHB3RGvXz6TeuYSGEZBOjtTtPm2lwhGBjLgOzLHB63IUWfBpNucQjND6d3AOudO+H3RWQ=="],

    "@langchain/openai/openai": ["openai@5.12.2", "", { "peerDependencies": { "ws": "^8.18.0", "zod": "^3.23.8" }, "optionalPeers": ["ws", "zod"], "bin": { "openai": "bin/cli" } }, "sha512-xqzHHQch5Tws5PcKR2xsZGX9xtch+JQFz5zb14dGqlshmmDAFBFEWmeIpf7wVqWV+w7Emj7jRgkNJakyKE0tYQ=="],

    "@langchain/weaviate/uuid": ["uuid@10.0.0", "", { "bin": { "uuid": "dist/bin/uuid" } }, "sha512-8XkAphELsDnEGrDxUOHB3RGvXz6TeuYSGEZBOjtTtPm2lwhGBjLgOzLHB63IUWfBpNucQjND6d3AOudO+H3RWQ=="],

    "@logtail/node/minimatch": ["minimatch@9.0.5", "", { "dependencies": { "brace-expansion": "^2.0.1" } }, "sha512-G6T0ZX48xgozx7587koeX9Ys2NYy6Gmv//P89sEte9V9whIapMNF4idKxnW2QtCcLiTWlb/wfCabAtAFWhhBow=="],

    "@mentra/cloud/@types/node": ["@types/node@16.18.126", "", {}, "sha512-OTcgaiwfGFBKacvfwuHzzn1KLxH/er8mluiy8/uM3sGXHaRe73RrSIj01jow9t4kJEW633Ov+cOexXeiApTyAw=="],

    "@mentra/cloud/dotenv": ["dotenv@10.0.0", "", {}, "sha512-rlBi9d8jpv9Sf1klPjNfFAuWDjKLwTIJJ/VxtoTwIR6hnZxcEOQCZg2oIL3MWBYw5GpUDKOEnND7LXTbIpQ03Q=="],

    "@mentra/cloud/eslint": ["eslint@7.32.0", "", { "dependencies": { "@babel/code-frame": "7.12.11", "@eslint/eslintrc": "^0.4.3", "@humanwhocodes/config-array": "^0.5.0", "ajv": "^6.10.0", "chalk": "^4.0.0", "cross-spawn": "^7.0.2", "debug": "^4.0.1", "doctrine": "^3.0.0", "enquirer": "^2.3.5", "escape-string-regexp": "^4.0.0", "eslint-scope": "^5.1.1", "eslint-utils": "^2.1.0", "eslint-visitor-keys": "^2.0.0", "espree": "^7.3.1", "esquery": "^1.4.0", "esutils": "^2.0.2", "fast-deep-equal": "^3.1.3", "file-entry-cache": "^6.0.1", "functional-red-black-tree": "^1.0.1", "glob-parent": "^5.1.2", "globals": "^13.6.0", "ignore": "^4.0.6", "import-fresh": "^3.0.0", "imurmurhash": "^0.1.4", "is-glob": "^4.0.0", "js-yaml": "^3.13.1", "json-stable-stringify-without-jsonify": "^1.0.1", "levn": "^0.4.1", "lodash.merge": "^4.6.2", "minimatch": "^3.0.4", "natural-compare": "^1.4.0", "optionator": "^0.9.1", "progress": "^2.0.0", "regexpp": "^3.1.0", "semver": "^7.2.1", "strip-ansi": "^6.0.0", "strip-json-comments": "^3.1.0", "table": "^6.0.9", "text-table": "^0.2.0", "v8-compile-cache": "^2.0.3" }, "bin": { "eslint": "bin/eslint.js" } }, "sha512-VHZ8gX+EDfz+97jGcgyGCyRia/dPOd6Xh9yPv8Bl1+SoaIwD+a/vlrOmGRUyOYu7MwUhc7CxqeaDZU13S4+EpA=="],

    "@mentra/cloud/express": ["express@4.21.2", "", { "dependencies": { "accepts": "~1.3.8", "array-flatten": "1.1.1", "body-parser": "1.20.3", "content-disposition": "0.5.4", "content-type": "~1.0.4", "cookie": "0.7.1", "cookie-signature": "1.0.6", "debug": "2.6.9", "depd": "2.0.0", "encodeurl": "~2.0.0", "escape-html": "~1.0.3", "etag": "~1.8.1", "finalhandler": "1.3.1", "fresh": "0.5.2", "http-errors": "2.0.0", "merge-descriptors": "1.0.3", "methods": "~1.1.2", "on-finished": "2.4.1", "parseurl": "~1.3.3", "path-to-regexp": "0.1.12", "proxy-addr": "~2.0.7", "qs": "6.13.0", "range-parser": "~1.2.1", "safe-buffer": "5.2.1", "send": "0.19.0", "serve-static": "1.16.2", "setprototypeof": "1.2.0", "statuses": "2.0.1", "type-is": "~1.6.18", "utils-merge": "1.0.1", "vary": "~1.1.2" } }, "sha512-28HqgMZAmih1Czt9ny7qr6ek2qddF4FclbMzwhCREB6OFfH+rXAnuNCwo1/wFvrtbgsQDb4kSbX9de9lFbrXnA=="],

    "@mentra/sdk/express": ["express@4.21.2", "", { "dependencies": { "accepts": "~1.3.8", "array-flatten": "1.1.1", "body-parser": "1.20.3", "content-disposition": "0.5.4", "content-type": "~1.0.4", "cookie": "0.7.1", "cookie-signature": "1.0.6", "debug": "2.6.9", "depd": "2.0.0", "encodeurl": "~2.0.0", "escape-html": "~1.0.3", "etag": "~1.8.1", "finalhandler": "1.3.1", "fresh": "0.5.2", "http-errors": "2.0.0", "merge-descriptors": "1.0.3", "methods": "~1.1.2", "on-finished": "2.4.1", "parseurl": "~1.3.3", "path-to-regexp": "0.1.12", "proxy-addr": "~2.0.7", "qs": "6.13.0", "range-parser": "~1.2.1", "safe-buffer": "5.2.1", "send": "0.19.0", "serve-static": "1.16.2", "setprototypeof": "1.2.0", "statuses": "2.0.1", "type-is": "~1.6.18", "utils-merge": "1.0.1", "vary": "~1.1.2" } }, "sha512-28HqgMZAmih1Czt9ny7qr6ek2qddF4FclbMzwhCREB6OFfH+rXAnuNCwo1/wFvrtbgsQDb4kSbX9de9lFbrXnA=="],

    "@mentra/sdk/jsonwebtoken": ["jsonwebtoken@8.5.1", "", { "dependencies": { "jws": "^3.2.2", "lodash.includes": "^4.3.0", "lodash.isboolean": "^3.0.3", "lodash.isinteger": "^4.0.4", "lodash.isnumber": "^3.0.3", "lodash.isplainobject": "^4.0.6", "lodash.isstring": "^4.0.1", "lodash.once": "^4.0.0", "ms": "^2.1.1", "semver": "^5.6.0" } }, "sha512-XjwVfRS6jTMsqYs0EsuJ4LGxXV14zQybNd4L2r0UvbVnSF9Af8x7p5MzbJ90Ioz/9TI41/hTCvznF/loiSzn8w=="],

    "@mentra/sdk/multer": ["multer@2.0.2", "", { "dependencies": { "append-field": "^1.0.0", "busboy": "^1.6.0", "concat-stream": "^2.0.0", "mkdirp": "^0.5.6", "object-assign": "^4.1.1", "type-is": "^1.6.18", "xtend": "^4.0.2" } }, "sha512-u7f2xaZ/UG8oLXHvtF/oWTRvT44p9ecwBBqTwgJVq0+4BW1g8OW01TyMEGWBHbyMOYVHXslaut7qEQ1meATXgw=="],

    "@opentelemetry/core/@opentelemetry/semantic-conventions": ["@opentelemetry/semantic-conventions@1.28.0", "", {}, "sha512-lp4qAiMTD4sNWW4DbKLBkfiMZ4jbAboJIGOQr5DvciMRI494OapieI9qiODpOt0XBr1LjIDy1xAGAnVs5supTA=="],

    "@opentelemetry/instrumentation/require-in-the-middle": ["require-in-the-middle@7.5.2", "", { "dependencies": { "debug": "^4.3.5", "module-details-from-path": "^1.0.3", "resolve": "^1.22.8" } }, "sha512-gAZ+kLqBdHarXB64XpAe2VCjB7rIRv+mU8tfRWziHRJ5umKsIHN2tLLv6EtMw7WCdP19S0ERVMldNvxYCHnhSQ=="],

    "@opentelemetry/instrumentation-http/@opentelemetry/semantic-conventions": ["@opentelemetry/semantic-conventions@1.28.0", "", {}, "sha512-lp4qAiMTD4sNWW4DbKLBkfiMZ4jbAboJIGOQr5DvciMRI494OapieI9qiODpOt0XBr1LjIDy1xAGAnVs5supTA=="],

    "@opentelemetry/resources/@opentelemetry/semantic-conventions": ["@opentelemetry/semantic-conventions@1.28.0", "", {}, "sha512-lp4qAiMTD4sNWW4DbKLBkfiMZ4jbAboJIGOQr5DvciMRI494OapieI9qiODpOt0XBr1LjIDy1xAGAnVs5supTA=="],

    "@opentelemetry/sdk-trace-base/@opentelemetry/semantic-conventions": ["@opentelemetry/semantic-conventions@1.28.0", "", {}, "sha512-lp4qAiMTD4sNWW4DbKLBkfiMZ4jbAboJIGOQr5DvciMRI494OapieI9qiODpOt0XBr1LjIDy1xAGAnVs5supTA=="],

    "@pm2/agent/chalk": ["chalk@3.0.0", "", { "dependencies": { "ansi-styles": "^4.1.0", "supports-color": "^7.1.0" } }, "sha512-4D3B6Wf41KOYRFdszmDqMCGq5VV/uMAB273JILmO+3jAlh8X4qDtdtgCR3fxtbLEMzSx22QdhnDcJvu2u1fVwg=="],

    "@pm2/agent/dayjs": ["dayjs@1.8.36", "", {}, "sha512-3VmRXEtw7RZKAf+4Tv1Ym9AGeo8r8+CjDi26x+7SYQil1UqtqdaokhzoEJohqlzt0m5kacJSDhJQkG/LWhpRBw=="],

    "@pm2/agent/debug": ["debug@4.3.7", "", { "dependencies": { "ms": "^2.1.3" } }, "sha512-Er2nc/H7RrMXZBFCEim6TCmMk02Z8vLC2Rbi1KEBggpo0fS6l0S1nnapwmIi3yW/+GOJap1Krg4w0Hg80oCqgQ=="],

    "@pm2/agent/semver": ["semver@7.5.4", "", { "dependencies": { "lru-cache": "^6.0.0" }, "bin": { "semver": "bin/semver.js" } }, "sha512-1bCSESV6Pv+i21Hvpxp3Dx+pSD8lIPt8uVjRrxAUt/nbswYc+tK6Y2btiULjd4+fnq15PX+nqQDC7Oft7WkwcA=="],

    "@pm2/agent/ws": ["ws@7.5.10", "", { "peerDependencies": { "bufferutil": "^4.0.1", "utf-8-validate": "^5.0.2" }, "optionalPeers": ["bufferutil", "utf-8-validate"] }, "sha512-+dbF1tHwZpXcbOJdVOkzLDxZP1ailvSxM6ZweXTegylPny803bFhA+vqBYw4s31NSAk4S2Qz+AKXK9a4wkdjcQ=="],

    "@pm2/io/async": ["async@2.6.4", "", { "dependencies": { "lodash": "^4.17.14" } }, "sha512-mzo5dfJYwAn29PeiJ0zvwTo04zj8HDJj0Mn8TD7sno7q12prdbnasKJHhkm2c1LgrhlJ0teaea8860oxi51mGA=="],

    "@pm2/io/debug": ["debug@4.3.7", "", { "dependencies": { "ms": "^2.1.3" } }, "sha512-Er2nc/H7RrMXZBFCEim6TCmMk02Z8vLC2Rbi1KEBggpo0fS6l0S1nnapwmIi3yW/+GOJap1Krg4w0Hg80oCqgQ=="],

    "@pm2/io/eventemitter2": ["eventemitter2@6.4.9", "", {}, "sha512-JEPTiaOt9f04oa6NOkc4aH+nVp5I3wEjpHbIPqfgCdD5v5bUzy7xQqwcVO2aDQgOWhI28da57HksMrzK9HlRxg=="],

    "@pm2/io/semver": ["semver@7.5.4", "", { "dependencies": { "lru-cache": "^6.0.0" }, "bin": { "semver": "bin/semver.js" } }, "sha512-1bCSESV6Pv+i21Hvpxp3Dx+pSD8lIPt8uVjRrxAUt/nbswYc+tK6Y2btiULjd4+fnq15PX+nqQDC7Oft7WkwcA=="],

    "@pm2/io/tslib": ["tslib@1.9.3", "", {}, "sha512-4krF8scpejhaOgqzBEcGM7yDIEfi0/8+8zDRZhNZZ2kjmHJ4hv3zCbQWxoJGz1iw5U0Jl0nma13xzHXcncMavQ=="],

    "@pm2/js-api/async": ["async@2.6.4", "", { "dependencies": { "lodash": "^4.17.14" } }, "sha512-mzo5dfJYwAn29PeiJ0zvwTo04zj8HDJj0Mn8TD7sno7q12prdbnasKJHhkm2c1LgrhlJ0teaea8860oxi51mGA=="],

    "@pm2/js-api/debug": ["debug@4.3.7", "", { "dependencies": { "ms": "^2.1.3" } }, "sha512-Er2nc/H7RrMXZBFCEim6TCmMk02Z8vLC2Rbi1KEBggpo0fS6l0S1nnapwmIi3yW/+GOJap1Krg4w0Hg80oCqgQ=="],

    "@pm2/js-api/eventemitter2": ["eventemitter2@6.4.9", "", {}, "sha512-JEPTiaOt9f04oa6NOkc4aH+nVp5I3wEjpHbIPqfgCdD5v5bUzy7xQqwcVO2aDQgOWhI28da57HksMrzK9HlRxg=="],

    "@pm2/js-api/ws": ["ws@7.5.10", "", { "peerDependencies": { "bufferutil": "^4.0.1", "utf-8-validate": "^5.0.2" }, "optionalPeers": ["bufferutil", "utf-8-validate"] }, "sha512-+dbF1tHwZpXcbOJdVOkzLDxZP1ailvSxM6ZweXTegylPny803bFhA+vqBYw4s31NSAk4S2Qz+AKXK9a4wkdjcQ=="],

    "@react-email/render/prettier": ["prettier@3.6.2", "", { "bin": { "prettier": "bin/prettier.cjs" } }, "sha512-I7AIg5boAr5R0FFtJ6rCfD+LFsWHp81dolrFD8S79U9tb8Az2nGrJncnMSnys+bpQJfRUzqs9hnA81OAA3hCuQ=="],

    "@sentry-internal/tracing/@sentry/core": ["@sentry/core@7.120.4", "", { "dependencies": { "@sentry/types": "7.120.4", "@sentry/utils": "7.120.4" } }, "sha512-TXu3Q5kKiq8db9OXGkWyXUbIxMMuttB5vJ031yolOl5T/B69JRyAoKuojLBjRv1XX583gS1rSSoX8YXX7ATFGA=="],

    "@sentry/node/minimatch": ["minimatch@9.0.5", "", { "dependencies": { "brace-expansion": "^2.0.1" } }, "sha512-G6T0ZX48xgozx7587koeX9Ys2NYy6Gmv//P89sEte9V9whIapMNF4idKxnW2QtCcLiTWlb/wfCabAtAFWhhBow=="],

    "@typescript-eslint/eslint-plugin/@typescript-eslint/utils": ["@typescript-eslint/utils@5.62.0", "", { "dependencies": { "@eslint-community/eslint-utils": "^4.2.0", "@types/json-schema": "^7.0.9", "@types/semver": "^7.3.12", "@typescript-eslint/scope-manager": "5.62.0", "@typescript-eslint/types": "5.62.0", "@typescript-eslint/typescript-estree": "5.62.0", "eslint-scope": "^5.1.1", "semver": "^7.3.7" }, "peerDependencies": { "eslint": "^6.0.0 || ^7.0.0 || ^8.0.0" } }, "sha512-n8oxjeb5aIbPFEtmQxQYOLI0i9n5ySBEY/ZEHHZqKQSFnxio1rv6dthascc9dLuwrL0RC5mPCxB7vnAVGAYWAQ=="],

    "@typescript-eslint/parser/@typescript-eslint/typescript-estree": ["@typescript-eslint/typescript-estree@5.62.0", "", { "dependencies": { "@typescript-eslint/types": "5.62.0", "@typescript-eslint/visitor-keys": "5.62.0", "debug": "^4.3.4", "globby": "^11.1.0", "is-glob": "^4.0.3", "semver": "^7.3.7", "tsutils": "^3.21.0" } }, "sha512-CmcQ6uY7b9y694lKdRB8FEel7JbU/40iSAPomu++SjLMntB+2Leay2LO6i8VnJk58MtE9/nQSFIH6jpyRWyYzA=="],

    "@typescript-eslint/project-service/@typescript-eslint/types": ["@typescript-eslint/types@8.45.0", "", {}, "sha512-WugXLuOIq67BMgQInIxxnsSyRLFxdkJEJu8r4ngLR56q/4Q5LrbfkFRH27vMTjxEK8Pyz7QfzuZe/G15qQnVRA=="],

    "@typescript-eslint/scope-manager/@typescript-eslint/visitor-keys": ["@typescript-eslint/visitor-keys@5.62.0", "", { "dependencies": { "@typescript-eslint/types": "5.62.0", "eslint-visitor-keys": "^3.3.0" } }, "sha512-07ny+LHRzQXepkGg6w0mFY41fVUNBrL2Roj/++7V1txKugfjm/Ci/qSND03r2RhlJhJYMcTn9AhhSSqQp0Ysyw=="],

    "@typescript-eslint/type-utils/@typescript-eslint/typescript-estree": ["@typescript-eslint/typescript-estree@5.62.0", "", { "dependencies": { "@typescript-eslint/types": "5.62.0", "@typescript-eslint/visitor-keys": "5.62.0", "debug": "^4.3.4", "globby": "^11.1.0", "is-glob": "^4.0.3", "semver": "^7.3.7", "tsutils": "^3.21.0" } }, "sha512-CmcQ6uY7b9y694lKdRB8FEel7JbU/40iSAPomu++SjLMntB+2Leay2LO6i8VnJk58MtE9/nQSFIH6jpyRWyYzA=="],

    "@typescript-eslint/type-utils/@typescript-eslint/utils": ["@typescript-eslint/utils@5.62.0", "", { "dependencies": { "@eslint-community/eslint-utils": "^4.2.0", "@types/json-schema": "^7.0.9", "@types/semver": "^7.3.12", "@typescript-eslint/scope-manager": "5.62.0", "@typescript-eslint/types": "5.62.0", "@typescript-eslint/typescript-estree": "5.62.0", "eslint-scope": "^5.1.1", "semver": "^7.3.7" }, "peerDependencies": { "eslint": "^6.0.0 || ^7.0.0 || ^8.0.0" } }, "sha512-n8oxjeb5aIbPFEtmQxQYOLI0i9n5ySBEY/ZEHHZqKQSFnxio1rv6dthascc9dLuwrL0RC5mPCxB7vnAVGAYWAQ=="],

    "@typescript-eslint/typescript-estree/@typescript-eslint/types": ["@typescript-eslint/types@8.45.0", "", {}, "sha512-WugXLuOIq67BMgQInIxxnsSyRLFxdkJEJu8r4ngLR56q/4Q5LrbfkFRH27vMTjxEK8Pyz7QfzuZe/G15qQnVRA=="],

    "@typescript-eslint/typescript-estree/minimatch": ["minimatch@9.0.5", "", { "dependencies": { "brace-expansion": "^2.0.1" } }, "sha512-G6T0ZX48xgozx7587koeX9Ys2NYy6Gmv//P89sEte9V9whIapMNF4idKxnW2QtCcLiTWlb/wfCabAtAFWhhBow=="],

    "@typescript-eslint/utils/@typescript-eslint/scope-manager": ["@typescript-eslint/scope-manager@8.45.0", "", { "dependencies": { "@typescript-eslint/types": "8.45.0", "@typescript-eslint/visitor-keys": "8.45.0" } }, "sha512-clmm8XSNj/1dGvJeO6VGH7EUSeA0FMs+5au/u3lrA3KfG8iJ4u8ym9/j2tTEoacAffdW1TVUzXO30W1JTJS7dA=="],

    "@typescript-eslint/utils/@typescript-eslint/types": ["@typescript-eslint/types@8.45.0", "", {}, "sha512-WugXLuOIq67BMgQInIxxnsSyRLFxdkJEJu8r4ngLR56q/4Q5LrbfkFRH27vMTjxEK8Pyz7QfzuZe/G15qQnVRA=="],

    "@typescript-eslint/visitor-keys/@typescript-eslint/types": ["@typescript-eslint/types@8.45.0", "", {}, "sha512-WugXLuOIq67BMgQInIxxnsSyRLFxdkJEJu8r4ngLR56q/4Q5LrbfkFRH27vMTjxEK8Pyz7QfzuZe/G15qQnVRA=="],

    "ansi-align/string-width": ["string-width@4.2.3", "", { "dependencies": { "emoji-regex": "^8.0.0", "is-fullwidth-code-point": "^3.0.0", "strip-ansi": "^6.0.1" } }, "sha512-wKyQRQpjJ0sIp62ErSZdGsjMJWsap5oRNihHhu6G7JVO/9jIB6UyevL+tXuOqrng8j/cxKTWyWUwvSTriiZz/g=="],

    "anymatch/picomatch": ["picomatch@2.3.1", "", {}, "sha512-JU3teHTNjmE2VCGFzuY8EXzCDVwEqB2a8fsIvwaStHhAWJEeVd1o1QD80CU6+ZdEXXSLbSsuLwJjkCBWqRQUVA=="],

    "body-parser/iconv-lite": ["iconv-lite@0.6.3", "", { "dependencies": { "safer-buffer": ">= 2.1.2 < 3.0.0" } }, "sha512-4fCk79wshMdzMp2rH06qWrJE4iolqLhCUH+OiuIgU++RB0+94NlDL81atO7GX55uUKueo0txHNtvEyI6D7WdMw=="],

    "camelcase-keys/camelcase": ["camelcase@8.0.0", "", {}, "sha512-8WB3Jcas3swSvjIeA2yvCJ+Miyz5l1ZmB6HFb9R1317dt9LCQoswg/BGrmAmkWVEszSrrg4RwmO46qIm2OEnSA=="],

    "chokidar/glob-parent": ["glob-parent@5.1.2", "", { "dependencies": { "is-glob": "^4.0.1" } }, "sha512-AOIgSQCepiJYwP3ARnGx+5VnTu2HBYdzbGP45eLw1vr3zB3vZLeyed1sC9hnbcOc9/SrMyM5RPQrkGz4aS9Zow=="],

    "cli-tableau/chalk": ["chalk@3.0.0", "", { "dependencies": { "ansi-styles": "^4.1.0", "supports-color": "^7.1.0" } }, "sha512-4D3B6Wf41KOYRFdszmDqMCGq5VV/uMAB273JILmO+3jAlh8X4qDtdtgCR3fxtbLEMzSx22QdhnDcJvu2u1fVwg=="],

    "cliui/string-width": ["string-width@4.2.3", "", { "dependencies": { "emoji-regex": "^8.0.0", "is-fullwidth-code-point": "^3.0.0", "strip-ansi": "^6.0.1" } }, "sha512-wKyQRQpjJ0sIp62ErSZdGsjMJWsap5oRNihHhu6G7JVO/9jIB6UyevL+tXuOqrng8j/cxKTWyWUwvSTriiZz/g=="],

    "cliui/strip-ansi": ["strip-ansi@6.0.1", "", { "dependencies": { "ansi-regex": "^5.0.1" } }, "sha512-Y38VPSHcqkFrCpFnQ9vuSXmquuv5oXOKpGeT6aGrr3o3Gc9AlVa6JBfUSOCnbxGGZF+/0ooI7KrPuUSztUdU5A=="],

    "cliui/wrap-ansi": ["wrap-ansi@7.0.0", "", { "dependencies": { "ansi-styles": "^4.0.0", "string-width": "^4.1.0", "strip-ansi": "^6.0.0" } }, "sha512-YVGIj2kamLSTxw6NsZjoBxfSwsn0ycdesmc4p+Q21c5zPuZ1pl+NfxVdxPtdHvmNVOQ6XSYG4AUtyt/Fi7D16Q=="],

    "color/color-convert": ["color-convert@3.1.2", "", { "dependencies": { "color-name": "^2.0.0" } }, "sha512-UNqkvCDXstVck3kdowtOTWROIJQwafjOfXSmddoDrXo4cewMKmusCeF22Q24zvjR8nwWib/3S/dfyzPItPEiJg=="],

    "color-string/color-name": ["color-name@2.0.2", "", {}, "sha512-9vEt7gE16EW7Eu7pvZnR0abW9z6ufzhXxGXZEVU9IqPdlsUiMwJeJfRtq0zePUmnbHGT9zajca7mX8zgoayo4A=="],

    "concat-stream/readable-stream": ["readable-stream@2.3.8", "", { "dependencies": { "core-util-is": "~1.0.0", "inherits": "~2.0.3", "isarray": "~1.0.0", "process-nextick-args": "~2.0.0", "safe-buffer": "~5.1.1", "string_decoder": "~1.1.1", "util-deprecate": "~1.0.1" } }, "sha512-8p0AUk4XODgIewSi0l8Epjs+EVnWiK7NoDIEGU0HhE7+ZyY8D1IMY7odu5lRrFXGg71L15KG8QrPmum45RTtdA=="],

    "concurrently/chalk": ["chalk@4.1.2", "", { "dependencies": { "ansi-styles": "^4.1.0", "supports-color": "^7.1.0" } }, "sha512-oKnbhFyRIXpUuez8iBMmyEa4nbj4IOQyuhc/wy9kY7/WVPcwIO9VA668Pu8RkO7+0G76SLROeyw9CpQ061i4mA=="],

    "eslint/chalk": ["chalk@4.1.2", "", { "dependencies": { "ansi-styles": "^4.1.0", "supports-color": "^7.1.0" } }, "sha512-oKnbhFyRIXpUuez8iBMmyEa4nbj4IOQyuhc/wy9kY7/WVPcwIO9VA668Pu8RkO7+0G76SLROeyw9CpQ061i4mA=="],

    "eslint-import-resolver-node/debug": ["debug@3.2.7", "", { "dependencies": { "ms": "^2.1.1" } }, "sha512-CFjzYYAi4ThfiQvizrFQevTTXHtnCqWfe7x1AhgEscTz6ZbLbfoLRLPugTQyBth6f8ZERVUSyWHFD/7Wu4t1XQ=="],

    "eslint-module-utils/debug": ["debug@3.2.7", "", { "dependencies": { "ms": "^2.1.1" } }, "sha512-CFjzYYAi4ThfiQvizrFQevTTXHtnCqWfe7x1AhgEscTz6ZbLbfoLRLPugTQyBth6f8ZERVUSyWHFD/7Wu4t1XQ=="],

    "eslint-plugin-import/debug": ["debug@3.2.7", "", { "dependencies": { "ms": "^2.1.1" } }, "sha512-CFjzYYAi4ThfiQvizrFQevTTXHtnCqWfe7x1AhgEscTz6ZbLbfoLRLPugTQyBth6f8ZERVUSyWHFD/7Wu4t1XQ=="],

    "eslint-plugin-import/doctrine": ["doctrine@2.1.0", "", { "dependencies": { "esutils": "^2.0.2" } }, "sha512-35mSku4ZXK0vfCuHEDAwt55dg2jNajHZ1odvF+8SSr82EsZY4QmXfuWso8oEd8zRhVObSN18aM0CjSdoBX7zIw=="],

    "eslint-plugin-import/semver": ["semver@6.3.1", "", { "bin": { "semver": "bin/semver.js" } }, "sha512-BR7VvDCVHO+q2xBEWskxS6DJE1qRnb7DxzUrogb71CWoSficBxYsiAGd+Kl0mmq/MprG9yArRkyrQxTO6XjMzA=="],

    "eslint-utils/eslint-visitor-keys": ["eslint-visitor-keys@1.3.0", "", {}, "sha512-6J72N8UNa462wa/KFODt/PJ3IU60SDpC3QXC1Hjc1BXXpfL2C9R5+AU7jhe0F6GREqVMh4Juu+NY7xn+6dipUQ=="],

    "express/cookie-signature": ["cookie-signature@1.2.2", "", {}, "sha512-D76uU73ulSXrD1UXF4KE2TMxVVwhsnCgfAyTg9k8P6KGZjlXKrOLe4dJQKI3Bxi5wjesZoFXJWElNWBjPZMbhg=="],

    "fast-glob/glob-parent": ["glob-parent@5.1.2", "", { "dependencies": { "is-glob": "^4.0.1" } }, "sha512-AOIgSQCepiJYwP3ARnGx+5VnTu2HBYdzbGP45eLw1vr3zB3vZLeyed1sC9hnbcOc9/SrMyM5RPQrkGz4aS9Zow=="],

    "form-data/mime-types": ["mime-types@2.1.35", "", { "dependencies": { "mime-db": "1.52.0" } }, "sha512-ZDY+bPm5zTTF+YpCrAU9nK0UgICYPT0QtT1NZWFv4s++TNkcgVaT0g6+4R2uI4MjQjzysHB1zxuWL50hzaeXiw=="],

    "google-auth-library/jws": ["jws@4.0.0", "", { "dependencies": { "jwa": "^2.0.0", "safe-buffer": "^5.0.1" } }, "sha512-KDncfTmOZoOMTFG4mBlG0qUIOlc03fmzH+ru6RgYVZhPkyiy/92Owlt/8UEN+a4TXR1FQetfIpJE8ApdvdVxTg=="],

    "gtoken/jws": ["jws@4.0.0", "", { "dependencies": { "jwa": "^2.0.0", "safe-buffer": "^5.0.1" } }, "sha512-KDncfTmOZoOMTFG4mBlG0qUIOlc03fmzH+ru6RgYVZhPkyiy/92Owlt/8UEN+a4TXR1FQetfIpJE8ApdvdVxTg=="],

    "http-errors/statuses": ["statuses@2.0.1", "", {}, "sha512-RwNA9Z/7PrK06rYLIzFMlaF+l73iwpzsqRIFgbMLbTcLD6cOao82TaWefPXQvB2fOC4AjuYSEndS7N/mTCbkdQ=="],

    "http-proxy-agent/agent-base": ["agent-base@7.1.4", "", {}, "sha512-MnA+YT8fwfJPgBx3m60MNqakm30XOkyIoH1y6huTQvC0PwZG7ki8NacLBcrPbNoo8vEZy7Jpuk7+jMO+CUovTQ=="],

    "ibm-cloud-sdk-core/@types/node": ["@types/node@18.19.129", "", { "dependencies": { "undici-types": "~5.26.4" } }, "sha512-hrmi5jWt2w60ayox3iIXwpMEnfUvOLJCRtrOPbHtH15nTjvO7uhnelvrdAs0dO0/zl5DZ3ZbahiaXEVb54ca/A=="],

    "ibm-cloud-sdk-core/mime-types": ["mime-types@2.1.35", "", { "dependencies": { "mime-db": "1.52.0" } }, "sha512-ZDY+bPm5zTTF+YpCrAU9nK0UgICYPT0QtT1NZWFv4s++TNkcgVaT0g6+4R2uI4MjQjzysHB1zxuWL50hzaeXiw=="],

    "image-q/@types/node": ["@types/node@16.9.1", "", {}, "sha512-QpLcX9ZSsq3YYUUnD3nFDY8H7wctAhQj/TFKL8Ya8v5fMm3CFXxo8zStsLAl780ltoYoo1WvKUVGBQK+1ifr7g=="],

    "langchain/uuid": ["uuid@10.0.0", "", { "bin": { "uuid": "dist/bin/uuid" } }, "sha512-8XkAphELsDnEGrDxUOHB3RGvXz6TeuYSGEZBOjtTtPm2lwhGBjLgOzLHB63IUWfBpNucQjND6d3AOudO+H3RWQ=="],

    "langsmith/chalk": ["chalk@4.1.2", "", { "dependencies": { "ansi-styles": "^4.1.0", "supports-color": "^7.1.0" } }, "sha512-oKnbhFyRIXpUuez8iBMmyEa4nbj4IOQyuhc/wy9kY7/WVPcwIO9VA668Pu8RkO7+0G76SLROeyw9CpQ061i4mA=="],

    "langsmith/uuid": ["uuid@10.0.0", "", { "bin": { "uuid": "dist/bin/uuid" } }, "sha512-8XkAphELsDnEGrDxUOHB3RGvXz6TeuYSGEZBOjtTtPm2lwhGBjLgOzLHB63IUWfBpNucQjND6d3AOudO+H3RWQ=="],

    "livekit-server-sdk/@livekit/protocol": ["@livekit/protocol@1.40.0", "", { "dependencies": { "@bufbuild/protobuf": "^1.10.0" } }, "sha512-1q0TNqlSTDW9ZuQCYTLDusyO+StvAXPmECQgyuszThDjzhTwQOkA6Rv7B1wPcvpTcwieIG0vuAO4cw4+kg+xWA=="],

    "livekit-server-sdk/jose": ["jose@5.10.0", "", {}, "sha512-s+3Al/p9g32Iq+oqXxkW//7jk2Vig6FF1CFqzVXoTUXt2qz89YWbL+OwS17NFYEvxC35n0FKeGO2LGYSxeM2Gg=="],

    "micromatch/picomatch": ["picomatch@2.3.1", "", {}, "sha512-JU3teHTNjmE2VCGFzuY8EXzCDVwEqB2a8fsIvwaStHhAWJEeVd1o1QD80CU6+ZdEXXSLbSsuLwJjkCBWqRQUVA=="],

    "microsoft-cognitiveservices-speech-sdk/https-proxy-agent": ["https-proxy-agent@4.0.0", "", { "dependencies": { "agent-base": "5", "debug": "4" } }, "sha512-zoDhWrkR3of1l9QAL8/scJZyLu8j/gBkcwcaQOZh7Gyh/+uJQzGVETdgT30akuwkpL8HTRfssqI3BZuV18teDg=="],

    "microsoft-cognitiveservices-speech-sdk/uuid": ["uuid@9.0.1", "", { "bin": { "uuid": "dist/bin/uuid" } }, "sha512-b+1eJOlsR9K8HJpow9Ok3fiWOWSIcIzXodvv0rQjVoOVNpWMpxf1wZNpt4y9h10odCNrqnYp1OBzRktckBe3sA=="],

    "mongodb-connection-string-url/whatwg-url": ["whatwg-url@14.2.0", "", { "dependencies": { "tr46": "^5.1.0", "webidl-conversions": "^7.0.0" } }, "sha512-De72GdQZzNTUBBChsXueQUnPKDkg/5A5zp7pFDuQAj5UFoENpiACU0wlCvzpAGnTkj++ihpKwKyYewn/XNUbKw=="],

    "mongoose/bson": ["bson@4.7.2", "", { "dependencies": { "buffer": "^5.6.0" } }, "sha512-Ry9wCtIZ5kGqkJoi6aD8KjxFZEx78guTQDnpXWiNthsxzrxAK/i8E6pCHAIZTbaEFWcOCvbecMukfK7XUvyLpQ=="],

    "mongoose/mongodb": ["mongodb@4.17.2", "", { "dependencies": { "bson": "^4.7.2", "mongodb-connection-string-url": "^2.6.0", "socks": "^2.7.1" }, "optionalDependencies": { "@aws-sdk/credential-providers": "^3.186.0", "@mongodb-js/saslprep": "^1.1.0" } }, "sha512-mLV7SEiov2LHleRJPMPrK2PMyhXFZt2UQLC4VD4pnth3jMjYKHhtqfwwkkvS/NXuo/Fp3vbhaNcXrIDaLRb9Tg=="],

    "multer/mkdirp": ["mkdirp@0.5.6", "", { "dependencies": { "minimist": "^1.2.6" }, "bin": { "mkdirp": "bin/cmd.js" } }, "sha512-FP+p8RB8OWpF3YZBCrP5gtADmtXApB5AMLn+vdyA+PyxCjrCs00mjyUozssO33cwDeT3wNGdLxJ5M//YqtHAJw=="],

    "multer/type-is": ["type-is@1.6.18", "", { "dependencies": { "media-typer": "0.3.0", "mime-types": "~2.1.24" } }, "sha512-TkRKr9sUTxEH8MdfuCSP7VizJyzRNMjj2J2do2Jr3Kym598JVdEksuzPQCnlFPW4ky9Q+iA+ma9BGm06XQBy8g=="],

    "needle/debug": ["debug@3.2.7", "", { "dependencies": { "ms": "^2.1.1" } }, "sha512-CFjzYYAi4ThfiQvizrFQevTTXHtnCqWfe7x1AhgEscTz6ZbLbfoLRLPugTQyBth6f8ZERVUSyWHFD/7Wu4t1XQ=="],

    "nssocket/eventemitter2": ["eventemitter2@0.4.14", "", {}, "sha512-K7J4xq5xAD5jHsGM5ReWXRTFa3JRGofHiMcVgQ8PRwgWxzjHpMWCIzsmyf60+mh8KLsqYPcjUMa0AC4hd6lPyQ=="],

    "openai/@types/node": ["@types/node@18.19.129", "", { "dependencies": { "undici-types": "~5.26.4" } }, "sha512-hrmi5jWt2w60ayox3iIXwpMEnfUvOLJCRtrOPbHtH15nTjvO7uhnelvrdAs0dO0/zl5DZ3ZbahiaXEVb54ca/A=="],

    "pac-proxy-agent/agent-base": ["agent-base@7.1.4", "", {}, "sha512-MnA+YT8fwfJPgBx3m60MNqakm30XOkyIoH1y6huTQvC0PwZG7ki8NacLBcrPbNoo8vEZy7Jpuk7+jMO+CUovTQ=="],

    "pac-proxy-agent/https-proxy-agent": ["https-proxy-agent@7.0.6", "", { "dependencies": { "agent-base": "^7.1.2", "debug": "4" } }, "sha512-vK9P5/iUfdl95AI+JVyUuIcVtd4ofvtrOr3HNtM2yxC9bnMbEdp3x01OhQNnjb8IJYi38VlTE3mBXwcfvywuSw=="],

    "pino/pino-abstract-transport": ["pino-abstract-transport@2.0.0", "", { "dependencies": { "split2": "^4.0.0" } }, "sha512-F63x5tizV6WCh4R6RHyi2Ml+M70DNRXt/+HANowMflpgGFMAym/VKm6G7ZOQRjqN7XbGxK1Lg9t6ZrtzOaivMw=="],

    "pino-abstract-transport/readable-stream": ["readable-stream@4.7.0", "", { "dependencies": { "abort-controller": "^3.0.0", "buffer": "^6.0.3", "events": "^3.3.0", "process": "^0.11.10", "string_decoder": "^1.3.0" } }, "sha512-oIGGmcpTLwPga8Bn6/Z75SVaH1z5dUut2ibSyAMVhmUggWpmDn2dapB0n7f8nwaSiRtepAsfJyfXIO5DCVAODg=="],

    "pino-pretty/pino-abstract-transport": ["pino-abstract-transport@2.0.0", "", { "dependencies": { "split2": "^4.0.0" } }, "sha512-F63x5tizV6WCh4R6RHyi2Ml+M70DNRXt/+HANowMflpgGFMAym/VKm6G7ZOQRjqN7XbGxK1Lg9t6ZrtzOaivMw=="],

    "pixelmatch/pngjs": ["pngjs@6.0.0", "", {}, "sha512-TRzzuFRRmEoSW/p1KVAmiOgPco2Irlah+bGFCeNfJXxxYGwSw7YwAOAcd7X28K/m5bjBWKsC29KyoMfHbypayg=="],

    "playwright/fsevents": ["fsevents@2.3.2", "", { "os": "darwin" }, "sha512-xiqMQR4xAeHTuB9uWm+fFRcIOgKBMiOBP+eXiyT7jsgVCq1bkVygt00oASowB7EdtpOHaaPgKt812P9ab+DDKA=="],

    "pm2/chalk": ["chalk@3.0.0", "", { "dependencies": { "ansi-styles": "^4.1.0", "supports-color": "^7.1.0" } }, "sha512-4D3B6Wf41KOYRFdszmDqMCGq5VV/uMAB273JILmO+3jAlh8X4qDtdtgCR3fxtbLEMzSx22QdhnDcJvu2u1fVwg=="],

    "pm2-sysmonit/pidusage": ["pidusage@2.0.21", "", { "dependencies": { "safe-buffer": "^5.2.1" } }, "sha512-cv3xAQos+pugVX+BfXpHsbyz/dLzX+lr44zNMsYiGxUw+kV5sgQCIcLd1z+0vq+KyC7dJ+/ts2PsfgWfSC3WXA=="],

    "pretty-quick/find-up": ["find-up@4.1.0", "", { "dependencies": { "locate-path": "^5.0.0", "path-exists": "^4.0.0" } }, "sha512-PpOwAdQ/YlXQ2vj8a3h8IipDuYRi3wceVQQGYWxNINccq40Anw7BlsEXCMbt1Zt+OLA6Fq9suIpIWD0OsnISlw=="],

    "proxy-agent/agent-base": ["agent-base@7.1.4", "", {}, "sha512-MnA+YT8fwfJPgBx3m60MNqakm30XOkyIoH1y6huTQvC0PwZG7ki8NacLBcrPbNoo8vEZy7Jpuk7+jMO+CUovTQ=="],

    "proxy-agent/https-proxy-agent": ["https-proxy-agent@7.0.6", "", { "dependencies": { "agent-base": "^7.1.2", "debug": "4" } }, "sha512-vK9P5/iUfdl95AI+JVyUuIcVtd4ofvtrOr3HNtM2yxC9bnMbEdp3x01OhQNnjb8IJYi38VlTE3mBXwcfvywuSw=="],

    "proxy-agent/lru-cache": ["lru-cache@7.18.3", "", {}, "sha512-jumlc0BIUrS3qJGgIkWZsyfAM7NCWiBcCDhnd+3NNM5KbBmLTgHVfWBcg6W+rLUsIpzpERPsvwUP7CckAQSOoA=="],

    "raw-body/iconv-lite": ["iconv-lite@0.7.0", "", { "dependencies": { "safer-buffer": ">= 2.1.2 < 3.0.0" } }, "sha512-cf6L2Ds3h57VVmkZe+Pn+5APsT7FpqJtEhhieDCvrE2MK5Qk9MyffgQyuxQTm6BChfeZNtcOLHp9IcWRVcIcBQ=="],

    "react-promise-suspense/fast-deep-equal": ["fast-deep-equal@2.0.1", "", {}, "sha512-bCK/2Z4zLidyB4ReuIsvALH6w31YfAQDmXMqMx6FyfHqvBxtjC0eRumeSu4Bs3XtXwpyIywtSTrVT99BxY1f9w=="],

    "readable-web-to-node-stream/readable-stream": ["readable-stream@4.7.0", "", { "dependencies": { "abort-controller": "^3.0.0", "buffer": "^6.0.3", "events": "^3.3.0", "process": "^0.11.10", "string_decoder": "^1.3.0" } }, "sha512-oIGGmcpTLwPga8Bn6/Z75SVaH1z5dUut2ibSyAMVhmUggWpmDn2dapB0n7f8nwaSiRtepAsfJyfXIO5DCVAODg=="],

    "readdirp/picomatch": ["picomatch@2.3.1", "", {}, "sha512-JU3teHTNjmE2VCGFzuY8EXzCDVwEqB2a8fsIvwaStHhAWJEeVd1o1QD80CU6+ZdEXXSLbSsuLwJjkCBWqRQUVA=="],

    "router/path-to-regexp": ["path-to-regexp@8.3.0", "", {}, "sha512-7jdwVIRtsP8MYpdXSwOS0YdD0Du+qOoF/AEPIt88PcCFrZCzx41oxku1jD88hZBwbNUIEfpqvuhjFaMAqMTWnA=="],

    "safe-array-concat/isarray": ["isarray@2.0.5", "", {}, "sha512-xHjhDr3cNBK0BzdUJSPXZntQUx/mwMS5Rw4A7lPJ90XGAO6ISP/ePDNuo0vhqOZU+UD5JoodwCAAoZQd3FeAKw=="],

    "safe-push-apply/isarray": ["isarray@2.0.5", "", {}, "sha512-xHjhDr3cNBK0BzdUJSPXZntQUx/mwMS5Rw4A7lPJ90XGAO6ISP/ePDNuo0vhqOZU+UD5JoodwCAAoZQd3FeAKw=="],

    "serialize-error/type-fest": ["type-fest@0.20.2", "", {}, "sha512-Ne+eE4r0/iWnpAxD852z3A+N0Bt5RN//NjJwRd2VFHEmrywxf5vsZlh4R6lixl6B+wz/8d+maTSAkN1FIkI3LQ=="],

    "slice-ansi/ansi-styles": ["ansi-styles@4.3.0", "", { "dependencies": { "color-convert": "^2.0.1" } }, "sha512-zbB9rCJAT1rbjiVDb2hqKFHNYLxgtk8NURxZ3IZwD3F6NtxbXZQCnnSi1Lkx+IDohdPlFp222wVALIheZJQSEg=="],

    "socks-proxy-agent/agent-base": ["agent-base@7.1.4", "", {}, "sha512-MnA+YT8fwfJPgBx3m60MNqakm30XOkyIoH1y6huTQvC0PwZG7ki8NacLBcrPbNoo8vEZy7Jpuk7+jMO+CUovTQ=="],

    "table/ajv": ["ajv@8.17.1", "", { "dependencies": { "fast-deep-equal": "^3.1.3", "fast-uri": "^3.0.1", "json-schema-traverse": "^1.0.0", "require-from-string": "^2.0.2" } }, "sha512-B/gBuNg5SiMTrPkC+A2+cW0RszwxYmn6VYxB/inlBStS5nx6xHIt/ehKRhIMhqusl7a8LjQoZnjCs5vhwxOQ1g=="],

    "table/string-width": ["string-width@4.2.3", "", { "dependencies": { "emoji-regex": "^8.0.0", "is-fullwidth-code-point": "^3.0.0", "strip-ansi": "^6.0.1" } }, "sha512-wKyQRQpjJ0sIp62ErSZdGsjMJWsap5oRNihHhu6G7JVO/9jIB6UyevL+tXuOqrng8j/cxKTWyWUwvSTriiZz/g=="],

    "table/strip-ansi": ["strip-ansi@6.0.1", "", { "dependencies": { "ansi-regex": "^5.0.1" } }, "sha512-Y38VPSHcqkFrCpFnQ9vuSXmquuv5oXOKpGeT6aGrr3o3Gc9AlVa6JBfUSOCnbxGGZF+/0ooI7KrPuUSztUdU5A=="],

    "tsconfig/strip-json-comments": ["strip-json-comments@2.0.1", "", {}, "sha512-4gB8na07fecVVkOI6Rs4e7T6NOTki5EmL7TUduTs6bu3EdnSycntVJ4re8kgZA+wx9IueI2Y11bfbgwtzuE0KQ=="],

    "tsutils/tslib": ["tslib@1.9.3", "", {}, "sha512-4krF8scpejhaOgqzBEcGM7yDIEfi0/8+8zDRZhNZZ2kjmHJ4hv3zCbQWxoJGz1iw5U0Jl0nma13xzHXcncMavQ=="],

    "typescript-eslint/@typescript-eslint/eslint-plugin": ["@typescript-eslint/eslint-plugin@8.45.0", "", { "dependencies": { "@eslint-community/regexpp": "^4.10.0", "@typescript-eslint/scope-manager": "8.45.0", "@typescript-eslint/type-utils": "8.45.0", "@typescript-eslint/utils": "8.45.0", "@typescript-eslint/visitor-keys": "8.45.0", "graphemer": "^1.4.0", "ignore": "^7.0.0", "natural-compare": "^1.4.0", "ts-api-utils": "^2.1.0" }, "peerDependencies": { "@typescript-eslint/parser": "^8.45.0", "eslint": "^8.57.0 || ^9.0.0", "typescript": ">=4.8.4 <6.0.0" } }, "sha512-HC3y9CVuevvWCl/oyZuI47dOeDF9ztdMEfMH8/DW/Mhwa9cCLnK1oD7JoTVGW/u7kFzNZUKUoyJEqkaJh5y3Wg=="],

    "typescript-eslint/@typescript-eslint/parser": ["@typescript-eslint/parser@8.45.0", "", { "dependencies": { "@typescript-eslint/scope-manager": "8.45.0", "@typescript-eslint/types": "8.45.0", "@typescript-eslint/typescript-estree": "8.45.0", "@typescript-eslint/visitor-keys": "8.45.0", "debug": "^4.3.4" }, "peerDependencies": { "eslint": "^8.57.0 || ^9.0.0", "typescript": ">=4.8.4 <6.0.0" } }, "sha512-TGf22kon8KW+DeKaUmOibKWktRY8b2NSAZNdtWh798COm1NWx8+xJ6iFBtk3IvLdv6+LGLJLRlyhrhEDZWargQ=="],

    "utif2/pako": ["pako@1.0.11", "", {}, "sha512-4hLB8Py4zZce5s4yd9XzopqwVv/yGNhV1Bl8NTmCq1763HeK2+EwVTv+leGeL13Dnh2wfbqowVPXCIO0z4taYw=="],

    "vizion/async": ["async@2.6.4", "", { "dependencies": { "lodash": "^4.17.14" } }, "sha512-mzo5dfJYwAn29PeiJ0zvwTo04zj8HDJj0Mn8TD7sno7q12prdbnasKJHhkm2c1LgrhlJ0teaea8860oxi51mGA=="],

    "weaviate-client/uuid": ["uuid@9.0.1", "", { "bin": { "uuid": "dist/bin/uuid" } }, "sha512-b+1eJOlsR9K8HJpow9Ok3fiWOWSIcIzXodvv0rQjVoOVNpWMpxf1wZNpt4y9h10odCNrqnYp1OBzRktckBe3sA=="],

    "whatwg-url/webidl-conversions": ["webidl-conversions@3.0.1", "", {}, "sha512-2JAn3z8AR6rjK8Sm8orRC0h/bcl/DqL7tRPdGZ4I1CjdF+EaMLmYxBHyXuKL849eucPFhvBoxMsflfOb8kxaeQ=="],

    "which-builtin-type/isarray": ["isarray@2.0.5", "", {}, "sha512-xHjhDr3cNBK0BzdUJSPXZntQUx/mwMS5Rw4A7lPJ90XGAO6ISP/ePDNuo0vhqOZU+UD5JoodwCAAoZQd3FeAKw=="],

    "wrap-ansi/ansi-styles": ["ansi-styles@6.2.3", "", {}, "sha512-4Dj6M28JB+oAH8kFkTLUo+a2jwOFkuqb3yucU0CANcRRUbxS0cP0nZYCGjcc3BNXwRIsUVmDGgzawme7zvJHvg=="],

    "yargs/string-width": ["string-width@4.2.3", "", { "dependencies": { "emoji-regex": "^8.0.0", "is-fullwidth-code-point": "^3.0.0", "strip-ansi": "^6.0.1" } }, "sha512-wKyQRQpjJ0sIp62ErSZdGsjMJWsap5oRNihHhu6G7JVO/9jIB6UyevL+tXuOqrng8j/cxKTWyWUwvSTriiZz/g=="],

    "@augmentos/cloud-client/express/accepts": ["accepts@1.3.8", "", { "dependencies": { "mime-types": "~2.1.34", "negotiator": "0.6.3" } }, "sha512-PYAthTa2m2VKxuvSD3DPC/Gy+U+sOA1LAuT8mkmRuvw+NACSaeXEQ+NHcVF7rONl6qcaxV3Uuemwawk+7+SJLw=="],

    "@augmentos/cloud-client/express/body-parser": ["body-parser@1.20.3", "", { "dependencies": { "bytes": "3.1.2", "content-type": "~1.0.5", "debug": "2.6.9", "depd": "2.0.0", "destroy": "1.2.0", "http-errors": "2.0.0", "iconv-lite": "0.4.24", "on-finished": "2.4.1", "qs": "6.13.0", "raw-body": "2.5.2", "type-is": "~1.6.18", "unpipe": "1.0.0" } }, "sha512-7rAxByjUMqQ3/bHJy7D6OGXvx/MMc4IqBn/X0fcM1QUcAItpZrBEYhWGem+tzXH90c+G01ypMcYJBO9Y30203g=="],

    "@augmentos/cloud-client/express/content-disposition": ["content-disposition@0.5.4", "", { "dependencies": { "safe-buffer": "5.2.1" } }, "sha512-FveZTNuGw04cxlAiWbzi6zTAL/lhehaWbTtgluJh4/E95DqMwTmha3KZN1aAWA8cFIhHzMZUvLevkw5Rqk+tSQ=="],

    "@augmentos/cloud-client/express/cookie": ["cookie@0.7.1", "", {}, "sha512-6DnInpx7SJ2AK3+CTUE/ZM0vWTUboZCegxhC2xiIydHR9jNuTAASBrfEpHhiGOZw/nX51bHt6YQl8jsGo4y/0w=="],

    "@augmentos/cloud-client/express/debug": ["debug@2.6.9", "", { "dependencies": { "ms": "2.0.0" } }, "sha512-bC7ElrdJaJnPbAP+1EotYvqZsb3ecl5wi6Bfi6BJTUcNowp6cvspg0jXznRTKDjm/E7AdgFBVeAPVMNcKGsHMA=="],

    "@augmentos/cloud-client/express/finalhandler": ["finalhandler@1.3.1", "", { "dependencies": { "debug": "2.6.9", "encodeurl": "~2.0.0", "escape-html": "~1.0.3", "on-finished": "2.4.1", "parseurl": "~1.3.3", "statuses": "2.0.1", "unpipe": "~1.0.0" } }, "sha512-6BN9trH7bp3qvnrRyzsBz+g3lZxTNZTbVO2EV1CS0WIcDbawYVdYvGflME/9QP0h0pYlCDBCTjYa9nZzMDpyxQ=="],

    "@augmentos/cloud-client/express/fresh": ["fresh@0.5.2", "", {}, "sha512-zJ2mQYM18rEFOudeV4GShTGIQ7RbzA7ozbU9I/XBpm7kqgMywgmylMwXHxZJmkVoYkna9d2pVXVXPdYTP9ej8Q=="],

    "@augmentos/cloud-client/express/merge-descriptors": ["merge-descriptors@1.0.3", "", {}, "sha512-gaNvAS7TZ897/rVaZ0nMtAyxNyi/pdbjbAwUpFQpN70GqnVfOiXpeUUMKRBmzXaSQ8DdTX4/0ms62r2K+hE6mQ=="],

    "@augmentos/cloud-client/express/qs": ["qs@6.13.0", "", { "dependencies": { "side-channel": "^1.0.6" } }, "sha512-+38qI9SOr8tfZ4QmJNplMUxqjbe7LKvvZgWdExBOmd+egZTtjLB67Gu0HRX3u/XOq7UU2Nx6nsjvS16Z9uwfpg=="],

    "@augmentos/cloud-client/express/send": ["send@0.19.0", "", { "dependencies": { "debug": "2.6.9", "depd": "2.0.0", "destroy": "1.2.0", "encodeurl": "~1.0.2", "escape-html": "~1.0.3", "etag": "~1.8.1", "fresh": "0.5.2", "http-errors": "2.0.0", "mime": "1.6.0", "ms": "2.1.3", "on-finished": "2.4.1", "range-parser": "~1.2.1", "statuses": "2.0.1" } }, "sha512-dW41u5VfLXu8SJh5bwRmyYUbAoSB3c9uQh6L8h/KtsFREPWpbX1lrljJo186Jc4nmci/sGUZ9a0a0J2zgfq2hw=="],

    "@augmentos/cloud-client/express/serve-static": ["serve-static@1.16.2", "", { "dependencies": { "encodeurl": "~2.0.0", "escape-html": "~1.0.3", "parseurl": "~1.3.3", "send": "0.19.0" } }, "sha512-VqpjJZKadQB/PEbEwvFdO43Ax5dFBZ2UECszz8bQ7pi7wt//PWe1P6MN7eCnjsatYtBT6EuiClbjSWP2WrIoTw=="],

    "@augmentos/cloud-client/express/statuses": ["statuses@2.0.1", "", {}, "sha512-RwNA9Z/7PrK06rYLIzFMlaF+l73iwpzsqRIFgbMLbTcLD6cOao82TaWefPXQvB2fOC4AjuYSEndS7N/mTCbkdQ=="],

    "@augmentos/cloud-client/express/type-is": ["type-is@1.6.18", "", { "dependencies": { "media-typer": "0.3.0", "mime-types": "~2.1.24" } }, "sha512-TkRKr9sUTxEH8MdfuCSP7VizJyzRNMjj2J2do2Jr3Kym598JVdEksuzPQCnlFPW4ky9Q+iA+ma9BGm06XQBy8g=="],

    "@aws-crypto/sha256-browser/@smithy/util-utf8/@smithy/util-buffer-from": ["@smithy/util-buffer-from@2.2.0", "", { "dependencies": { "@smithy/is-array-buffer": "^2.2.0", "tslib": "^2.6.2" } }, "sha512-IJdWBbTcMQ6DA0gdNhh/BwrLkDR+ADW5Kr1aZmd4k3DIF6ezMV4R2NIAmT08wQJ3yUK82thHWmC/TnK/wpMMIA=="],

    "@aws-crypto/util/@smithy/util-utf8/@smithy/util-buffer-from": ["@smithy/util-buffer-from@2.2.0", "", { "dependencies": { "@smithy/is-array-buffer": "^2.2.0", "tslib": "^2.6.2" } }, "sha512-IJdWBbTcMQ6DA0gdNhh/BwrLkDR+ADW5Kr1aZmd4k3DIF6ezMV4R2NIAmT08wQJ3yUK82thHWmC/TnK/wpMMIA=="],

    "@aws-sdk/xml-builder/fast-xml-parser/strnum": ["strnum@2.1.1", "", {}, "sha512-7ZvoFTiCnGxBtDqJ//Cu6fWtZtc7Y3x+QOirG15wztbdngGSkht27o2pyGWrVy0b4WAy3jbKmnoK6g5VlVNUUw=="],

    "@babel/highlight/chalk/ansi-styles": ["ansi-styles@3.2.1", "", { "dependencies": { "color-convert": "^1.9.0" } }, "sha512-VT0ZI6kZRdTh8YyJw3SMbYm/u+NqfsAxEpWO0Pf9sq8/e94WxxOpPKx9FR1FlyCtOVDNOQ+8ntlqFxiRc+r5qA=="],

    "@babel/highlight/chalk/escape-string-regexp": ["escape-string-regexp@1.0.5", "", {}, "sha512-vbRorB5FUQWvla16U8R/qgaFIya2qGzwDrNmCZuYKrbdSUMG6I1ZCGQRefkRVhuOkIGVne7BQ35DSfo1qvJqFg=="],

    "@babel/highlight/chalk/supports-color": ["supports-color@5.5.0", "", { "dependencies": { "has-flag": "^3.0.0" } }, "sha512-QjVjwdXIt408MIiAqCX4oUKsgU2EqAGzs2Ppkm4aQYbjm+ZEWEcW4SfFNTr4uMNZma0ey4f5lgLrkB0aX0QMow=="],

    "@browserbasehq/sdk/@types/node/undici-types": ["undici-types@5.26.5", "", {}, "sha512-JlCMO+ehdEIKqlFxk6IfVoAUVmgz7cU7zD/h9XZ0qzeosSHmUJVOzSQvvYSYWXkFXC+IfLKSIffhv0sVZup6pA=="],

    "@browserbasehq/stagehand/@anthropic-ai/sdk/@types/node": ["@types/node@18.19.129", "", { "dependencies": { "undici-types": "~5.26.4" } }, "sha512-hrmi5jWt2w60ayox3iIXwpMEnfUvOLJCRtrOPbHtH15nTjvO7uhnelvrdAs0dO0/zl5DZ3ZbahiaXEVb54ca/A=="],

    "@ibm-cloud/watsonx-ai/@types/node/undici-types": ["undici-types@5.26.5", "", {}, "sha512-JlCMO+ehdEIKqlFxk6IfVoAUVmgz7cU7zD/h9XZ0qzeosSHmUJVOzSQvvYSYWXkFXC+IfLKSIffhv0sVZup6pA=="],

    "@logtail/node/minimatch/brace-expansion": ["brace-expansion@2.0.2", "", { "dependencies": { "balanced-match": "^1.0.0" } }, "sha512-Jt0vHyM+jmUBqojB7E1NIYadt0vI0Qxjxd2TErW94wDz+E2LAm5vKMXXwg6ZZBTHPuUlDgQHKXvjGBdfcF1ZDQ=="],

    "@mentra/cloud/eslint/@eslint/eslintrc": ["@eslint/eslintrc@0.4.3", "", { "dependencies": { "ajv": "^6.12.4", "debug": "^4.1.1", "espree": "^7.3.0", "globals": "^13.9.0", "ignore": "^4.0.6", "import-fresh": "^3.2.1", "js-yaml": "^3.13.1", "minimatch": "^3.0.4", "strip-json-comments": "^3.1.1" } }, "sha512-J6KFFz5QCYUJq3pf0mjEcCJVERbzv71PUIDczuh9JkwGEzced6CO5ADLHB1rbf/+oPBtoPfMYNOpGDzCANlbXw=="],

    "@mentra/cloud/eslint/chalk": ["chalk@4.1.2", "", { "dependencies": { "ansi-styles": "^4.1.0", "supports-color": "^7.1.0" } }, "sha512-oKnbhFyRIXpUuez8iBMmyEa4nbj4IOQyuhc/wy9kY7/WVPcwIO9VA668Pu8RkO7+0G76SLROeyw9CpQ061i4mA=="],

    "@mentra/cloud/eslint/eslint-scope": ["eslint-scope@5.1.1", "", { "dependencies": { "esrecurse": "^4.3.0", "estraverse": "^4.1.1" } }, "sha512-2NxwbF/hZ0KpepYN0cNbo+FN6XoK7GaHlQhgx/hIZl6Va0bF45RQOOwhLIy8lQDbuCiadSLCBnH2CFYquit5bw=="],

    "@mentra/cloud/eslint/eslint-visitor-keys": ["eslint-visitor-keys@2.1.0", "", {}, "sha512-0rSmRBzXgDzIsD6mGdJgevzgezI534Cer5L/vyMX0kHzT/jiB43jRhd9YUlMGYLQy2zprNmoT8qasCGtY+QaKw=="],

    "@mentra/cloud/eslint/espree": ["espree@7.3.1", "", { "dependencies": { "acorn": "^7.4.0", "acorn-jsx": "^5.3.1", "eslint-visitor-keys": "^1.3.0" } }, "sha512-v3JCNCE64umkFpmkFGqzVKsOT0tN1Zr+ueqLZfpV1Ob8e+CEgPWa+OxCoGH3tnhimMKIaBm4m/vaRpJ/krRz2g=="],

    "@mentra/cloud/eslint/file-entry-cache": ["file-entry-cache@6.0.1", "", { "dependencies": { "flat-cache": "^3.0.4" } }, "sha512-7Gps/XWymbLk2QLYK4NzpMOrYjMhdIxXuIvy2QBsLE6ljuodKvdkWs/cpyJJ3CVIVpH0Oi1Hvg1ovbMzLdFBBg=="],

    "@mentra/cloud/eslint/glob-parent": ["glob-parent@5.1.2", "", { "dependencies": { "is-glob": "^4.0.1" } }, "sha512-AOIgSQCepiJYwP3ARnGx+5VnTu2HBYdzbGP45eLw1vr3zB3vZLeyed1sC9hnbcOc9/SrMyM5RPQrkGz4aS9Zow=="],

    "@mentra/cloud/eslint/globals": ["globals@13.24.0", "", { "dependencies": { "type-fest": "^0.20.2" } }, "sha512-AhO5QUcj8llrbG09iWhPU2B204J1xnPeL8kQmVorSsy+Sjj1sk8gIyh6cUocGmH4L0UuhAJy+hJMRA4mgA4mFQ=="],

    "@mentra/cloud/eslint/ignore": ["ignore@4.0.6", "", {}, "sha512-cyFDKrqc/YdcWFniJhzI42+AzS+gNwmUzOSFcRCQYwySuBBBy/KjuxWLZ/FHEH6Moq1NizMOBWyTcv8O4OZIMg=="],

    "@mentra/cloud/eslint/js-yaml": ["js-yaml@3.14.1", "", { "dependencies": { "argparse": "^1.0.7", "esprima": "^4.0.0" }, "bin": { "js-yaml": "bin/js-yaml.js" } }, "sha512-okMH7OXXJ7YrN9Ok3/SXrnu4iX9yOk+25nqX4imS2npuvTYDmo/QEZoqwZkYaIDk3jVvBOTOIEgEhaLOynBS9g=="],

    "@mentra/cloud/eslint/strip-ansi": ["strip-ansi@6.0.1", "", { "dependencies": { "ansi-regex": "^5.0.1" } }, "sha512-Y38VPSHcqkFrCpFnQ9vuSXmquuv5oXOKpGeT6aGrr3o3Gc9AlVa6JBfUSOCnbxGGZF+/0ooI7KrPuUSztUdU5A=="],

    "@mentra/cloud/eslint/strip-json-comments": ["strip-json-comments@3.1.1", "", {}, "sha512-6fPc+R4ihwqP6N/aIv2f1gMH8lOVtWQHoqC4yK6oSDVVocumAsfCqjkXnqiYMhmMwS/mEHLp7Vehlt3ql6lEig=="],

    "@mentra/cloud/express/accepts": ["accepts@1.3.8", "", { "dependencies": { "mime-types": "~2.1.34", "negotiator": "0.6.3" } }, "sha512-PYAthTa2m2VKxuvSD3DPC/Gy+U+sOA1LAuT8mkmRuvw+NACSaeXEQ+NHcVF7rONl6qcaxV3Uuemwawk+7+SJLw=="],

    "@mentra/cloud/express/body-parser": ["body-parser@1.20.3", "", { "dependencies": { "bytes": "3.1.2", "content-type": "~1.0.5", "debug": "2.6.9", "depd": "2.0.0", "destroy": "1.2.0", "http-errors": "2.0.0", "iconv-lite": "0.4.24", "on-finished": "2.4.1", "qs": "6.13.0", "raw-body": "2.5.2", "type-is": "~1.6.18", "unpipe": "1.0.0" } }, "sha512-7rAxByjUMqQ3/bHJy7D6OGXvx/MMc4IqBn/X0fcM1QUcAItpZrBEYhWGem+tzXH90c+G01ypMcYJBO9Y30203g=="],

    "@mentra/cloud/express/content-disposition": ["content-disposition@0.5.4", "", { "dependencies": { "safe-buffer": "5.2.1" } }, "sha512-FveZTNuGw04cxlAiWbzi6zTAL/lhehaWbTtgluJh4/E95DqMwTmha3KZN1aAWA8cFIhHzMZUvLevkw5Rqk+tSQ=="],

    "@mentra/cloud/express/cookie": ["cookie@0.7.1", "", {}, "sha512-6DnInpx7SJ2AK3+CTUE/ZM0vWTUboZCegxhC2xiIydHR9jNuTAASBrfEpHhiGOZw/nX51bHt6YQl8jsGo4y/0w=="],

    "@mentra/cloud/express/debug": ["debug@2.6.9", "", { "dependencies": { "ms": "2.0.0" } }, "sha512-bC7ElrdJaJnPbAP+1EotYvqZsb3ecl5wi6Bfi6BJTUcNowp6cvspg0jXznRTKDjm/E7AdgFBVeAPVMNcKGsHMA=="],

    "@mentra/cloud/express/finalhandler": ["finalhandler@1.3.1", "", { "dependencies": { "debug": "2.6.9", "encodeurl": "~2.0.0", "escape-html": "~1.0.3", "on-finished": "2.4.1", "parseurl": "~1.3.3", "statuses": "2.0.1", "unpipe": "~1.0.0" } }, "sha512-6BN9trH7bp3qvnrRyzsBz+g3lZxTNZTbVO2EV1CS0WIcDbawYVdYvGflME/9QP0h0pYlCDBCTjYa9nZzMDpyxQ=="],

    "@mentra/cloud/express/fresh": ["fresh@0.5.2", "", {}, "sha512-zJ2mQYM18rEFOudeV4GShTGIQ7RbzA7ozbU9I/XBpm7kqgMywgmylMwXHxZJmkVoYkna9d2pVXVXPdYTP9ej8Q=="],

    "@mentra/cloud/express/merge-descriptors": ["merge-descriptors@1.0.3", "", {}, "sha512-gaNvAS7TZ897/rVaZ0nMtAyxNyi/pdbjbAwUpFQpN70GqnVfOiXpeUUMKRBmzXaSQ8DdTX4/0ms62r2K+hE6mQ=="],

    "@mentra/cloud/express/qs": ["qs@6.13.0", "", { "dependencies": { "side-channel": "^1.0.6" } }, "sha512-+38qI9SOr8tfZ4QmJNplMUxqjbe7LKvvZgWdExBOmd+egZTtjLB67Gu0HRX3u/XOq7UU2Nx6nsjvS16Z9uwfpg=="],

    "@mentra/cloud/express/send": ["send@0.19.0", "", { "dependencies": { "debug": "2.6.9", "depd": "2.0.0", "destroy": "1.2.0", "encodeurl": "~1.0.2", "escape-html": "~1.0.3", "etag": "~1.8.1", "fresh": "0.5.2", "http-errors": "2.0.0", "mime": "1.6.0", "ms": "2.1.3", "on-finished": "2.4.1", "range-parser": "~1.2.1", "statuses": "2.0.1" } }, "sha512-dW41u5VfLXu8SJh5bwRmyYUbAoSB3c9uQh6L8h/KtsFREPWpbX1lrljJo186Jc4nmci/sGUZ9a0a0J2zgfq2hw=="],

    "@mentra/cloud/express/serve-static": ["serve-static@1.16.2", "", { "dependencies": { "encodeurl": "~2.0.0", "escape-html": "~1.0.3", "parseurl": "~1.3.3", "send": "0.19.0" } }, "sha512-VqpjJZKadQB/PEbEwvFdO43Ax5dFBZ2UECszz8bQ7pi7wt//PWe1P6MN7eCnjsatYtBT6EuiClbjSWP2WrIoTw=="],

    "@mentra/cloud/express/statuses": ["statuses@2.0.1", "", {}, "sha512-RwNA9Z/7PrK06rYLIzFMlaF+l73iwpzsqRIFgbMLbTcLD6cOao82TaWefPXQvB2fOC4AjuYSEndS7N/mTCbkdQ=="],

    "@mentra/cloud/express/type-is": ["type-is@1.6.18", "", { "dependencies": { "media-typer": "0.3.0", "mime-types": "~2.1.24" } }, "sha512-TkRKr9sUTxEH8MdfuCSP7VizJyzRNMjj2J2do2Jr3Kym598JVdEksuzPQCnlFPW4ky9Q+iA+ma9BGm06XQBy8g=="],

    "@mentra/sdk/express/accepts": ["accepts@1.3.8", "", { "dependencies": { "mime-types": "~2.1.34", "negotiator": "0.6.3" } }, "sha512-PYAthTa2m2VKxuvSD3DPC/Gy+U+sOA1LAuT8mkmRuvw+NACSaeXEQ+NHcVF7rONl6qcaxV3Uuemwawk+7+SJLw=="],

    "@mentra/sdk/express/body-parser": ["body-parser@1.20.3", "", { "dependencies": { "bytes": "3.1.2", "content-type": "~1.0.5", "debug": "2.6.9", "depd": "2.0.0", "destroy": "1.2.0", "http-errors": "2.0.0", "iconv-lite": "0.4.24", "on-finished": "2.4.1", "qs": "6.13.0", "raw-body": "2.5.2", "type-is": "~1.6.18", "unpipe": "1.0.0" } }, "sha512-7rAxByjUMqQ3/bHJy7D6OGXvx/MMc4IqBn/X0fcM1QUcAItpZrBEYhWGem+tzXH90c+G01ypMcYJBO9Y30203g=="],

    "@mentra/sdk/express/content-disposition": ["content-disposition@0.5.4", "", { "dependencies": { "safe-buffer": "5.2.1" } }, "sha512-FveZTNuGw04cxlAiWbzi6zTAL/lhehaWbTtgluJh4/E95DqMwTmha3KZN1aAWA8cFIhHzMZUvLevkw5Rqk+tSQ=="],

    "@mentra/sdk/express/cookie": ["cookie@0.7.1", "", {}, "sha512-6DnInpx7SJ2AK3+CTUE/ZM0vWTUboZCegxhC2xiIydHR9jNuTAASBrfEpHhiGOZw/nX51bHt6YQl8jsGo4y/0w=="],

    "@mentra/sdk/express/debug": ["debug@2.6.9", "", { "dependencies": { "ms": "2.0.0" } }, "sha512-bC7ElrdJaJnPbAP+1EotYvqZsb3ecl5wi6Bfi6BJTUcNowp6cvspg0jXznRTKDjm/E7AdgFBVeAPVMNcKGsHMA=="],

    "@mentra/sdk/express/finalhandler": ["finalhandler@1.3.1", "", { "dependencies": { "debug": "2.6.9", "encodeurl": "~2.0.0", "escape-html": "~1.0.3", "on-finished": "2.4.1", "parseurl": "~1.3.3", "statuses": "2.0.1", "unpipe": "~1.0.0" } }, "sha512-6BN9trH7bp3qvnrRyzsBz+g3lZxTNZTbVO2EV1CS0WIcDbawYVdYvGflME/9QP0h0pYlCDBCTjYa9nZzMDpyxQ=="],

    "@mentra/sdk/express/fresh": ["fresh@0.5.2", "", {}, "sha512-zJ2mQYM18rEFOudeV4GShTGIQ7RbzA7ozbU9I/XBpm7kqgMywgmylMwXHxZJmkVoYkna9d2pVXVXPdYTP9ej8Q=="],

    "@mentra/sdk/express/merge-descriptors": ["merge-descriptors@1.0.3", "", {}, "sha512-gaNvAS7TZ897/rVaZ0nMtAyxNyi/pdbjbAwUpFQpN70GqnVfOiXpeUUMKRBmzXaSQ8DdTX4/0ms62r2K+hE6mQ=="],

    "@mentra/sdk/express/qs": ["qs@6.13.0", "", { "dependencies": { "side-channel": "^1.0.6" } }, "sha512-+38qI9SOr8tfZ4QmJNplMUxqjbe7LKvvZgWdExBOmd+egZTtjLB67Gu0HRX3u/XOq7UU2Nx6nsjvS16Z9uwfpg=="],

    "@mentra/sdk/express/send": ["send@0.19.0", "", { "dependencies": { "debug": "2.6.9", "depd": "2.0.0", "destroy": "1.2.0", "encodeurl": "~1.0.2", "escape-html": "~1.0.3", "etag": "~1.8.1", "fresh": "0.5.2", "http-errors": "2.0.0", "mime": "1.6.0", "ms": "2.1.3", "on-finished": "2.4.1", "range-parser": "~1.2.1", "statuses": "2.0.1" } }, "sha512-dW41u5VfLXu8SJh5bwRmyYUbAoSB3c9uQh6L8h/KtsFREPWpbX1lrljJo186Jc4nmci/sGUZ9a0a0J2zgfq2hw=="],

    "@mentra/sdk/express/serve-static": ["serve-static@1.16.2", "", { "dependencies": { "encodeurl": "~2.0.0", "escape-html": "~1.0.3", "parseurl": "~1.3.3", "send": "0.19.0" } }, "sha512-VqpjJZKadQB/PEbEwvFdO43Ax5dFBZ2UECszz8bQ7pi7wt//PWe1P6MN7eCnjsatYtBT6EuiClbjSWP2WrIoTw=="],

    "@mentra/sdk/express/statuses": ["statuses@2.0.1", "", {}, "sha512-RwNA9Z/7PrK06rYLIzFMlaF+l73iwpzsqRIFgbMLbTcLD6cOao82TaWefPXQvB2fOC4AjuYSEndS7N/mTCbkdQ=="],

    "@mentra/sdk/express/type-is": ["type-is@1.6.18", "", { "dependencies": { "media-typer": "0.3.0", "mime-types": "~2.1.24" } }, "sha512-TkRKr9sUTxEH8MdfuCSP7VizJyzRNMjj2J2do2Jr3Kym598JVdEksuzPQCnlFPW4ky9Q+iA+ma9BGm06XQBy8g=="],

    "@mentra/sdk/jsonwebtoken/semver": ["semver@5.7.2", "", { "bin": { "semver": "bin/semver" } }, "sha512-cBznnQ9KjJqU67B52RMC65CMarK2600WFnbkcaiwWq3xy/5haFJlshgnpjovMVJ+Hff49d8GEn0b87C5pDQ10g=="],

    "@mentra/sdk/multer/concat-stream": ["concat-stream@2.0.0", "", { "dependencies": { "buffer-from": "^1.0.0", "inherits": "^2.0.3", "readable-stream": "^3.0.2", "typedarray": "^0.0.6" } }, "sha512-MWufYdFw53ccGjCA+Ol7XJYpAlW6/prSMzuPOTRnJGcGzuhLn4Scrz7qf6o8bROZ514ltazcIFJZevcfbo0x7A=="],

    "@mentra/sdk/multer/mkdirp": ["mkdirp@0.5.6", "", { "dependencies": { "minimist": "^1.2.6" }, "bin": { "mkdirp": "bin/cmd.js" } }, "sha512-FP+p8RB8OWpF3YZBCrP5gtADmtXApB5AMLn+vdyA+PyxCjrCs00mjyUozssO33cwDeT3wNGdLxJ5M//YqtHAJw=="],

    "@mentra/sdk/multer/type-is": ["type-is@1.6.18", "", { "dependencies": { "media-typer": "0.3.0", "mime-types": "~2.1.24" } }, "sha512-TkRKr9sUTxEH8MdfuCSP7VizJyzRNMjj2J2do2Jr3Kym598JVdEksuzPQCnlFPW4ky9Q+iA+ma9BGm06XQBy8g=="],

    "@pm2/agent/chalk/ansi-styles": ["ansi-styles@4.3.0", "", { "dependencies": { "color-convert": "^2.0.1" } }, "sha512-zbB9rCJAT1rbjiVDb2hqKFHNYLxgtk8NURxZ3IZwD3F6NtxbXZQCnnSi1Lkx+IDohdPlFp222wVALIheZJQSEg=="],

    "@pm2/agent/chalk/supports-color": ["supports-color@7.2.0", "", { "dependencies": { "has-flag": "^4.0.0" } }, "sha512-qpCAvRl9stuOHveKsn7HncJRvv501qIacKzQlO/+Lwxc9+0q2wLyv4Dfvt80/DPn2pqOBsJdDiogXGR9+OvwRw=="],

    "@sentry/node/minimatch/brace-expansion": ["brace-expansion@2.0.2", "", { "dependencies": { "balanced-match": "^1.0.0" } }, "sha512-Jt0vHyM+jmUBqojB7E1NIYadt0vI0Qxjxd2TErW94wDz+E2LAm5vKMXXwg6ZZBTHPuUlDgQHKXvjGBdfcF1ZDQ=="],

    "@typescript-eslint/eslint-plugin/@typescript-eslint/utils/@typescript-eslint/typescript-estree": ["@typescript-eslint/typescript-estree@5.62.0", "", { "dependencies": { "@typescript-eslint/types": "5.62.0", "@typescript-eslint/visitor-keys": "5.62.0", "debug": "^4.3.4", "globby": "^11.1.0", "is-glob": "^4.0.3", "semver": "^7.3.7", "tsutils": "^3.21.0" } }, "sha512-CmcQ6uY7b9y694lKdRB8FEel7JbU/40iSAPomu++SjLMntB+2Leay2LO6i8VnJk58MtE9/nQSFIH6jpyRWyYzA=="],

    "@typescript-eslint/eslint-plugin/@typescript-eslint/utils/eslint-scope": ["eslint-scope@5.1.1", "", { "dependencies": { "esrecurse": "^4.3.0", "estraverse": "^4.1.1" } }, "sha512-2NxwbF/hZ0KpepYN0cNbo+FN6XoK7GaHlQhgx/hIZl6Va0bF45RQOOwhLIy8lQDbuCiadSLCBnH2CFYquit5bw=="],

    "@typescript-eslint/parser/@typescript-eslint/typescript-estree/@typescript-eslint/visitor-keys": ["@typescript-eslint/visitor-keys@5.62.0", "", { "dependencies": { "@typescript-eslint/types": "5.62.0", "eslint-visitor-keys": "^3.3.0" } }, "sha512-07ny+LHRzQXepkGg6w0mFY41fVUNBrL2Roj/++7V1txKugfjm/Ci/qSND03r2RhlJhJYMcTn9AhhSSqQp0Ysyw=="],

    "@typescript-eslint/scope-manager/@typescript-eslint/visitor-keys/eslint-visitor-keys": ["eslint-visitor-keys@3.4.3", "", {}, "sha512-wpc+LXeiyiisxPlEkUzU6svyS1frIO3Mgxj1fdy7Pm8Ygzguax2N3Fa/D/ag1WqbOprdI+uY6wMUl8/a2G+iag=="],

    "@typescript-eslint/type-utils/@typescript-eslint/typescript-estree/@typescript-eslint/visitor-keys": ["@typescript-eslint/visitor-keys@5.62.0", "", { "dependencies": { "@typescript-eslint/types": "5.62.0", "eslint-visitor-keys": "^3.3.0" } }, "sha512-07ny+LHRzQXepkGg6w0mFY41fVUNBrL2Roj/++7V1txKugfjm/Ci/qSND03r2RhlJhJYMcTn9AhhSSqQp0Ysyw=="],

    "@typescript-eslint/type-utils/@typescript-eslint/utils/eslint-scope": ["eslint-scope@5.1.1", "", { "dependencies": { "esrecurse": "^4.3.0", "estraverse": "^4.1.1" } }, "sha512-2NxwbF/hZ0KpepYN0cNbo+FN6XoK7GaHlQhgx/hIZl6Va0bF45RQOOwhLIy8lQDbuCiadSLCBnH2CFYquit5bw=="],

    "@typescript-eslint/typescript-estree/minimatch/brace-expansion": ["brace-expansion@2.0.2", "", { "dependencies": { "balanced-match": "^1.0.0" } }, "sha512-Jt0vHyM+jmUBqojB7E1NIYadt0vI0Qxjxd2TErW94wDz+E2LAm5vKMXXwg6ZZBTHPuUlDgQHKXvjGBdfcF1ZDQ=="],

    "ansi-align/string-width/emoji-regex": ["emoji-regex@8.0.0", "", {}, "sha512-MSjYzcWNOA0ewAHpz0MxpYFvwg6yjy1NG3xteoqz644VCo/RPgnr1/GGt+ic3iJTzQ8Eu3TdM14SawnVUmGE6A=="],

    "ansi-align/string-width/strip-ansi": ["strip-ansi@6.0.1", "", { "dependencies": { "ansi-regex": "^5.0.1" } }, "sha512-Y38VPSHcqkFrCpFnQ9vuSXmquuv5oXOKpGeT6aGrr3o3Gc9AlVa6JBfUSOCnbxGGZF+/0ooI7KrPuUSztUdU5A=="],

    "cli-tableau/chalk/ansi-styles": ["ansi-styles@4.3.0", "", { "dependencies": { "color-convert": "^2.0.1" } }, "sha512-zbB9rCJAT1rbjiVDb2hqKFHNYLxgtk8NURxZ3IZwD3F6NtxbXZQCnnSi1Lkx+IDohdPlFp222wVALIheZJQSEg=="],

    "cli-tableau/chalk/supports-color": ["supports-color@7.2.0", "", { "dependencies": { "has-flag": "^4.0.0" } }, "sha512-qpCAvRl9stuOHveKsn7HncJRvv501qIacKzQlO/+Lwxc9+0q2wLyv4Dfvt80/DPn2pqOBsJdDiogXGR9+OvwRw=="],

    "cliui/string-width/emoji-regex": ["emoji-regex@8.0.0", "", {}, "sha512-MSjYzcWNOA0ewAHpz0MxpYFvwg6yjy1NG3xteoqz644VCo/RPgnr1/GGt+ic3iJTzQ8Eu3TdM14SawnVUmGE6A=="],

    "cliui/strip-ansi/ansi-regex": ["ansi-regex@5.0.1", "", {}, "sha512-quJQXlTSUGL2LH9SUXo8VwsY4soanhgo6LNSm84E1LBcE8s3O0wpdiRzyR9z/ZZJMlMWv37qOOb9pdJlMUEKFQ=="],

    "cliui/wrap-ansi/ansi-styles": ["ansi-styles@4.3.0", "", { "dependencies": { "color-convert": "^2.0.1" } }, "sha512-zbB9rCJAT1rbjiVDb2hqKFHNYLxgtk8NURxZ3IZwD3F6NtxbXZQCnnSi1Lkx+IDohdPlFp222wVALIheZJQSEg=="],

    "color/color-convert/color-name": ["color-name@2.0.2", "", {}, "sha512-9vEt7gE16EW7Eu7pvZnR0abW9z6ufzhXxGXZEVU9IqPdlsUiMwJeJfRtq0zePUmnbHGT9zajca7mX8zgoayo4A=="],

    "concat-stream/readable-stream/safe-buffer": ["safe-buffer@5.1.2", "", {}, "sha512-Gd2UZBJDkXlY7GbJxfsE8/nvKkUEU1G38c1siN6QP6a9PT9MmHB8GnpscSmMJSoF8LOIrt8ud/wPtojys4G6+g=="],

    "concat-stream/readable-stream/string_decoder": ["string_decoder@1.1.1", "", { "dependencies": { "safe-buffer": "~5.1.0" } }, "sha512-n/ShnvDi6FHbbVfviro+WojiFzv+s8MPMHBczVePfUpDJLwoLT0ht1l4YwBCbi8pJAveEEdnkHyPyTP/mzRfwg=="],

    "concurrently/chalk/ansi-styles": ["ansi-styles@4.3.0", "", { "dependencies": { "color-convert": "^2.0.1" } }, "sha512-zbB9rCJAT1rbjiVDb2hqKFHNYLxgtk8NURxZ3IZwD3F6NtxbXZQCnnSi1Lkx+IDohdPlFp222wVALIheZJQSEg=="],

    "concurrently/chalk/supports-color": ["supports-color@7.2.0", "", { "dependencies": { "has-flag": "^4.0.0" } }, "sha512-qpCAvRl9stuOHveKsn7HncJRvv501qIacKzQlO/+Lwxc9+0q2wLyv4Dfvt80/DPn2pqOBsJdDiogXGR9+OvwRw=="],

    "eslint/chalk/ansi-styles": ["ansi-styles@4.3.0", "", { "dependencies": { "color-convert": "^2.0.1" } }, "sha512-zbB9rCJAT1rbjiVDb2hqKFHNYLxgtk8NURxZ3IZwD3F6NtxbXZQCnnSi1Lkx+IDohdPlFp222wVALIheZJQSEg=="],

    "eslint/chalk/supports-color": ["supports-color@7.2.0", "", { "dependencies": { "has-flag": "^4.0.0" } }, "sha512-qpCAvRl9stuOHveKsn7HncJRvv501qIacKzQlO/+Lwxc9+0q2wLyv4Dfvt80/DPn2pqOBsJdDiogXGR9+OvwRw=="],

    "form-data/mime-types/mime-db": ["mime-db@1.52.0", "", {}, "sha512-sPU4uV7dYlvtWJxwwxHD0PuihVNiE7TyAbQ5SWxDCB9mUYvOgroQOwYQQOKPJ8CIbE+1ETVlOoK1UC2nU3gYvg=="],

    "google-auth-library/jws/jwa": ["jwa@2.0.1", "", { "dependencies": { "buffer-equal-constant-time": "^1.0.1", "ecdsa-sig-formatter": "1.0.11", "safe-buffer": "^5.0.1" } }, "sha512-hRF04fqJIP8Abbkq5NKGN0Bbr3JxlQ+qhZufXVr0DvujKy93ZCbXZMHDL4EOtodSbCWxOqR8MS1tXA5hwqCXDg=="],

    "gtoken/jws/jwa": ["jwa@2.0.1", "", { "dependencies": { "buffer-equal-constant-time": "^1.0.1", "ecdsa-sig-formatter": "1.0.11", "safe-buffer": "^5.0.1" } }, "sha512-hRF04fqJIP8Abbkq5NKGN0Bbr3JxlQ+qhZufXVr0DvujKy93ZCbXZMHDL4EOtodSbCWxOqR8MS1tXA5hwqCXDg=="],

    "ibm-cloud-sdk-core/@types/node/undici-types": ["undici-types@5.26.5", "", {}, "sha512-JlCMO+ehdEIKqlFxk6IfVoAUVmgz7cU7zD/h9XZ0qzeosSHmUJVOzSQvvYSYWXkFXC+IfLKSIffhv0sVZup6pA=="],

    "ibm-cloud-sdk-core/mime-types/mime-db": ["mime-db@1.52.0", "", {}, "sha512-sPU4uV7dYlvtWJxwwxHD0PuihVNiE7TyAbQ5SWxDCB9mUYvOgroQOwYQQOKPJ8CIbE+1ETVlOoK1UC2nU3gYvg=="],

    "langsmith/chalk/ansi-styles": ["ansi-styles@4.3.0", "", { "dependencies": { "color-convert": "^2.0.1" } }, "sha512-zbB9rCJAT1rbjiVDb2hqKFHNYLxgtk8NURxZ3IZwD3F6NtxbXZQCnnSi1Lkx+IDohdPlFp222wVALIheZJQSEg=="],

    "langsmith/chalk/supports-color": ["supports-color@7.2.0", "", { "dependencies": { "has-flag": "^4.0.0" } }, "sha512-qpCAvRl9stuOHveKsn7HncJRvv501qIacKzQlO/+Lwxc9+0q2wLyv4Dfvt80/DPn2pqOBsJdDiogXGR9+OvwRw=="],

    "microsoft-cognitiveservices-speech-sdk/https-proxy-agent/agent-base": ["agent-base@5.1.1", "", {}, "sha512-TMeqbNl2fMW0nMjTEPOwe3J/PRFP4vqeoNuQMG0HlMrtm5QxKqdvAkZ1pRBQ/ulIyDD5Yq0nJ7YbdD8ey0TO3g=="],

    "mongodb-connection-string-url/whatwg-url/tr46": ["tr46@5.1.1", "", { "dependencies": { "punycode": "^2.3.1" } }, "sha512-hdF5ZgjTqgAntKkklYw0R03MG2x/bSzTtkxmIRw/sTNV8YXsCJ1tfLAX23lhxhHJlEf3CRCOCGGWw3vI3GaSPw=="],

    "mongoose/mongodb/mongodb-connection-string-url": ["mongodb-connection-string-url@2.6.0", "", { "dependencies": { "@types/whatwg-url": "^8.2.1", "whatwg-url": "^11.0.0" } }, "sha512-WvTZlI9ab0QYtTYnuMLgobULWhokRjtC7db9LtcVfJ+Hsnyr5eo6ZtNAt3Ly24XZScGMelOcGtm7lSn0332tPQ=="],

    "multer/type-is/media-typer": ["media-typer@0.3.0", "", {}, "sha512-dq+qelQ9akHpcOl/gUVRTxVIOkAJ1wR3QAvb4RsVjS8oVoFjDGTc679wJYmUmknUF5HwMLOgb5O+a3KxfWapPQ=="],

    "multer/type-is/mime-types": ["mime-types@2.1.35", "", { "dependencies": { "mime-db": "1.52.0" } }, "sha512-ZDY+bPm5zTTF+YpCrAU9nK0UgICYPT0QtT1NZWFv4s++TNkcgVaT0g6+4R2uI4MjQjzysHB1zxuWL50hzaeXiw=="],

    "openai/@types/node/undici-types": ["undici-types@5.26.5", "", {}, "sha512-JlCMO+ehdEIKqlFxk6IfVoAUVmgz7cU7zD/h9XZ0qzeosSHmUJVOzSQvvYSYWXkFXC+IfLKSIffhv0sVZup6pA=="],

    "pino-abstract-transport/readable-stream/buffer": ["buffer@6.0.3", "", { "dependencies": { "base64-js": "^1.3.1", "ieee754": "^1.2.1" } }, "sha512-FTiCpNxtwiZZHEZbcbTIcZjERVICn9yq/pDFkTl95/AxzD1naBctN7YO68riM/gLSDY7sdrMby8hofADYuuqOA=="],

    "pm2/chalk/ansi-styles": ["ansi-styles@4.3.0", "", { "dependencies": { "color-convert": "^2.0.1" } }, "sha512-zbB9rCJAT1rbjiVDb2hqKFHNYLxgtk8NURxZ3IZwD3F6NtxbXZQCnnSi1Lkx+IDohdPlFp222wVALIheZJQSEg=="],

    "pm2/chalk/supports-color": ["supports-color@7.2.0", "", { "dependencies": { "has-flag": "^4.0.0" } }, "sha512-qpCAvRl9stuOHveKsn7HncJRvv501qIacKzQlO/+Lwxc9+0q2wLyv4Dfvt80/DPn2pqOBsJdDiogXGR9+OvwRw=="],

    "pretty-quick/find-up/locate-path": ["locate-path@5.0.0", "", { "dependencies": { "p-locate": "^4.1.0" } }, "sha512-t7hw9pI+WvuwNJXwk5zVHpyhIqzg2qTlklJOf0mVxGSbe3Fp2VieZcduNYjaLDoy6p9uGpQEGWG87WpMKlNq8g=="],

    "readable-web-to-node-stream/readable-stream/buffer": ["buffer@6.0.3", "", { "dependencies": { "base64-js": "^1.3.1", "ieee754": "^1.2.1" } }, "sha512-FTiCpNxtwiZZHEZbcbTIcZjERVICn9yq/pDFkTl95/AxzD1naBctN7YO68riM/gLSDY7sdrMby8hofADYuuqOA=="],

    "table/ajv/json-schema-traverse": ["json-schema-traverse@1.0.0", "", {}, "sha512-NM8/P9n3XjXhIZn1lLhkFaACTOURQXjWhV4BA/RnOv8xvgqtqpAX9IO4mRQxSx1Rlo4tqzeqb0sOlruaOy3dug=="],

    "table/string-width/emoji-regex": ["emoji-regex@8.0.0", "", {}, "sha512-MSjYzcWNOA0ewAHpz0MxpYFvwg6yjy1NG3xteoqz644VCo/RPgnr1/GGt+ic3iJTzQ8Eu3TdM14SawnVUmGE6A=="],

    "table/strip-ansi/ansi-regex": ["ansi-regex@5.0.1", "", {}, "sha512-quJQXlTSUGL2LH9SUXo8VwsY4soanhgo6LNSm84E1LBcE8s3O0wpdiRzyR9z/ZZJMlMWv37qOOb9pdJlMUEKFQ=="],

    "typescript-eslint/@typescript-eslint/eslint-plugin/@typescript-eslint/scope-manager": ["@typescript-eslint/scope-manager@8.45.0", "", { "dependencies": { "@typescript-eslint/types": "8.45.0", "@typescript-eslint/visitor-keys": "8.45.0" } }, "sha512-clmm8XSNj/1dGvJeO6VGH7EUSeA0FMs+5au/u3lrA3KfG8iJ4u8ym9/j2tTEoacAffdW1TVUzXO30W1JTJS7dA=="],

    "typescript-eslint/@typescript-eslint/eslint-plugin/@typescript-eslint/type-utils": ["@typescript-eslint/type-utils@8.45.0", "", { "dependencies": { "@typescript-eslint/types": "8.45.0", "@typescript-eslint/typescript-estree": "8.45.0", "@typescript-eslint/utils": "8.45.0", "debug": "^4.3.4", "ts-api-utils": "^2.1.0" }, "peerDependencies": { "eslint": "^8.57.0 || ^9.0.0", "typescript": ">=4.8.4 <6.0.0" } }, "sha512-bpjepLlHceKgyMEPglAeULX1vixJDgaKocp0RVJ5u4wLJIMNuKtUXIczpJCPcn2waII0yuvks/5m5/h3ZQKs0A=="],

    "typescript-eslint/@typescript-eslint/eslint-plugin/ignore": ["ignore@7.0.5", "", {}, "sha512-Hs59xBNfUIunMFgWAbGX5cq6893IbWg4KnrjbYwX3tx0ztorVgTDA6B2sxf8ejHJ4wz8BqGUMYlnzNBer5NvGg=="],

    "typescript-eslint/@typescript-eslint/parser/@typescript-eslint/scope-manager": ["@typescript-eslint/scope-manager@8.45.0", "", { "dependencies": { "@typescript-eslint/types": "8.45.0", "@typescript-eslint/visitor-keys": "8.45.0" } }, "sha512-clmm8XSNj/1dGvJeO6VGH7EUSeA0FMs+5au/u3lrA3KfG8iJ4u8ym9/j2tTEoacAffdW1TVUzXO30W1JTJS7dA=="],

    "typescript-eslint/@typescript-eslint/parser/@typescript-eslint/types": ["@typescript-eslint/types@8.45.0", "", {}, "sha512-WugXLuOIq67BMgQInIxxnsSyRLFxdkJEJu8r4ngLR56q/4Q5LrbfkFRH27vMTjxEK8Pyz7QfzuZe/G15qQnVRA=="],

    "yargs/string-width/emoji-regex": ["emoji-regex@8.0.0", "", {}, "sha512-MSjYzcWNOA0ewAHpz0MxpYFvwg6yjy1NG3xteoqz644VCo/RPgnr1/GGt+ic3iJTzQ8Eu3TdM14SawnVUmGE6A=="],

    "yargs/string-width/strip-ansi": ["strip-ansi@6.0.1", "", { "dependencies": { "ansi-regex": "^5.0.1" } }, "sha512-Y38VPSHcqkFrCpFnQ9vuSXmquuv5oXOKpGeT6aGrr3o3Gc9AlVa6JBfUSOCnbxGGZF+/0ooI7KrPuUSztUdU5A=="],

    "@augmentos/cloud-client/express/accepts/mime-types": ["mime-types@2.1.35", "", { "dependencies": { "mime-db": "1.52.0" } }, "sha512-ZDY+bPm5zTTF+YpCrAU9nK0UgICYPT0QtT1NZWFv4s++TNkcgVaT0g6+4R2uI4MjQjzysHB1zxuWL50hzaeXiw=="],

    "@augmentos/cloud-client/express/accepts/negotiator": ["negotiator@0.6.3", "", {}, "sha512-+EUsqGPLsM+j/zdChZjsnX51g4XrHFOIXwfnCVPGlQk/k5giakcKsuxCObBRu6DSm9opw/O6slWbJdghQM4bBg=="],

    "@augmentos/cloud-client/express/body-parser/raw-body": ["raw-body@2.5.2", "", { "dependencies": { "bytes": "3.1.2", "http-errors": "2.0.0", "iconv-lite": "0.4.24", "unpipe": "1.0.0" } }, "sha512-8zGqypfENjCIqGhgXToC8aB2r7YrBX+AQAfIPs/Mlk+BtPTztOvTS01NRW/3Eh60J+a48lt8qsCzirQ6loCVfA=="],

    "@augmentos/cloud-client/express/debug/ms": ["ms@2.0.0", "", {}, "sha512-Tpp60P6IUJDTuOq/5Z8cdskzJujfwqfOTkrwIwj7IRISpnkJnT6SyJ4PCPnGMoFjC9ddhal5KVIYtAt97ix05A=="],

    "@augmentos/cloud-client/express/send/encodeurl": ["encodeurl@1.0.2", "", {}, "sha512-TPJXq8JqFaVYm2CWmPvnP2Iyo4ZSM7/QKcSmuMLDObfpH5fi7RUGmd/rTDf+rut/saiDiQEeVTNgAmJEdAOx0w=="],

    "@augmentos/cloud-client/express/type-is/media-typer": ["media-typer@0.3.0", "", {}, "sha512-dq+qelQ9akHpcOl/gUVRTxVIOkAJ1wR3QAvb4RsVjS8oVoFjDGTc679wJYmUmknUF5HwMLOgb5O+a3KxfWapPQ=="],

    "@augmentos/cloud-client/express/type-is/mime-types": ["mime-types@2.1.35", "", { "dependencies": { "mime-db": "1.52.0" } }, "sha512-ZDY+bPm5zTTF+YpCrAU9nK0UgICYPT0QtT1NZWFv4s++TNkcgVaT0g6+4R2uI4MjQjzysHB1zxuWL50hzaeXiw=="],

    "@aws-crypto/sha256-browser/@smithy/util-utf8/@smithy/util-buffer-from/@smithy/is-array-buffer": ["@smithy/is-array-buffer@2.2.0", "", { "dependencies": { "tslib": "^2.6.2" } }, "sha512-GGP3O9QFD24uGeAXYUjwSTXARoqpZykHadOmA8G5vfJPK0/DC67qa//0qvqrJzL1xc8WQWX7/yc7fwudjPHPhA=="],

    "@aws-crypto/util/@smithy/util-utf8/@smithy/util-buffer-from/@smithy/is-array-buffer": ["@smithy/is-array-buffer@2.2.0", "", { "dependencies": { "tslib": "^2.6.2" } }, "sha512-GGP3O9QFD24uGeAXYUjwSTXARoqpZykHadOmA8G5vfJPK0/DC67qa//0qvqrJzL1xc8WQWX7/yc7fwudjPHPhA=="],

    "@babel/highlight/chalk/ansi-styles/color-convert": ["color-convert@1.9.3", "", { "dependencies": { "color-name": "1.1.3" } }, "sha512-QfAUtd+vFdAtFQcC8CCyYt1fYWxSqAiK2cSD6zDB8N3cpsEBAvRxp9zOGg6G/SHHJYAT88/az/IuDGALsNVbGg=="],

    "@babel/highlight/chalk/supports-color/has-flag": ["has-flag@3.0.0", "", {}, "sha512-sKJf1+ceQBr4SMkvQnBDNDtf4TXpVhVGateu0t918bl30FnbE2m4vNLX+VWe/dpjlb+HugGYzW7uQXH98HPEYw=="],

    "@browserbasehq/stagehand/@anthropic-ai/sdk/@types/node/undici-types": ["undici-types@5.26.5", "", {}, "sha512-JlCMO+ehdEIKqlFxk6IfVoAUVmgz7cU7zD/h9XZ0qzeosSHmUJVOzSQvvYSYWXkFXC+IfLKSIffhv0sVZup6pA=="],

    "@mentra/cloud/eslint/chalk/ansi-styles": ["ansi-styles@4.3.0", "", { "dependencies": { "color-convert": "^2.0.1" } }, "sha512-zbB9rCJAT1rbjiVDb2hqKFHNYLxgtk8NURxZ3IZwD3F6NtxbXZQCnnSi1Lkx+IDohdPlFp222wVALIheZJQSEg=="],

    "@mentra/cloud/eslint/chalk/supports-color": ["supports-color@7.2.0", "", { "dependencies": { "has-flag": "^4.0.0" } }, "sha512-qpCAvRl9stuOHveKsn7HncJRvv501qIacKzQlO/+Lwxc9+0q2wLyv4Dfvt80/DPn2pqOBsJdDiogXGR9+OvwRw=="],

    "@mentra/cloud/eslint/eslint-scope/estraverse": ["estraverse@4.3.0", "", {}, "sha512-39nnKffWz8xN1BU/2c79n9nB9HDzo0niYUqx6xyqUnyoAnQyyWpOTdZEeiCch8BBu515t4wp9ZmgVfVhn9EBpw=="],

    "@mentra/cloud/eslint/espree/acorn": ["acorn@7.4.1", "", { "bin": { "acorn": "bin/acorn" } }, "sha512-nQyp0o1/mNdbTO1PO6kHkwSrmgZ0MT/jCCpNiwbUjGoRN4dlBhqJtoQuCnEOKzgTVwg0ZWiCoQy6SxMebQVh8A=="],

    "@mentra/cloud/eslint/espree/eslint-visitor-keys": ["eslint-visitor-keys@1.3.0", "", {}, "sha512-6J72N8UNa462wa/KFODt/PJ3IU60SDpC3QXC1Hjc1BXXpfL2C9R5+AU7jhe0F6GREqVMh4Juu+NY7xn+6dipUQ=="],

    "@mentra/cloud/eslint/file-entry-cache/flat-cache": ["flat-cache@3.2.0", "", { "dependencies": { "flatted": "^3.2.9", "keyv": "^4.5.3", "rimraf": "^3.0.2" } }, "sha512-CYcENa+FtcUKLmhhqyctpclsq7QF38pKjZHsGNiSQF5r4FtoKDWabFDl3hzaEQMvT1LHEysw5twgLvpYYb4vbw=="],

    "@mentra/cloud/eslint/globals/type-fest": ["type-fest@0.20.2", "", {}, "sha512-Ne+eE4r0/iWnpAxD852z3A+N0Bt5RN//NjJwRd2VFHEmrywxf5vsZlh4R6lixl6B+wz/8d+maTSAkN1FIkI3LQ=="],

    "@mentra/cloud/eslint/js-yaml/argparse": ["argparse@1.0.10", "", { "dependencies": { "sprintf-js": "~1.0.2" } }, "sha512-o5Roy6tNG4SL/FOkCAN6RzjiakZS25RLYFrcMttJqbdd8BWrnA+fGz57iN5Pb06pvBGvl5gQ0B48dJlslXvoTg=="],

    "@mentra/cloud/eslint/strip-ansi/ansi-regex": ["ansi-regex@5.0.1", "", {}, "sha512-quJQXlTSUGL2LH9SUXo8VwsY4soanhgo6LNSm84E1LBcE8s3O0wpdiRzyR9z/ZZJMlMWv37qOOb9pdJlMUEKFQ=="],

    "@mentra/cloud/express/accepts/mime-types": ["mime-types@2.1.35", "", { "dependencies": { "mime-db": "1.52.0" } }, "sha512-ZDY+bPm5zTTF+YpCrAU9nK0UgICYPT0QtT1NZWFv4s++TNkcgVaT0g6+4R2uI4MjQjzysHB1zxuWL50hzaeXiw=="],

    "@mentra/cloud/express/accepts/negotiator": ["negotiator@0.6.3", "", {}, "sha512-+EUsqGPLsM+j/zdChZjsnX51g4XrHFOIXwfnCVPGlQk/k5giakcKsuxCObBRu6DSm9opw/O6slWbJdghQM4bBg=="],

    "@mentra/cloud/express/body-parser/raw-body": ["raw-body@2.5.2", "", { "dependencies": { "bytes": "3.1.2", "http-errors": "2.0.0", "iconv-lite": "0.4.24", "unpipe": "1.0.0" } }, "sha512-8zGqypfENjCIqGhgXToC8aB2r7YrBX+AQAfIPs/Mlk+BtPTztOvTS01NRW/3Eh60J+a48lt8qsCzirQ6loCVfA=="],

    "@mentra/cloud/express/debug/ms": ["ms@2.0.0", "", {}, "sha512-Tpp60P6IUJDTuOq/5Z8cdskzJujfwqfOTkrwIwj7IRISpnkJnT6SyJ4PCPnGMoFjC9ddhal5KVIYtAt97ix05A=="],

    "@mentra/cloud/express/send/encodeurl": ["encodeurl@1.0.2", "", {}, "sha512-TPJXq8JqFaVYm2CWmPvnP2Iyo4ZSM7/QKcSmuMLDObfpH5fi7RUGmd/rTDf+rut/saiDiQEeVTNgAmJEdAOx0w=="],

    "@mentra/cloud/express/type-is/media-typer": ["media-typer@0.3.0", "", {}, "sha512-dq+qelQ9akHpcOl/gUVRTxVIOkAJ1wR3QAvb4RsVjS8oVoFjDGTc679wJYmUmknUF5HwMLOgb5O+a3KxfWapPQ=="],

    "@mentra/cloud/express/type-is/mime-types": ["mime-types@2.1.35", "", { "dependencies": { "mime-db": "1.52.0" } }, "sha512-ZDY+bPm5zTTF+YpCrAU9nK0UgICYPT0QtT1NZWFv4s++TNkcgVaT0g6+4R2uI4MjQjzysHB1zxuWL50hzaeXiw=="],

    "@mentra/sdk/express/accepts/mime-types": ["mime-types@2.1.35", "", { "dependencies": { "mime-db": "1.52.0" } }, "sha512-ZDY+bPm5zTTF+YpCrAU9nK0UgICYPT0QtT1NZWFv4s++TNkcgVaT0g6+4R2uI4MjQjzysHB1zxuWL50hzaeXiw=="],

    "@mentra/sdk/express/accepts/negotiator": ["negotiator@0.6.3", "", {}, "sha512-+EUsqGPLsM+j/zdChZjsnX51g4XrHFOIXwfnCVPGlQk/k5giakcKsuxCObBRu6DSm9opw/O6slWbJdghQM4bBg=="],

    "@mentra/sdk/express/body-parser/raw-body": ["raw-body@2.5.2", "", { "dependencies": { "bytes": "3.1.2", "http-errors": "2.0.0", "iconv-lite": "0.4.24", "unpipe": "1.0.0" } }, "sha512-8zGqypfENjCIqGhgXToC8aB2r7YrBX+AQAfIPs/Mlk+BtPTztOvTS01NRW/3Eh60J+a48lt8qsCzirQ6loCVfA=="],

    "@mentra/sdk/express/debug/ms": ["ms@2.0.0", "", {}, "sha512-Tpp60P6IUJDTuOq/5Z8cdskzJujfwqfOTkrwIwj7IRISpnkJnT6SyJ4PCPnGMoFjC9ddhal5KVIYtAt97ix05A=="],

    "@mentra/sdk/express/send/encodeurl": ["encodeurl@1.0.2", "", {}, "sha512-TPJXq8JqFaVYm2CWmPvnP2Iyo4ZSM7/QKcSmuMLDObfpH5fi7RUGmd/rTDf+rut/saiDiQEeVTNgAmJEdAOx0w=="],

    "@mentra/sdk/express/type-is/media-typer": ["media-typer@0.3.0", "", {}, "sha512-dq+qelQ9akHpcOl/gUVRTxVIOkAJ1wR3QAvb4RsVjS8oVoFjDGTc679wJYmUmknUF5HwMLOgb5O+a3KxfWapPQ=="],

    "@mentra/sdk/express/type-is/mime-types": ["mime-types@2.1.35", "", { "dependencies": { "mime-db": "1.52.0" } }, "sha512-ZDY+bPm5zTTF+YpCrAU9nK0UgICYPT0QtT1NZWFv4s++TNkcgVaT0g6+4R2uI4MjQjzysHB1zxuWL50hzaeXiw=="],

    "@mentra/sdk/multer/type-is/media-typer": ["media-typer@0.3.0", "", {}, "sha512-dq+qelQ9akHpcOl/gUVRTxVIOkAJ1wR3QAvb4RsVjS8oVoFjDGTc679wJYmUmknUF5HwMLOgb5O+a3KxfWapPQ=="],

    "@mentra/sdk/multer/type-is/mime-types": ["mime-types@2.1.35", "", { "dependencies": { "mime-db": "1.52.0" } }, "sha512-ZDY+bPm5zTTF+YpCrAU9nK0UgICYPT0QtT1NZWFv4s++TNkcgVaT0g6+4R2uI4MjQjzysHB1zxuWL50hzaeXiw=="],

    "@typescript-eslint/eslint-plugin/@typescript-eslint/utils/@typescript-eslint/typescript-estree/@typescript-eslint/visitor-keys": ["@typescript-eslint/visitor-keys@5.62.0", "", { "dependencies": { "@typescript-eslint/types": "5.62.0", "eslint-visitor-keys": "^3.3.0" } }, "sha512-07ny+LHRzQXepkGg6w0mFY41fVUNBrL2Roj/++7V1txKugfjm/Ci/qSND03r2RhlJhJYMcTn9AhhSSqQp0Ysyw=="],

    "@typescript-eslint/eslint-plugin/@typescript-eslint/utils/eslint-scope/estraverse": ["estraverse@4.3.0", "", {}, "sha512-39nnKffWz8xN1BU/2c79n9nB9HDzo0niYUqx6xyqUnyoAnQyyWpOTdZEeiCch8BBu515t4wp9ZmgVfVhn9EBpw=="],

    "@typescript-eslint/parser/@typescript-eslint/typescript-estree/@typescript-eslint/visitor-keys/eslint-visitor-keys": ["eslint-visitor-keys@3.4.3", "", {}, "sha512-wpc+LXeiyiisxPlEkUzU6svyS1frIO3Mgxj1fdy7Pm8Ygzguax2N3Fa/D/ag1WqbOprdI+uY6wMUl8/a2G+iag=="],

    "@typescript-eslint/type-utils/@typescript-eslint/typescript-estree/@typescript-eslint/visitor-keys/eslint-visitor-keys": ["eslint-visitor-keys@3.4.3", "", {}, "sha512-wpc+LXeiyiisxPlEkUzU6svyS1frIO3Mgxj1fdy7Pm8Ygzguax2N3Fa/D/ag1WqbOprdI+uY6wMUl8/a2G+iag=="],

    "@typescript-eslint/type-utils/@typescript-eslint/utils/eslint-scope/estraverse": ["estraverse@4.3.0", "", {}, "sha512-39nnKffWz8xN1BU/2c79n9nB9HDzo0niYUqx6xyqUnyoAnQyyWpOTdZEeiCch8BBu515t4wp9ZmgVfVhn9EBpw=="],

    "ansi-align/string-width/strip-ansi/ansi-regex": ["ansi-regex@5.0.1", "", {}, "sha512-quJQXlTSUGL2LH9SUXo8VwsY4soanhgo6LNSm84E1LBcE8s3O0wpdiRzyR9z/ZZJMlMWv37qOOb9pdJlMUEKFQ=="],

    "mongoose/mongodb/mongodb-connection-string-url/@types/whatwg-url": ["@types/whatwg-url@8.2.2", "", { "dependencies": { "@types/node": "*", "@types/webidl-conversions": "*" } }, "sha512-FtQu10RWgn3D9U4aazdwIE2yzphmTJREDqNdODHrbrZmmMqI0vMheC/6NE/J1Yveaj8H+ela+YwWTjq5PGmuhA=="],

    "mongoose/mongodb/mongodb-connection-string-url/whatwg-url": ["whatwg-url@11.0.0", "", { "dependencies": { "tr46": "^3.0.0", "webidl-conversions": "^7.0.0" } }, "sha512-RKT8HExMpoYx4igMiVMY83lN6UeITKJlBQ+vR/8ZJ8OCdSiN3RwCq+9gH0+Xzj0+5IrM6i4j/6LuvzbZIQgEcQ=="],

    "multer/type-is/mime-types/mime-db": ["mime-db@1.52.0", "", {}, "sha512-sPU4uV7dYlvtWJxwwxHD0PuihVNiE7TyAbQ5SWxDCB9mUYvOgroQOwYQQOKPJ8CIbE+1ETVlOoK1UC2nU3gYvg=="],

    "pretty-quick/find-up/locate-path/p-locate": ["p-locate@4.1.0", "", { "dependencies": { "p-limit": "^2.2.0" } }, "sha512-R79ZZ/0wAxKGu3oYMlz8jy/kbhsNrS7SKZ7PxEHBgJ5+F2mtFW2fK2cOtBh1cHYkQsbzFV7I+EoRKe6Yt0oK7A=="],

    "typescript-eslint/@typescript-eslint/eslint-plugin/@typescript-eslint/scope-manager/@typescript-eslint/types": ["@typescript-eslint/types@8.45.0", "", {}, "sha512-WugXLuOIq67BMgQInIxxnsSyRLFxdkJEJu8r4ngLR56q/4Q5LrbfkFRH27vMTjxEK8Pyz7QfzuZe/G15qQnVRA=="],

    "typescript-eslint/@typescript-eslint/eslint-plugin/@typescript-eslint/type-utils/@typescript-eslint/types": ["@typescript-eslint/types@8.45.0", "", {}, "sha512-WugXLuOIq67BMgQInIxxnsSyRLFxdkJEJu8r4ngLR56q/4Q5LrbfkFRH27vMTjxEK8Pyz7QfzuZe/G15qQnVRA=="],

    "yargs/string-width/strip-ansi/ansi-regex": ["ansi-regex@5.0.1", "", {}, "sha512-quJQXlTSUGL2LH9SUXo8VwsY4soanhgo6LNSm84E1LBcE8s3O0wpdiRzyR9z/ZZJMlMWv37qOOb9pdJlMUEKFQ=="],

    "@augmentos/cloud-client/express/accepts/mime-types/mime-db": ["mime-db@1.52.0", "", {}, "sha512-sPU4uV7dYlvtWJxwwxHD0PuihVNiE7TyAbQ5SWxDCB9mUYvOgroQOwYQQOKPJ8CIbE+1ETVlOoK1UC2nU3gYvg=="],

    "@augmentos/cloud-client/express/type-is/mime-types/mime-db": ["mime-db@1.52.0", "", {}, "sha512-sPU4uV7dYlvtWJxwwxHD0PuihVNiE7TyAbQ5SWxDCB9mUYvOgroQOwYQQOKPJ8CIbE+1ETVlOoK1UC2nU3gYvg=="],

    "@babel/highlight/chalk/ansi-styles/color-convert/color-name": ["color-name@1.1.3", "", {}, "sha512-72fSenhMw2HZMTVHeCA9KCmpEIbzWiQsjN+BHcBbS9vr1mtt+vJjPdksIBNUmKAW8TFUDPJK5SUU3QhE9NEXDw=="],

    "@mentra/cloud/eslint/file-entry-cache/flat-cache/rimraf": ["rimraf@3.0.2", "", { "dependencies": { "glob": "^7.1.3" }, "bin": { "rimraf": "bin.js" } }, "sha512-JZkJMZkAGFFPP2YqXZXPbMlMBgsxzE8ILs4lMIX/2o0L9UBw9O/Y3o6wFw/i9YLapcUJWwqbi3kdxIPdC62TIA=="],

    "@mentra/cloud/eslint/js-yaml/argparse/sprintf-js": ["sprintf-js@1.0.3", "", {}, "sha512-D9cPgkvLlV3t3IzL0D0YLvGA9Ahk4PcvVwUbN0dSGr1aP0Nrt4AEnTUbuGvquEC0mA64Gqt1fzirlRs5ibXx8g=="],

    "@mentra/cloud/express/accepts/mime-types/mime-db": ["mime-db@1.52.0", "", {}, "sha512-sPU4uV7dYlvtWJxwwxHD0PuihVNiE7TyAbQ5SWxDCB9mUYvOgroQOwYQQOKPJ8CIbE+1ETVlOoK1UC2nU3gYvg=="],

    "@mentra/cloud/express/type-is/mime-types/mime-db": ["mime-db@1.52.0", "", {}, "sha512-sPU4uV7dYlvtWJxwwxHD0PuihVNiE7TyAbQ5SWxDCB9mUYvOgroQOwYQQOKPJ8CIbE+1ETVlOoK1UC2nU3gYvg=="],

    "@mentra/sdk/express/accepts/mime-types/mime-db": ["mime-db@1.52.0", "", {}, "sha512-sPU4uV7dYlvtWJxwwxHD0PuihVNiE7TyAbQ5SWxDCB9mUYvOgroQOwYQQOKPJ8CIbE+1ETVlOoK1UC2nU3gYvg=="],

    "@mentra/sdk/express/type-is/mime-types/mime-db": ["mime-db@1.52.0", "", {}, "sha512-sPU4uV7dYlvtWJxwwxHD0PuihVNiE7TyAbQ5SWxDCB9mUYvOgroQOwYQQOKPJ8CIbE+1ETVlOoK1UC2nU3gYvg=="],

    "@mentra/sdk/multer/type-is/mime-types/mime-db": ["mime-db@1.52.0", "", {}, "sha512-sPU4uV7dYlvtWJxwwxHD0PuihVNiE7TyAbQ5SWxDCB9mUYvOgroQOwYQQOKPJ8CIbE+1ETVlOoK1UC2nU3gYvg=="],

    "@typescript-eslint/eslint-plugin/@typescript-eslint/utils/@typescript-eslint/typescript-estree/@typescript-eslint/visitor-keys/eslint-visitor-keys": ["eslint-visitor-keys@3.4.3", "", {}, "sha512-wpc+LXeiyiisxPlEkUzU6svyS1frIO3Mgxj1fdy7Pm8Ygzguax2N3Fa/D/ag1WqbOprdI+uY6wMUl8/a2G+iag=="],

    "mongoose/mongodb/mongodb-connection-string-url/whatwg-url/tr46": ["tr46@3.0.0", "", { "dependencies": { "punycode": "^2.1.1" } }, "sha512-l7FvfAHlcmulp8kr+flpQZmVwtu7nfRV7NZujtN0OqES8EL4O4e0qqzL0DC5gAvx/ZC/9lk6rhcUwYvkBnBnYA=="],

    "pretty-quick/find-up/locate-path/p-locate/p-limit": ["p-limit@2.3.0", "", { "dependencies": { "p-try": "^2.0.0" } }, "sha512-//88mFWSJx8lxCzwdAABTJL2MyWB12+eIY7MDL2SqLmAkeKU9qxRvWuSyTjm3FUmpBEMuFfckAIqEaVGUDxb6w=="],
  }
}<|MERGE_RESOLUTION|>--- conflicted
+++ resolved
@@ -140,11 +140,7 @@
     },
     "packages/sdk": {
       "name": "@mentra/sdk",
-<<<<<<< HEAD
-      "version": "2.1.28",
-=======
       "version": "2.1.27",
->>>>>>> 9bf49c73
       "bin": {
         "mentra": "./dist/cli.js",
       },
