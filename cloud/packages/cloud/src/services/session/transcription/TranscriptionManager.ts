--- conflicted
+++ resolved
@@ -10,10 +10,7 @@
   CloudToAppMessageType,
   DataStream,
   TranscriptSegment,
-<<<<<<< HEAD
-=======
   LocalTranscription,
->>>>>>> c504e9fa
 } from "@mentra/sdk";
 import UserSession from "../UserSession";
 import { PosthogService } from "../../logging/posthog.service";
