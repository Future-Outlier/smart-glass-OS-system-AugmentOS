--- conflicted
+++ resolved
@@ -200,10 +200,7 @@
 
     const accountId = process.env.CLOUDFLARE_ACCOUNT_ID;
     const apiToken = process.env.CLOUDFLARE_API_TOKEN;
-<<<<<<< HEAD
     const _customerSubdomain = process.env.CLOUDFLARE_CUSTOMER_SUBDOMAIN;
-=======
->>>>>>> ce2155c8
 
     if (!accountId || !apiToken) {
       this.logger.error(
