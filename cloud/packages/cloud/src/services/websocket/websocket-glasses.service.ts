--- conflicted
+++ resolved
@@ -42,11 +42,7 @@
 const RECONNECT_GRACE_PERIOD_MS = 1000 * 60 * 1; // 1 minute
 
 // SAFETY FLAG: Set to false to disable grace period cleanup entirely
-<<<<<<< HEAD
-const GRACE_PERIOD_CLEANUP_ENABLED = true; // Enabled to automatically clean up stale sessions
-=======
 const GRACE_PERIOD_CLEANUP_ENABLED = true; // Enable auto-cleanup when WebSocket disconnects
->>>>>>> 914842e4
 
 const DEFAULT_AUGMENTOS_SETTINGS = {
   useOnboardMic: false,
