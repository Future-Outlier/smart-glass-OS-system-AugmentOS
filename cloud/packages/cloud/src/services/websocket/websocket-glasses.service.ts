/**
 * @fileoverview Glasses WebSocket service that handles WebSocket connections from smart glasses clients.
 * This service manages glasses authentication, message processing, and session management.
 */

import WebSocket from "ws";
import { IncomingMessage } from "http";
import {
  MentraosSettingsUpdateRequest,
  CalendarEvent,
  CloudToGlassesMessage,
  CloudToGlassesMessageType,
  ConnectionAck,
  ConnectionError,
  ConnectionInit,
  CoreStatusUpdate,
  GlassesConnectionState,
  GlassesToCloudMessage,
  GlassesToCloudMessageType,
  HeadPosition,
  KeepAliveAck,
  LocationUpdate,
  PhotoResponse,
  RequestSettings,
  RtmpStreamStatus,
  LocalTranscription,
  Vad,
} from "@mentra/sdk";
import UserSession from "../session/UserSession";
import { logger as rootLogger } from "../logging/pino-logger";
import { PosthogService } from "../logging/posthog.service";
// sessionService functionality has been consolidated into UserSession
import { User } from "../../models/user.model";
import { SYSTEM_DASHBOARD_PACKAGE_NAME } from "../core/app.service";
import { locationService } from "../core/location.service";

const SERVICE_NAME = "websocket-glasses.service";
const logger = rootLogger.child({ service: SERVICE_NAME });

// Constants
const RECONNECT_GRACE_PERIOD_MS = 1000 * 60 * 1; // 1 minute

const DEFAULT_AUGMENTOS_SETTINGS = {
  useOnboardMic: false,
  contextualDashboard: true,
  headUpAngle: 20,
  dashboardHeight: 4,
  dashboardDepth: 5,
  brightness: 50,
  autoBrightness: false,
  sensingEnabled: true,
  alwaysOnStatusBar: false,
  bypassVad: false,
  bypassAudioEncoding: false,
  metricSystemEnabled: false,
} as const;

/**
 * Error codes for glasses connection issues
 */
export enum GlassesErrorCode {
  INVALID_TOKEN = "INVALID_TOKEN",
  SESSION_ERROR = "SESSION_ERROR",
  MALFORMED_MESSAGE = "MALFORMED_MESSAGE",
  INTERNAL_ERROR = "INTERNAL_ERROR",
}

/**
 * Singleton Service that handles all glasses WebSocket connections.
 */
export class GlassesWebSocketService {
  private static instance: GlassesWebSocketService;
<<<<<<< HEAD
  private constructor() { }
=======
  private constructor() { ; }
>>>>>>> 92953513

  /**
   * Get singleton instance
   */
  static getInstance(): GlassesWebSocketService {
    if (!GlassesWebSocketService.instance) {
      GlassesWebSocketService.instance = new GlassesWebSocketService();
    }
    return GlassesWebSocketService.instance;
  }

  /**
   * Handle new glasses WebSocket connection
   *
   * @param ws WebSocket connection
   * @param request HTTP request for the WebSocket upgrade
   */
  async handleConnection(
    ws: WebSocket,
    request: IncomingMessage,
  ): Promise<void> {
    try {
      // Get user ID from request (attached during JWT verification)
      const userId = (request as any).userId;
      const livekitRequested = (request as any).livekitRequested || false;

      if (!userId) {
        logger.error(
          { error: GlassesErrorCode.INVALID_TOKEN, request },
          "No user ID provided in request",
        );
        this.sendError(ws, GlassesErrorCode.INVALID_TOKEN, "Authentication failed");
        return;
      }

      // Create or retrieve user session
<<<<<<< HEAD
      const { userSession, reconnection } = await UserSession.createOrReconnect(ws, userId);
      userSession.logger.info(
        `Glasses WebSocket connection from user: ${userId}`,
      );
=======
      const { userSession, reconnection } = await sessionService.createSession(ws, userId);
      userSession.logger.info(`Glasses WebSocket connection from user: ${userId} (LiveKit: ${livekitRequested})`);
>>>>>>> 92953513

      // Store LiveKit preference in the session
      userSession.livekitRequested = livekitRequested;

      let i = 0;
      // Handle incoming messages
      ws.on("message", (data: WebSocket.Data, isBinary) => {
        try {
          // Handle binary message (audio data)
          if (isBinary) {
            i++;
            // await this.handleBinaryMessage(userSession, data);
            if (i % 10 === 0) {
              logger.debug({ service: "LiveKitManager" }, "[Websocket]Received binary message");
            }
            userSession.audioManager.processAudioData(data);
            return;
          }

          // Parse text message
          const message = JSON.parse(data.toString()) as GlassesToCloudMessage;

          if (message.type === GlassesToCloudMessageType.CONNECTION_INIT) {
            // Handle connection initialization message
            const connectionInitMessage = message as ConnectionInit;
            userSession.logger.info(
              `Received connection init message from glasses: ${JSON.stringify(connectionInitMessage)}`,
            );
            // If this is a reconnection, we can skip the initialization logic
            this.handleConnectionInit(userSession, reconnection, userSession.livekitRequested || false)
              .then(() => {
                userSession.logger.info(
                  `✅ Connection reinitialized for user: ${userSession.userId}`,
                );
              })
              .catch((error) => {
                userSession.logger.error(
                  `❌ Failed to reinitialize connection for user: ${userSession.userId}`,
                  error,
                );
              });
            return;
          }

          // Handle LiveKit init handshake (client requests LiveKit info)
          // if (message.type === GlassesToCloudMessageType.LIVEKIT_INIT) {
          //   userSession.liveKitManager
          //     .handleLiveKitInit()
          //     .then((info) => {
          //       if (!info) return;
          //       const livekitInfo: CloudToGlassesMessage = {
          //         type: CloudToGlassesMessageType.LIVEKIT_INFO,
          //         url: info.url,
          //         roomName: info.roomName,
          //         token: info.token,
          //         timestamp: new Date(),
          //       } as any;
          //       ws.send(JSON.stringify(livekitInfo));
          //       userSession.logger.info({ url: info.url, roomName: info.roomName, feature: 'livekit' }, 'Sent LIVEKIT_INFO (on LIVEKIT_INIT)');
          //     })
          //     .catch((e) => {
          //       userSession.logger.warn({ e, feature: 'livekit' }, 'Failed LIVEKIT_INIT handling');
          //     });
          //   return;
          // }

          // Process the message
          this.handleGlassesMessage(userSession, message)
            .then(() => {
              userSession.logger.info(
                `✅ Successfully processed message of type: ${message.type} for user: ${userId}`,
              );
            })
            .catch((error) => {
              userSession.logger.error(
                `❌ Error processing message of type: ${message.type} for user: ${userId}`,
                error,
              );
            });
        } catch (error) {
          userSession.logger.error(error, "Error processing glasses message:");
        }
      });

      // Handle connection close
      ws.on("close", (code: number, reason: string) => {
        this.handleGlassesConnectionClose(userSession, code, reason);
      });

      // Handle connection errors
      ws.on("error", (error: Error) => {
        userSession.logger.error(error, "Glasses WebSocket error:");
      });

      // Handle connection initialization
      this.handleConnectionInit(userSession, reconnection, livekitRequested);

      // NOTE: Do not auto-send LIVEKIT_INFO here to avoid unnecessary room usage.

      // Track connection in analytics
      PosthogService.trackEvent("glasses_connection", userId, {
        sessionId: userSession.userId,
        timestamp: new Date().toISOString(),
      });
    } catch (error) {
      logger.error(
        error,
        "Error handling glasses connection for user:" + (request as any).userId,
      );
      logger.debug(
        { service: SERVICE_NAME, request, userId: (request as any).userId },
        "Request details",
      );
      this.sendError(
        ws,
        GlassesErrorCode.SESSION_ERROR,
        "Failed to create session",
      );
    }
  }

  /**
   * Handle glasses message
   *
   * @param userSession User session
   * @param message Glasses message
   */
  private async handleGlassesMessage(
    userSession: UserSession,
    message: GlassesToCloudMessage,
  ): Promise<void> {
    try {
      const userId = userSession.userId;
      userSession.logger.debug(
        { service: SERVICE_NAME, message, type: message.type },
        `Handling glasses message for user: ${userId}`,
      );

      // Process message based on type
      switch (message.type) {
        // case GlassesToCloudMessageType.CONNECTION_INIT:
        //   await this.handleConnectionInit(userSession);
        //   break;

        // Looks Good.
        case GlassesToCloudMessageType.START_APP:
          await userSession.appManager.startApp(message.packageName);
          break;

        // Looks Good.
        case GlassesToCloudMessageType.STOP_APP:
          await userSession.appManager.stopApp(message.packageName);
          break;

        // Looks Good.
        case GlassesToCloudMessageType.GLASSES_CONNECTION_STATE:
          // TODO(isaiah): verify logic
          await this.handleGlassesConnectionState(
            userSession,
            message as GlassesConnectionState,
          );
          userSession.relayMessageToApps(message);
          break;

        // Looks Good.
        case GlassesToCloudMessageType.VAD:
          await this.handleVad(userSession, message as Vad);
          userSession.relayMessageToApps(message);
          // TODO(isaiah): relay to Apps
          break;

        case GlassesToCloudMessageType.LOCAL_TRANSCRIPTION:
          await this.handleLocalTranscription(userSession, message as LocalTranscription);
          userSession.relayMessageToApps(message);
          break;

        case GlassesToCloudMessageType.LOCATION_UPDATE:
          await locationService.handleDeviceLocationUpdate(
            userSession,
            message as LocationUpdate,
          );
          break;

        case GlassesToCloudMessageType.CALENDAR_EVENT:
          // TODO(isaiah): verify logic
          userSession.logger.debug(
            { service: SERVICE_NAME, message },
            "Calendar event received from glasses",
          );
          userSession.subscriptionManager.cacheCalendarEvent(
            message as CalendarEvent,
          );
          userSession.relayMessageToApps(message);
          break;

        // TODO(isaiah): verify logic
        case GlassesToCloudMessageType.REQUEST_SETTINGS:
          await this.handleRequestSettings(
            userSession,
            message as RequestSettings,
          );
          break;

        case GlassesToCloudMessageType.MENTRAOS_SETTINGS_UPDATE_REQUEST:
          await this.handleMentraOSSettingsUpdateRequest(
            userSession,
            message as MentraosSettingsUpdateRequest,
          );
          break;

        // TODO(isaiah): create a SettingsManager to handle settings updates instead of doing it here.
        case GlassesToCloudMessageType.CORE_STATUS_UPDATE: {
          const coreStatusUpdate = message as CoreStatusUpdate;
          const logger = userSession.logger.child({
            service: SERVICE_NAME,
            type: GlassesToCloudMessageType.CORE_STATUS_UPDATE,
          });
          // userSession.logger.info('Received core status update:', coreStatusUpdate);

          try {
            // The status is already an object, no need to parse
            const statusObj = coreStatusUpdate.status as any;
            const coreInfo = statusObj.status.core_info;
            const connectedGlasses = statusObj.status.connected_glasses;
            const glassesSettings = statusObj.status.glasses_settings;
            logger.debug(
              {
                coreInfo,
                statusObj,
                coreStatusUpdate,
                connectedGlasses,
                glasses_settings: glassesSettings,
              },
              "Core status update received",
            );

            if (!coreInfo || !connectedGlasses || !glassesSettings) {
              userSession.logger.error(
                "Invalid core status update format - missing required fields",
              );
              break;
            }

            // Update glasses model if available in status
            if (connectedGlasses.model_name) {
              await userSession.updateGlassesModel(connectedGlasses.model_name);
            }

            // Map core status fields to augmentos settings
            const newSettings = {
              useOnboardMic: coreInfo.force_core_onboard_mic,
              contextualDashboard: coreInfo.contextual_dashboard_enabled,
              metricSystemEnabled: coreInfo.metric_system_enabled,

              // Glasses settings.
              brightness: glassesSettings.brightness,
              autoBrightness: glassesSettings.auto_brightness,
              dashboardHeight: glassesSettings.dashboard_height,
              dashboardDepth: glassesSettings.dashboard_depth,
              headUpAngle: glassesSettings.head_up_angle,

              sensingEnabled: coreInfo.sensing_enabled,
              alwaysOnStatusBar: coreInfo.always_on_status_bar_enabled,
              bypassVad: coreInfo.bypass_vad_for_debugging,
              bypassAudioEncoding: coreInfo.bypass_audio_encoding_for_debugging,
              enforceLocalTranscription: coreInfo.enforce_local_transcription,
            };

            logger.debug({ newSettings }, "🔥🔥🔥: newSettings:");

            // Find or create the user
            const user = await User.findOrCreateUser(userSession.userId);

            // Get current settings before update
            const currentSettingsBeforeUpdate = JSON.parse(
              JSON.stringify(user.augmentosSettings),
            );
            userSession.logger.info(
              { currentSettingsBeforeUpdate },
              "Current settings before update:",
            );

            logger.debug(
              { currentSettingsBeforeUpdate },
              "🔥🔥🔥: currentSettingsBeforeUpdate:",
            );
            logger.debug({ newSettings }, "🔥🔥🔥: newSettings:");

            // Check if anything actually changed
            const changedKeys = this.getChangedKeys(
              currentSettingsBeforeUpdate,
              newSettings,
            );
            logger.debug({ changedKeys }, "🔥🔥🔥: changedKeys:");
            if (changedKeys.length === 0) {
              userSession.logger.info(
                { changedKeys },
                "No changes detected in settings from core status update",
              );
            } else {
              userSession.logger.info(
                {
                  changedFields: changedKeys.map((key) => ({
                    key,
                    from: `${(currentSettingsBeforeUpdate as Record<string, any>)[key]} (${typeof (currentSettingsBeforeUpdate as Record<string, any>)[key]})`,
                    to: `${(newSettings as Record<string, any>)[key]} (${typeof (newSettings as Record<string, any>)[key]})`,
                  })),
                },
                "Changes detected in settings from core status update:",
              );
              // Update the settings in the database before broadcasting
              try {
                await user.updateAugmentosSettings(newSettings);
                userSession.logger.info(
                  { newSettings },
                  "Updated AugmentOS settings in the database.",
                );
              } catch (dbError) {
                userSession.logger.error(
                  dbError,
                  "Failed to update AugmentOS settings in the database:",
                );
                return; // Do not broadcast if DB update fails
              }
              // Only notify for changed keys
              const notifiedApps = new Set<string>();
              for (const key of changedKeys) {
                const subscribedApps =
                  userSession.subscriptionManager.getSubscribedAppsForAugmentosSetting(
                    key,
                  );
                // userSession.logger.info('Subscribed apps for key:', key, subscribedApps);
                for (const packageName of subscribedApps) {
                  if (notifiedApps.has(packageName)) continue;
                  const appWs = userSession.appWebsockets.get(packageName);
                  if (appWs && appWs.readyState === 1) {
                    userSession.logger.info(
                      `[websocket.service]: Broadcasting AugmentOS settings update to ${packageName}`,
                    );
                    const augmentosSettingsUpdate = {
                      type: "augmentos_settings_update",
                      sessionId: `${userSession.sessionId}-${packageName}`,
                      settings: newSettings,
                      timestamp: new Date(),
                    };
                    appWs.send(JSON.stringify(augmentosSettingsUpdate));
                    notifiedApps.add(packageName);
                  }
                }
              }
            }
          } catch (error) {
            userSession.logger.error(
              error,
              "Error updating settings from core status:",
            );
          }
          break;
        }

        // Mentra Live.
        case GlassesToCloudMessageType.RTMP_STREAM_STATUS: {
          const status = message as RtmpStreamStatus;
          // First check if managed streaming extension handles it
          const managedHandled =
            await userSession.managedStreamingExtension.handleStreamStatus(
              userSession,
              status,
            );
          // If not handled by managed streaming, delegate to VideoManager
          if (!managedHandled) {
            userSession.videoManager.handleRtmpStreamStatus(status);
          }
          break;
        }

        case GlassesToCloudMessageType.KEEP_ALIVE_ACK: {
          const ack = message as KeepAliveAck;
          // Send to both managers - they'll handle their own streams
          userSession.managedStreamingExtension.handleKeepAliveAck(
            userSession.userId,
            ack,
          );
          userSession.videoManager.handleKeepAliveAck(ack);
          break;
        }

        case GlassesToCloudMessageType.PHOTO_RESPONSE:
          // Delegate to PhotoManager
          userSession.photoManager.handlePhotoResponse(
            message as PhotoResponse,
          );
          break;

        case GlassesToCloudMessageType.AUDIO_PLAY_RESPONSE:
          userSession.logger.debug(
            { service: SERVICE_NAME, message },
            `Audio play response received from glasses/core`,
          );
          // Forward audio play response to Apps - we need to find the specific app that made the request
          userSession.relayAudioPlayResponseToApp(message);
          break;

        case GlassesToCloudMessageType.HEAD_POSITION:
          await this.handleHeadPosition(userSession, message as HeadPosition);
          // Also relay to Apps in case they want to handle head position events
          userSession.relayMessageToApps(message);
          break;

        // TODO(isaiah): Add other message type handlers as needed
        default:
          // For messages that don't need special handling, relay to Apps
          // based on subscriptions
          userSession.logger.debug(
            `Relaying message type ${message.type} to Apps for user: ${userId}`,
          );
          userSession.relayMessageToApps(message);
          // TODO(isaiah): Verify Implemention message relaying to Apps
          break;
      }
    } catch (error) {
      userSession.logger.error("Error handling glasses message:", error);
    }
  }

  /**
   * Handle connection init
   *
   * @param userSession User session
   * @param reconnection Whether this is a reconnection
   * @param livekitRequested Whether the client requested LiveKit transport
   */
  private async handleConnectionInit(
    userSession: UserSession,
    reconnection: boolean,
    livekitRequested = false,
  ): Promise<void> {
    if (!reconnection) {
      // Start all the apps that the user has running.
      try {
        // Start the dashboard app, but let's not add to the user's running apps since it's a system app.
        // honestly there should be no annyomous users so if it's an anonymous user we should just not start the dashboard
        await userSession.appManager.startApp(SYSTEM_DASHBOARD_PACKAGE_NAME);
      } catch (error) {
        userSession.logger.error({ error }, `Error starting dashboard app`);
      }

      // Start all the apps that the user has running.
      try {
        await userSession.appManager.startPreviouslyRunningApps();
      } catch (error) {
        userSession.logger.error({ error }, `Error starting user apps`);
      }

      // Transcription is now handled by TranscriptionManager based on app subscriptions
      // No need to preemptively start transcription here

      // Track connection event.
      PosthogService.trackEvent("connected", userSession.userId, {
        sessionId: userSession.sessionId,
        timestamp: new Date().toISOString(),
      });
    }

    // Prepare the base ACK message
    const ackMessage: ConnectionAck = {
      type: CloudToGlassesMessageType.CONNECTION_ACK,
      sessionId: userSession.sessionId,
      userSession: await userSession.snapshotForClient(),
      timestamp: new Date(),
    };

    // If LiveKit was requested, initialize and include the info
    if (livekitRequested) {
      try {
        const livekitInfo = await userSession.liveKitManager.handleLiveKitInit();
        if (livekitInfo) {
          (ackMessage as any).livekit = {
            url: livekitInfo.url,
            roomName: livekitInfo.roomName,
            token: livekitInfo.token,
          };
          userSession.logger.info({
            url: livekitInfo.url,
            roomName: livekitInfo.roomName,
            feature: 'livekit'
          }, 'Included LiveKit info in CONNECTION_ACK');
          userSession.logger.debug({
            ackMessage,
            feature: "connection"
          }, 'Sent CONNECTION_ACK');
        }
      } catch (error) {
        userSession.logger.warn({
          error,
          feature: 'livekit'
        }, 'Failed to initialize LiveKit for CONNECTION_ACK');
      }
    }

    userSession.websocket.send(JSON.stringify(ackMessage));
  }

  // Utility function to get changed keys between two objects
  private getChangedKeys<T extends Record<string, any>>(
    before: T,
    after: T,
  ): string[] {
    return Object.keys(after).filter(
      (key) =>
        before[key] !== after[key] ||
        (typeof before[key] !== typeof after[key] && before[key] != after[key]),
    );
  }

  private async handleLocalTranscription(
    userSession: UserSession,
    message: LocalTranscription,
  ): Promise<void> {
    userSession.logger.debug(
      { message, service: SERVICE_NAME },
      "Local transcription received from glasses",
    );
    try {
      await userSession.transcriptionManager.handleLocalTranscription(message);
    } catch (error) {
      userSession.logger.error(
        { error, service: SERVICE_NAME },
        `Error handling local transcription:`,
        error,
      );
    }
  }

  /**
   * Handle VAD (Voice Activity Detection) message
   *
   * @param userSession User session
   * @param message VAD message
   */
  private async handleVad(
    userSession: UserSession,
    message: Vad,
  ): Promise<void> {
    const isSpeaking = message.status === true || message.status === "true";

    try {
      if (isSpeaking) {
        userSession.logger.info(
          "🎙️ VAD detected speech - ensuring streams exist",
        );
        userSession.isTranscribing = true;

        // Ensure both transcription and translation streams exist
        await Promise.all([
          userSession.transcriptionManager.ensureStreamsExist(),
          userSession.translationManager.ensureStreamsExist(),
        ]);
      } else {
        userSession.logger.info(
          "🤫 VAD detected silence - finalizing and cleaning up streams",
        );
        userSession.isTranscribing = false;

        // For transcription: finalize pending tokens first, then cleanup
        userSession.transcriptionManager.finalizePendingTokens();
        await userSession.transcriptionManager.cleanupIdleStreams();

        // For translation: stop streams but preserve subscriptions for VAD resume
        await userSession.translationManager.stopAllStreams();
      }
    } catch (error) {
      userSession.logger.error({ error }, "❌ Error handling VAD state change");
      userSession.isTranscribing = false;

      // On error, cleanup both managers
      try {
        // Transcription cleanup
        userSession.transcriptionManager.finalizePendingTokens();
        await userSession.transcriptionManager.cleanupIdleStreams();

        // Translation cleanup
        await userSession.translationManager.stopAllStreams();
      } catch (finalizeError) {
        userSession.logger.error(
          { error: finalizeError },
          "❌ Error cleaning up streams on VAD error",
        );
      }
    }
  }

  /**
   * Handle location update message
   *
   */
  private async handleLocationUpdate(
    userSession: UserSession,
    message: LocationUpdate,
  ): Promise<void> {
    userSession.logger.debug(
      { message, service: SERVICE_NAME },
      "Location update received from glasses",
    );
    try {
      // The core logic is now handled by the central LocationService to manage caching and polling.
      await locationService.handleDeviceLocationUpdate(userSession, message);

      // We still relay the message to any apps subscribed to the raw location stream.
      // The locationService's handleDeviceLocationUpdate will decide if it needs to send a specific
      // response for a poll request.
      userSession.relayMessageToApps(message);
    } catch (error) {
      userSession.logger.error(
        { error, service: SERVICE_NAME },
        `Error handling location update:`,
        error,
      );
    }
  }

  /**
   * Handle head position event message
   *
   * @param userSession User session
   * @param message Head position message
   */
  private async handleHeadPosition(
    userSession: UserSession,
    message: HeadPosition,
  ): Promise<void> {
    userSession.logger.debug(
      {
        position: message.position,
        service: SERVICE_NAME,
      },
      `Head position event received: ${message.position}`,
    );

    try {
      // If head position is 'up', trigger dashboard content cycling
      if (message.position === "up") {
        userSession.logger.info(
          {
            service: SERVICE_NAME,
            sessionId: userSession.sessionId,
          },
          "Head up detected - triggering dashboard content cycling",
        );

        // Call the dashboard manager's onHeadsUp method to cycle content
        userSession.dashboardManager.onHeadsUp();
      }

      // Track the head position event
      PosthogService.trackEvent(
        GlassesToCloudMessageType.HEAD_POSITION,
        userSession.userId,
        {
          sessionId: userSession.sessionId,
          position: message.position,
          timestamp: new Date().toISOString(),
        },
      );
    } catch (error) {
      userSession.logger.error(
        {
          error,
          service: SERVICE_NAME,
          position: message.position,
        },
        "Error handling head position event",
      );
    }
  }

  /**
   * Handle glasses connection state message
   *
   * @param userSession User session
   * @param message Connection state message
   */
  private async handleGlassesConnectionState(
    userSession: UserSession,
    message: GlassesConnectionState,
  ): Promise<void> {
    const glassesConnectionStateMessage = message as GlassesConnectionState;

    userSession.logger.info(
      { service: SERVICE_NAME, message },
      `handleGlassesConnectionState for user ${userSession.userId}`,
    );
    userSession.microphoneManager.handleConnectionStateChange(
      glassesConnectionStateMessage.status,
    );

    // Extract glasses model information
    const modelName = glassesConnectionStateMessage.modelName;
    const isConnected = glassesConnectionStateMessage.status === "CONNECTED";

    // Update glasses model in session when connected and model name is available
    if (isConnected && modelName) {
      await userSession.updateGlassesModel(modelName);
    }

    try {
      // Get or create user to track glasses model
      const user = await User.findOrCreateUser(userSession.userId);

      // Track new glasses model if connected and model name exists
      if (isConnected && modelName) {
        const isNewModel = !user.getGlassesModels().includes(modelName);

        // Add glasses model to user's history
        await user.addGlassesModel(modelName);

        // Update PostHog person properties
        await PosthogService.setPersonProperties(userSession.userId, {
          current_glasses_model: modelName,
          glasses_models_used: user.getGlassesModels(),
          glasses_models_count: user.getGlassesModels().length,
          glasses_last_connected: new Date().toISOString(),
          glasses_current_connected: true,
        });

        // Track first-time connection for new glasses model
        if (isNewModel) {
          PosthogService.trackEvent(
            "glasses_model_first_connect",
            userSession.userId,
            {
              sessionId: userSession.sessionId,
              modelName,
              totalModelsUsed: user.getGlassesModels().length,
              timestamp: new Date().toISOString(),
            },
          );
        }
      } else if (!isConnected) {
        // Update PostHog person properties for disconnection
        await PosthogService.setPersonProperties(userSession.userId, {
          glasses_current_connected: false,
        });
      }
    } catch (error) {
      userSession.logger.error(error, "Error tracking glasses model:");
    }

    // Track the connection state event (enhanced with model info)
    PosthogService.trackEvent(
      GlassesToCloudMessageType.GLASSES_CONNECTION_STATE,
      userSession.userId,
      {
        sessionId: userSession.sessionId,
        eventType: message.type,
        timestamp: new Date().toISOString(),
        connectionState: glassesConnectionStateMessage,
        modelName,
        isConnected,
      },
    );
  }

  // NOTE(isaiah): This really should be a rest request instead of a websocket message.
  /**
   * Handle request settings message
   * @param userSession User session
   * @param message Request settings message
   */
  private async handleRequestSettings(
    userSession: UserSession,
    message: RequestSettings,
  ): Promise<void> {
    userSession.logger.info(
      { service: SERVICE_NAME, message },
      `handleRequestSettings for user ${userSession.userId}`,
    );

    try {
      const user = await User.findByEmail(userSession.userId);
      const userSettings =
        user?.augmentosSettings || DEFAULT_AUGMENTOS_SETTINGS;
      userSession.logger.debug(
        {
          service: SERVICE_NAME,
          userSettings,
          message,
          user_augmentosSettings: user?.augmentosSettings,
          default_augmentosSettings: DEFAULT_AUGMENTOS_SETTINGS,
        },
        `⚙️ Current AugmentOS settings for user ${userSession.userId}`,
      );
      const settingsMessage: CloudToGlassesMessage = {
        type: CloudToGlassesMessageType.SETTINGS_UPDATE,
        sessionId: userSession.sessionId,
        settings: userSettings,
        timestamp: new Date(),
      };

      userSession.logger.debug(
        { service: SERVICE_NAME, settingsMessage, message },
        "🔥🔥🔥: Sending settings update",
      );
      userSession.websocket.send(JSON.stringify(settingsMessage));
      userSession.logger.info(
        { service: SERVICE_NAME },
        "Sent settings update",
      );
    } catch (error) {
      userSession.logger.error("Error sending settings:", error);
      const errorMessage: ConnectionError = {
        type: CloudToGlassesMessageType.CONNECTION_ERROR,
        message: "Error retrieving settings",
        timestamp: new Date(),
      };
      userSession.websocket.send(JSON.stringify(errorMessage));
    }
  }

  // NOTE(isaiah): This really should be a rest request instead of a websocket message.
  // TODO(isaiah): This also doesn't seem to be implemented correctly. / fully.
  /**
   * Handle settings update message
   *
   * @param userSession User session
   * @param message Settings update message
   */
  private async handleMentraOSSettingsUpdateRequest(
    userSession: UserSession,
    message: MentraosSettingsUpdateRequest,
  ): Promise<void> {
    userSession.logger.info(
      { service: SERVICE_NAME, message },
      `handleMentraOSSettingsUpdateRequest for user ${userSession.userId}`,
    );

    try {
      // Find or create the user
      const user = await User.findOrCreateUser(userSession.userId);

      // Get current settings from database
      const currentSettings =
        user.augmentosSettings || DEFAULT_AUGMENTOS_SETTINGS;
      userSession.logger.debug(
        { currentSettings, message, service: SERVICE_NAME },
        `Current AugmentOS settings for user ${userSession.userId}`,
      );

      // Send current settings back to the client
      const responseMessage = {
        type: "settings_update",
        success: true,
        message: "Current settings retrieved successfully",
        settings: currentSettings,
        timestamp: new Date(),
      };

      userSession.websocket.send(JSON.stringify(responseMessage));
    } catch (error) {
      userSession.logger.error("Error retrieving AugmentOS settings:", error);

      // Send error back to client
      const errorMessage = {
        type: "augmentos_settings_update_error",
        success: false,
        message:
          error instanceof Error ? error.message : "Error retrieving settings",
        timestamp: new Date(),
      };
      userSession.websocket.send(JSON.stringify(errorMessage));
    }
  }

  // TODO(isaiah): Implement properly with reconnect grace period logic.
  /**
   * Handle glasses connection close
   *
   * @param userSession User session
   * @param code Close code
   * @param reason Close reason
   */
  private handleGlassesConnectionClose(
    userSession: UserSession,
    code: number,
    reason: string,
  ): void {
    userSession.logger.warn(
      { service: SERVICE_NAME, code, reason },
      `[WebsocketGlassesService:handleGlassesConnectionClose]: (${userSession.userId}, ${code}, ${reason}) - Glasses connection closed`,
    );

    // Mark session as disconnected
    // Clear any existing cleanup timer
    if (userSession.cleanupTimerId) {
      clearTimeout(userSession.cleanupTimerId);
      userSession.cleanupTimerId = undefined;
    }

    // Disconnecting is probably a network issue and the user will likely reconnect.
    // So we don't want to end the session immediately, but rather wait for a grace period
    // to see if the user reconnects.
    // Stop transcription
    // if (userSession.isTranscribing) {
    //   userSession.isTranscribing = false;
    //   try {
    //     await userSession.transcriptionManager.stopAndFinalizeAll();
    //   } catch (error) {
    //     userSession.logger.error({ error }, 'Error stopping transcription on disconnect');
    //   }
    // }

    // Mark as disconnected
    userSession.disconnectedAt = new Date();

    // Set cleanup timer if not already set
    if (!userSession.cleanupTimerId) {
      userSession.cleanupTimerId = setTimeout(() => {
        userSession.logger.debug(
          { service: SERVICE_NAME },
          `Cleanup grace period expired for user session: ${userSession.userId}`,
        );

        // Check to see if the session has reconnected / if the user is still active.
        const wsState = userSession.websocket?.readyState;
        const wsExists = !!userSession.websocket;
        const wsOpen = wsState === WebSocket.OPEN;
        const wsConnecting = wsState === WebSocket.CONNECTING;

        userSession.logger.debug(
          {
            service: SERVICE_NAME,
            websocketExists: wsExists,
            websocketState: wsState,
            websocketStateNames:
              {
                0: "CONNECTING",
                1: "OPEN",
                2: "CLOSING",
                3: "CLOSED",
              }[wsState] || "UNKNOWN",
            isOpen: wsOpen,
            isConnecting: wsConnecting,
            disconnectedAt: userSession.disconnectedAt,
            timeSinceDisconnect: userSession.disconnectedAt
              ? Date.now() - userSession.disconnectedAt.getTime()
              : null,
          },
          `Grace period check: WebSocket state analysis for ${userSession.userId}`,
        );

        // Check if user reconnected by looking at disconnectedAt (more reliable than WebSocket state)
        if (!userSession.disconnectedAt) {
          userSession.logger.debug(
            {
              service: SERVICE_NAME,
              reason: "disconnectedAt_cleared",
            },
            `User session ${userSession.userId} has reconnected (disconnectedAt cleared), skipping cleanup.`,
          );
          clearTimeout(userSession.cleanupTimerId!);
          userSession.cleanupTimerId = undefined;
          return;
        }

        // Fallback: also check WebSocket state for backward compatibility
        if (
          userSession.websocket &&
          userSession.websocket.readyState === WebSocket.OPEN
        ) {
          userSession.logger.debug(
            {
              service: SERVICE_NAME,
              reason: "websocket_open",
            },
            `User session ${userSession.userId} has reconnected (WebSocket open), skipping cleanup.`,
          );
          clearTimeout(userSession.cleanupTimerId!);
          userSession.cleanupTimerId = undefined;
          return;
        }

        userSession.logger.debug(
          {
            service: SERVICE_NAME,
            finalWebsocketState: wsState,
            websocketExists: wsExists,
            reason: !wsExists
              ? "no_websocket"
              : !wsOpen
                ? "websocket_not_open"
                : "unknown",
          },
          `User session ${userSession.userId} determined not reconnected, cleaning up session.`,
        );
        // End the session
        // sessionService.endSession(userSession);
        userSession.dispose();
      }, RECONNECT_GRACE_PERIOD_MS);
    }
  }

  /**
   * Send error message to glasses
   *
   * @param ws WebSocket connection
   * @param code Error code
   * @param message Error message
   */
  private sendError(
    ws: WebSocket,
    code: GlassesErrorCode,
    message: string,
  ): void {
    try {
      const errorMessage: ConnectionError = {
        type: CloudToGlassesMessageType.CONNECTION_ERROR,
        code,
        message,
        timestamp: new Date(),
      };

      ws.send(JSON.stringify(errorMessage));
      ws.close(1008, message);
    } catch (error) {
      logger.error("Error sending error message to glasses:", error);

      try {
        ws.close(1011, "Internal server error");
      } catch (closeError) {
        logger.error("Error closing WebSocket connection:", closeError);
      }
    }
  }
}

// export default GlassesWebSocketService;<|MERGE_RESOLUTION|>--- conflicted
+++ resolved
@@ -70,11 +70,7 @@
  */
 export class GlassesWebSocketService {
   private static instance: GlassesWebSocketService;
-<<<<<<< HEAD
-  private constructor() { }
-=======
-  private constructor() { ; }
->>>>>>> 92953513
+  private constructor() {}
 
   /**
    * Get singleton instance
@@ -106,20 +102,22 @@
           { error: GlassesErrorCode.INVALID_TOKEN, request },
           "No user ID provided in request",
         );
-        this.sendError(ws, GlassesErrorCode.INVALID_TOKEN, "Authentication failed");
+        this.sendError(
+          ws,
+          GlassesErrorCode.INVALID_TOKEN,
+          "Authentication failed",
+        );
         return;
       }
 
       // Create or retrieve user session
-<<<<<<< HEAD
-      const { userSession, reconnection } = await UserSession.createOrReconnect(ws, userId);
+      const { userSession, reconnection } = await UserSession.createOrReconnect(
+        ws,
+        userId,
+      );
       userSession.logger.info(
-        `Glasses WebSocket connection from user: ${userId}`,
-      );
-=======
-      const { userSession, reconnection } = await sessionService.createSession(ws, userId);
-      userSession.logger.info(`Glasses WebSocket connection from user: ${userId} (LiveKit: ${livekitRequested})`);
->>>>>>> 92953513
+        `Glasses WebSocket connection from user: ${userId} (LiveKit: ${livekitRequested})`,
+      );
 
       // Store LiveKit preference in the session
       userSession.livekitRequested = livekitRequested;
@@ -133,7 +131,10 @@
             i++;
             // await this.handleBinaryMessage(userSession, data);
             if (i % 10 === 0) {
-              logger.debug({ service: "LiveKitManager" }, "[Websocket]Received binary message");
+              logger.debug(
+                { service: "LiveKitManager" },
+                "[Websocket]Received binary message",
+              );
             }
             userSession.audioManager.processAudioData(data);
             return;
@@ -149,7 +150,11 @@
               `Received connection init message from glasses: ${JSON.stringify(connectionInitMessage)}`,
             );
             // If this is a reconnection, we can skip the initialization logic
-            this.handleConnectionInit(userSession, reconnection, userSession.livekitRequested || false)
+            this.handleConnectionInit(
+              userSession,
+              reconnection,
+              userSession.livekitRequested || false,
+            )
               .then(() => {
                 userSession.logger.info(
                   `✅ Connection reinitialized for user: ${userSession.userId}`,
@@ -292,7 +297,10 @@
           break;
 
         case GlassesToCloudMessageType.LOCAL_TRANSCRIPTION:
-          await this.handleLocalTranscription(userSession, message as LocalTranscription);
+          await this.handleLocalTranscription(
+            userSession,
+            message as LocalTranscription,
+          );
           userSession.relayMessageToApps(message);
           break;
 
@@ -595,28 +603,38 @@
     // If LiveKit was requested, initialize and include the info
     if (livekitRequested) {
       try {
-        const livekitInfo = await userSession.liveKitManager.handleLiveKitInit();
+        const livekitInfo =
+          await userSession.liveKitManager.handleLiveKitInit();
         if (livekitInfo) {
           (ackMessage as any).livekit = {
             url: livekitInfo.url,
             roomName: livekitInfo.roomName,
             token: livekitInfo.token,
           };
-          userSession.logger.info({
-            url: livekitInfo.url,
-            roomName: livekitInfo.roomName,
-            feature: 'livekit'
-          }, 'Included LiveKit info in CONNECTION_ACK');
-          userSession.logger.debug({
-            ackMessage,
-            feature: "connection"
-          }, 'Sent CONNECTION_ACK');
+          userSession.logger.info(
+            {
+              url: livekitInfo.url,
+              roomName: livekitInfo.roomName,
+              feature: "livekit",
+            },
+            "Included LiveKit info in CONNECTION_ACK",
+          );
+          userSession.logger.debug(
+            {
+              ackMessage,
+              feature: "connection",
+            },
+            "Sent CONNECTION_ACK",
+          );
         }
       } catch (error) {
-        userSession.logger.warn({
-          error,
-          feature: 'livekit'
-        }, 'Failed to initialize LiveKit for CONNECTION_ACK');
+        userSession.logger.warn(
+          {
+            error,
+            feature: "livekit",
+          },
+          "Failed to initialize LiveKit for CONNECTION_ACK",
+        );
       }
     }
 
