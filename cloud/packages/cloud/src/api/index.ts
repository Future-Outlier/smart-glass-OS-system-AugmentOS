--- conflicted
+++ resolved
@@ -52,15 +52,12 @@
   app.use("/api/sdk/version", sdkVersionApi);
   app.use("/api/sdk/simple-storage", simpleStorageApi);
 
-<<<<<<< HEAD
   // Public APIs (no auth required)
   app.use("/api/public/permissions", publicPermissionsApi);
-=======
   // Console mounts
   app.use("/api/console/account", consoleAccountApi);
   app.use("/api/console/orgs", orgsApi);
   app.use("/api/console/apps", consoleAppsApi);
->>>>>>> cba519a1
 
   // Legacy mounts (to be migrated)
   app.use("/api/apps", appRoutes);
