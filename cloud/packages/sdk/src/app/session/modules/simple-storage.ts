--- conflicted
+++ resolved
@@ -4,8 +4,6 @@
  */
 
 import { AppSession } from "..";
-<<<<<<< HEAD
-=======
 
 /**
  * Response types for Simple Storage API
@@ -18,7 +16,6 @@
 interface StorageOperationResponse {
   success: boolean;
 }
->>>>>>> 3765f4de
 
 /**
  * Key-value storage with local caching and cloud sync
