/**
 * Simple Storage SDK Module for MentraOS Apps
 * Provides localStorage-like API with cloud synchronization
 */

import { AppSession } from "..";
<<<<<<< HEAD
=======

/**
 * Response types for Simple Storage API
 */
interface StorageResponse {
  success: boolean;
  data?: Record<string, string>;
}

interface StorageOperationResponse {
  success: boolean;
}
>>>>>>> bc9d8989

/**
 * Key-value storage with local caching and cloud sync
 * Data is isolated by userId and packageName
 */
export class SimpleStorage {
  private storage: Record<string, string> | null = null;
  private appSession: AppSession;
  private userId: string;
  private packageName: string;
  private baseUrl: string;

  constructor(appSession: AppSession) {
    this.appSession = appSession;
    this.userId = appSession.userId;
    this.packageName = appSession.getPackageName();
    this.baseUrl = this.getBaseUrl();
  }

  // Convert WebSocket URL to HTTP for API calls
  private getBaseUrl(): string {
    const serverUrl = this.appSession.getServerUrl();
    if (!serverUrl) return "http://localhost:8002";
    return serverUrl.replace(/\/app-ws$/, "").replace(/^ws/, "http");
  }

  // Generate auth headers for API requests
  private getAuthHeaders() {
    const apiKey = (this.appSession as any).config?.apiKey || "unknown-api-key";
    return {
      Authorization: `Bearer ${this.packageName}:${apiKey}`,
      "Content-Type": "application/json",
    };
  }

  // Fetch all data from cloud and cache locally
  private async fetchStorageFromCloud(): Promise<void> {
    try {
      const response = await fetch(
        `${this.baseUrl}/api/sdk/simple-storage/${encodeURIComponent(
          this.userId,
        )}`,
        {
          headers: this.getAuthHeaders(),
        },
      );

      if (response.ok) {
<<<<<<< HEAD
        const result = await response.json() as { success: boolean; data?: Record<string, string> };
=======
        const result = (await response.json()) as StorageResponse;
>>>>>>> bc9d8989
        if (result.success && result.data) {
          this.storage = result.data;
        } else {
          this.storage = {};
        }
      } else {
        console.error(
          "Failed to fetch storage from cloud:",
          await response.text(),
        );
        this.storage = {};
      }
    } catch (error) {
      console.error("Error fetching storage from cloud:", error);
      this.storage = {};
    }
  }

  // Get item from cache or cloud
  public async get(key: string): Promise<string | undefined> {
    try {
      if (this.storage !== null && this.storage !== undefined) {
        return this.storage[key];
      }

      await this.fetchStorageFromCloud();
      return this.storage?.[key];
    } catch (error) {
      console.error("Error getting item:", error);
      return undefined;
    }
  }

  // Set item with optimistic update and cloud sync
  public async set(key: string, value: string): Promise<void> {
    try {
      if (this.storage === null || this.storage === undefined) {
        await this.fetchStorageFromCloud();
      }

      // Update cache immediately (optimistic update)
      if (this.storage) {
        this.storage[key] = value;
      }

      // Sync to cloud
      const response = await fetch(
        `${this.baseUrl}/api/sdk/simple-storage/${encodeURIComponent(
          this.userId,
        )}/${encodeURIComponent(key)}`,
        {
          method: "PUT",
          headers: this.getAuthHeaders(),
          body: JSON.stringify({ value }),
        },
      );

      if (!response.ok) {
        console.error("Failed to sync item to cloud:", await response.text());
      }
    } catch (error) {
      console.error("Error setting item:", error);
      throw error;
    }
  }

  // Delete item from cache and cloud
  public async delete(key: string): Promise<boolean> {
    try {
      if (this.storage === null || this.storage === undefined) {
        await this.fetchStorageFromCloud();
      }

      // Remove from cache
      if (this.storage) {
        delete this.storage[key];
      }

      // Sync to cloud
      const response = await fetch(
        `${this.baseUrl}/api/sdk/simple-storage/${encodeURIComponent(
          this.userId,
        )}/${encodeURIComponent(key)}`,
        {
          method: "DELETE",
          headers: this.getAuthHeaders(),
        },
      );

      if (response.ok) {
<<<<<<< HEAD
        const result = await response.json() as { success: boolean };
=======
        const result = (await response.json()) as StorageOperationResponse;
>>>>>>> bc9d8989
        return result.success;
      } else {
        console.error(
          "Failed to delete item from cloud:",
          await response.text(),
        );
        return false;
      }
    } catch (error) {
      console.error("Error deleting item:", error);
      return false;
    }
  }

  // Clear all data from cache and cloud
  public async clear(): Promise<boolean> {
    try {
      this.storage = {};

      const response = await fetch(
        `${this.baseUrl}/api/sdk/simple-storage/${encodeURIComponent(
          this.userId,
        )}`,
        {
          method: "DELETE",
          headers: this.getAuthHeaders(),
        },
      );

      if (response.ok) {
<<<<<<< HEAD
        const result = await response.json() as { success: boolean };
=======
        const result = (await response.json()) as StorageOperationResponse;
>>>>>>> bc9d8989
        return result.success;
      } else {
        console.error(
          "Failed to clear storage from cloud:",
          await response.text(),
        );
        return false;
      }
    } catch (error) {
      console.error("Error clearing storage:", error);
      return false;
    }
  }

  // Get all storage keys
  public async keys(): Promise<string[]> {
    try {
      if (this.storage === null || this.storage === undefined) {
        await this.fetchStorageFromCloud();
      }
      return Object.keys(this.storage || {});
    } catch (error) {
      console.error("Error getting keys:", error);
      return [];
    }
  }

  // Get number of stored items
  public async size(): Promise<number> {
    try {
      if (this.storage === null || this.storage === undefined) {
        await this.fetchStorageFromCloud();
      }
      return Object.keys(this.storage || {}).length;
    } catch (error) {
      console.error("Error getting storage size:", error);
      return 0;
    }
  }

  // Check if key exists
  public async hasKey(key: string): Promise<boolean> {
    try {
      if (this.storage === null || this.storage === undefined) {
        await this.fetchStorageFromCloud();
      }
      return key in (this.storage || {});
    } catch (error) {
      console.error("Error checking key:", error);
      return false;
    }
  }

  // Get copy of all stored data
  public async getAllData(): Promise<Record<string, string>> {
    try {
      if (this.storage === null || this.storage === undefined) {
        await this.fetchStorageFromCloud();
      }
      return { ...(this.storage || {}) };
    } catch (error) {
      console.error("Error getting all data:", error);
      return {};
    }
  }

  // Set multiple items at once
  public async setMultiple(data: Record<string, string>): Promise<void> {
    try {
      if (this.storage === null || this.storage === undefined) {
        await this.fetchStorageFromCloud();
      }

      // Update cache
      if (this.storage) {
        Object.assign(this.storage, data);
      }

      // Bulk upsert to cloud
      const response = await fetch(
        `${this.baseUrl}/api/sdk/simple-storage/${encodeURIComponent(
          this.userId,
        )}`,
        {
          method: "PUT",
          headers: this.getAuthHeaders(),
          body: JSON.stringify({ data }),
        },
      );

      if (!response.ok) {
        console.error(
          "Failed to upsert multiple items to cloud:",
          await response.text(),
        );
      }
    } catch (error) {
      console.error("Error setting multiple items:", error);
      throw error;
    }
  }
}<|MERGE_RESOLUTION|>--- conflicted
+++ resolved
@@ -4,8 +4,6 @@
  */
 
 import { AppSession } from "..";
-<<<<<<< HEAD
-=======
 
 /**
  * Response types for Simple Storage API
@@ -18,7 +16,6 @@
 interface StorageOperationResponse {
   success: boolean;
 }
->>>>>>> bc9d8989
 
 /**
  * Key-value storage with local caching and cloud sync
@@ -67,11 +64,7 @@
       );
 
       if (response.ok) {
-<<<<<<< HEAD
-        const result = await response.json() as { success: boolean; data?: Record<string, string> };
-=======
         const result = (await response.json()) as StorageResponse;
->>>>>>> bc9d8989
         if (result.success && result.data) {
           this.storage = result.data;
         } else {
@@ -162,11 +155,7 @@
       );
 
       if (response.ok) {
-<<<<<<< HEAD
-        const result = await response.json() as { success: boolean };
-=======
         const result = (await response.json()) as StorageOperationResponse;
->>>>>>> bc9d8989
         return result.success;
       } else {
         console.error(
@@ -197,11 +186,7 @@
       );
 
       if (response.ok) {
-<<<<<<< HEAD
-        const result = await response.json() as { success: boolean };
-=======
         const result = (await response.json()) as StorageOperationResponse;
->>>>>>> bc9d8989
         return result.success;
       } else {
         console.error(
