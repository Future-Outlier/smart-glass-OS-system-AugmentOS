--- conflicted
+++ resolved
@@ -1,31 +1,18 @@
 // src/messages/cloud-to-app.ts
 
-<<<<<<< HEAD
 import { BaseMessage } from './base';
 import { CloudToAppMessageType, GlassesToCloudMessageType } from '../message-types';
 import { ExtendedStreamType, StreamType } from '../streams';
 import { AppSettings, AppConfig, PermissionType } from '../models';
-import { LocationUpdate, CalendarEvent, RtmpStreamStatus, PhotoResponse } from './glasses-to-cloud';
 import { DashboardMode } from '../dashboard';
 import { Capabilities } from '../capabilities';
-=======
-import { BaseMessage } from "./base";
-import {
-  CloudToAppMessageType,
-  GlassesToCloudMessageType,
-} from "../message-types";
-import { StreamType } from "../streams";
-import { AppSettings, AppConfig, PermissionType } from "../models";
 import {
   LocationUpdate,
   CalendarEvent,
   RtmpStreamStatus,
   PhotoResponse,
 } from "./glasses-to-cloud";
-import { DashboardMode } from "../dashboard";
-import { Capabilities } from "../capabilities";
-import { AppSession } from "src/app/session";
->>>>>>> 30807193
+import { AppSession } from "../../app/session";
 
 //===========================================================
 // Responses
@@ -241,12 +228,12 @@
 export interface ManagedStreamStatus extends BaseMessage {
   type: CloudToAppMessageType.MANAGED_STREAM_STATUS;
   status:
-    | "initializing"
-    | "preparing"
-    | "active"
-    | "stopping"
-    | "stopped"
-    | "error";
+  | "initializing"
+  | "preparing"
+  | "active"
+  | "stopping"
+  | "stopped"
+  | "error";
   hlsUrl?: string;
   dashUrl?: string;
   webrtcUrl?: string;
