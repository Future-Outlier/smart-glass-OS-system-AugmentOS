--- conflicted
+++ resolved
@@ -127,17 +127,10 @@
     try {
       console.log("Exchanging temporary token...")
       const response = await axios.post(
-<<<<<<< HEAD
-        `${CORE_API_URL}/auth/exchange-temporary-token`,
-        {token: tempToken, packageName: STORE_PACKAGE_NAME},
+        `${CORE_API_URL}/auth/exchange-store-token`,
+        {aos_temp_token: tempToken, packageName: STORE_PACKAGE_NAME},
         {headers: {"Content-Type": "application/json"}},
       )
-=======
-        `${CORE_API_URL}/auth/exchange-store-token`,
-        { aos_temp_token: tempToken, packageName: STORE_PACKAGE_NAME },
-        { headers: { "Content-Type": "application/json" } },
-      );
->>>>>>> 0c4a1e0b
 
       const result = response.data
 
