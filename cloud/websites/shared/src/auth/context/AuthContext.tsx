import {createContext, useEffect, useState, useRef, useMemo} from "react"
import {mentraAuthProvider} from "../utils/auth/authProvider"
import axios from "axios"
import {
  MentraAuthSession,
  MentraAuthUser,
  MentraSigninResponse,
  MentraSignOutResponse,
} from "../utils/auth/authingProvider.types"

const CORE_API_URL = import.meta.env.VITE_API_URL || import.meta.env.VITE_CLOUD_API_URL || "http://localhost:8002"
const STORE_PACKAGE_NAME = "org.augmentos.store"

declare global {
  interface Window {
    location: Location
    setSupabaseToken: (token: string) => void
    setCoreToken: (token: string) => void
  }
}

export interface AuthContextType {
  session: MentraAuthSession | null
  user: MentraAuthUser | null
  isLoading: boolean
  isAuthenticated: boolean
  supabaseToken: string | null
  coreToken: string | null
  tokenReady: boolean
  isWebViewAuth: boolean
  signIn: (email: string, password: string) => Promise<MentraSigninResponse>

  signUp: (email: string, password: string, redirectPath: string) => Promise<MentraSigninResponse>
  signOut: () => Promise<MentraSignOutResponse>
  refreshUser: () => Promise<void>
}

// Create the context
export const AuthContext = createContext<AuthContextType | undefined>(undefined)

/**
 * Props for the AuthProvider component.
 */
interface AuthProviderProps {
  children: any
  /**
   * Set to true to enable WebView-specific authentication logic.
   * This includes checking for URL tokens and exposing global functions
   * for the native app to inject tokens.
   * @default false
   */
  enableWebViewAuth?: boolean
}

/**
 * Provides the AuthContext to its children.
 * This component manages all authentication state and logic.
 */
export function AuthProvider({
  children,
  enableWebViewAuth = false, // Default to false
}: AuthProviderProps) {
  // --- State Variables ---
  const [session, setSession] = useState<MentraAuthSession | null>(null)
  const [user, setUser] = useState<MentraAuthUser | null>(null)
  const [isLoading, setIsLoading] = useState(true)
  const [providerToken, setProviderToken] = useState<string | null>(null)
  const [coreToken, setCoreToken] = useState<string | null>(null)
  const [tokenReady, setTokenReady] = useState(false)
  const [isWebViewAuth, setIsWebViewAuth] = useState(false) // Will remain false if webView is disabled
  const DEPLOYMENT_REGION = import.meta.env.VITE_DEPLOYMENT_REGION || "global"
  const isChina = DEPLOYMENT_REGION === "china"

  const prevUserIdRef = useRef<string | undefined>(undefined)
  const prevTokenRef = useRef<string | null>(null)

  const setupAxiosAuth = (token: string | null) => {
    if (token) {
      axios.defaults.headers.common["Authorization"] = `Bearer ${token}`
    } else {
      delete axios.defaults.headers.common["Authorization"]
    }
  }

  const exchangeForCoreToken = async (providerToken: string) => {
    try {
      setTokenReady(false)
      console.log("Exchanging Supabase token for Core token...")

      const response = await axios.post(
<<<<<<< HEAD
        `${CORE_API_URL}/api/auth/exchange-token`,
        {supabaseToken},
=======
        `${CORE_API_URL}/auth/exchange-token`,
        {
          supabaseToken: isChina ? undefined : providerToken,
          authingToken: isChina ? providerToken : undefined,
        },
>>>>>>> 39b8b639
        {headers: {"Content-Type": "application/json"}},
      )

      if (response.status === 200 && response.data.coreToken) {
        console.log("Successfully exchanged token.")
        const newCoreToken = response.data.coreToken
        setupAxiosAuth(newCoreToken)
        setCoreToken(newCoreToken)
        localStorage.setItem("core_token", newCoreToken)
        return newCoreToken
      } else {
        throw new Error(`Failed to exchange token: ${response.statusText}`)
      }
    } catch (error) {
      console.error("Failed to exchange token, falling back to Supabase token:", error)
      setupAxiosAuth(providerToken)
      return null
    } finally {
      await new Promise((resolve) => setTimeout(resolve, 300))
      setTokenReady(true)
    }
  }

  // --- WebView-Specific Helpers (only used if enableWebViewAuth is true) ---

  const extractTempTokenFromUrl = (url: string): string | null => {
    try {
      const parsedUrl = new URL(url)
      return parsedUrl.searchParams.get("aos_temp_token")
    } catch (e) {
      console.error("Error parsing URL for temp token:", e)
      return null
    }
  }

  const exchangeTempToken = async (tempToken: string): Promise<boolean> => {
    try {
      console.log("Exchanging temporary token...")
      const response = await axios.post(
        `${CORE_API_URL}/api/auth/exchange-store-token`,
        {aos_temp_token: tempToken, packageName: STORE_PACKAGE_NAME},
        {headers: {"Content-Type": "application/json"}},
      )

      const result = response.data

      if (result.success && result.tokens) {
        console.log("Successfully exchanged temporary token.")

        if (result.tokens.coreToken) {
          setupAxiosAuth(result.tokens.coreToken)
          setCoreToken(result.tokens.coreToken)
          localStorage.setItem("core_token", result.tokens.coreToken)
        }
        if (result.tokens.supabaseToken) {
          setProviderToken(result.tokens.supabaseToken)
          localStorage.setItem("supabase_token", result.tokens.supabaseToken)
        }

        setSession({
          token: result.tokens.supabaseToken || "temp-token-session",
        } as MentraAuthSession)
        setUser({id: result.userId || "webview-user"} as MentraAuthUser)
        setIsWebViewAuth(true)
        localStorage.setItem("is_webview", "true")
        setTokenReady(true)
        return true
      }
      return false
    } catch (error) {
      console.error("Failed to exchange temporary token:", error)
      return false
    }
  }

  // --- Auth Methods ---

  const refreshUser = async (): Promise<void> => {
    try {
      console.log("Refreshing user session...")
      const {data} = await mentraAuthProvider.getSession()
      setSession(data!.session)
      setUser(data!.session?.user || null)
    } catch (error) {
      console.error("Error refreshing user:", error)
    }
  }

  const signIn = async (email: string, password: string): Promise<MentraSigninResponse> => {
    try {
      console.log("Signing in with email/password")
      const {data, error} = await mentraAuthProvider.signInWithEmail(email, password)

      if (data && data.session?.token && !error) {
        console.log("Sign in successful, setting up tokens")
        setProviderToken(data.session.token)
        setSession(data.session)
        setUser(data.user)

        if (data.user?.email) {
          localStorage.setItem("userEmail", data.user.email)
        }

        await exchangeForCoreToken(data.session.token)
      }
      return {data, error}
    } catch (error) {
      console.error("Error during sign in:", error)
      return {data: null, error: {message: "Failed to sign in"}}
    }
  }

  const signUp = async (email: string, password: string, redirectPath: string): Promise<MentraSigninResponse> => {
    try {
      console.log("Signing up with email/password")
      const emailRedirectTo = `${window.location.origin}${redirectPath}`
      const {data, error} = await mentraAuthProvider.signUpWithEmail(email, password, emailRedirectTo)

      if (data && data.session?.token && !error) {
        console.log("Sign up successful, setting up tokens")
        setProviderToken(data.session.token)
        setSession(data.session)
        setUser(data.user)

        if (data.user?.email) {
          localStorage.setItem("userEmail", data.user.email)
        }

        await exchangeForCoreToken(data.session.token)
        if (redirectPath) {
          setTimeout(() => {
            console.log(`Redirecting to ${redirectPath} after successful sign up`)
            window.location.href = `${window.location.origin}${redirectPath}`
          }, 500)
        }
      } else if (!error) {
        console.log("Sign up successful, email confirmation may be required.")
      }

      return {data, error}
    } catch (error) {
      console.error("Error during sign up:", error)
      return {data: null, error: {message: "Failed to sign up"}}
    }
  }

  const signOut = async (): Promise<MentraSignOutResponse> => {
    console.log("Signing out user...")
    try {
      const {error} = await mentraAuthProvider.signOut()
      setupAxiosAuth(null)
      setProviderToken(null)
      setCoreToken(null)
      setUser(null)
      setSession(null)
      setIsWebViewAuth(false)
      setTokenReady(false)

      // Clear all related local storage items
      localStorage.removeItem("core_token")
      localStorage.removeItem("userEmail")

      // Conditionally clear WebView items
      if (enableWebViewAuth) {
        localStorage.removeItem("supabase_token")
        localStorage.removeItem("is_webview")
      }
      console.log("Sign out completed successfully.")
      return {error}
    } catch (error) {
      console.error("Error during sign out:", error)
      return {error: {message: "Failed to sign out"}}
    }
  }

  // --- Main useEffect for Initialization and Auth State Changes ---

  useEffect(() => {
    /**
     * Runs once on mount to initialize auth state.
     */
    const initializeAuth = async () => {
      setIsLoading(true)
      setTokenReady(false)
      try {
        // --- CONDITIONAL WebView Logic ---
        if (enableWebViewAuth) {
          // 1. Check for temporary token in URL
          const tempToken = extractTempTokenFromUrl(window.location.href)
          if (tempToken) {
            console.log("WebView token found in URL, attempting exchange...")
            const success = await exchangeTempToken(tempToken)
            if (success) {
              console.log("Successfully authenticated using temporary token.")
              return // Auth is complete
            }
            console.error("Failed to exchange temporary token.")
          }

          // 2. Check for saved WebView session
          const savedCoreToken = localStorage.getItem("core_token")
          const savedSupabaseToken = localStorage.getItem("supabase_token")
          const savedIsWebView = localStorage.getItem("is_webview") === "true"

          if (savedIsWebView && savedSupabaseToken && savedCoreToken) {
            console.log("Restoring saved WebView session.")
            setupAxiosAuth(savedCoreToken)
            setCoreToken(savedCoreToken)
            setProviderToken(savedSupabaseToken)
            setSession({token: savedSupabaseToken} as MentraAuthSession)
            setUser({id: "webview-user"} as MentraAuthUser)
            setIsWebViewAuth(true)
            setTokenReady(true)
            return // Auth is complete
          }
        }
        // --- END CONDITIONAL WebView Logic ---

        // 3. Fallback to standard auth
        // Check for saved core token (for web)
        const savedCoreToken = localStorage.getItem("core_token")
        if (savedCoreToken) {
          console.log("Using saved core token.")
          setupAxiosAuth(savedCoreToken)
          setCoreToken(savedCoreToken)
          setTokenReady(true)
        }

        // 4. Check for standard Supabase session
        console.log("Checking for standard Supabase session...")
        const {data} = await mentraAuthProvider.getSession()
        setSession(data?.session || null)
        setUser(data?.session?.user || null)

        if (data?.session?.token) {
          console.log("Found active Supabase session.")
          setProviderToken(data.session.token)
          if (!savedCoreToken) {
            await exchangeForCoreToken(data.session.token)
          }
        } else {
          setTokenReady(true) // No session, but ready
        }
      } catch (error) {
        console.error("Error initializing auth:", error)
        setTokenReady(true)
      } finally {
        setIsLoading(false)
      }
    }

    initializeAuth()

    // --- CONDITIONAL WebView global functions ---
    if (enableWebViewAuth) {
      console.log("WebView auth enabled. Attaching global token handlers.")
      window.setSupabaseToken = (token: string) => {
        console.log("Supabase token received from WebView")
        setProviderToken(token)
        localStorage.setItem("supabase_token", token)

        exchangeForCoreToken(token).then(() => {
          setSession({token: token} as MentraAuthSession)
          setUser({id: "webview-user"} as MentraAuthUser)
          setIsWebViewAuth(true)
          localStorage.setItem("is_webview", "true")
        })
      }

      window.setCoreToken = (token: string) => {
        console.log("CoreToken received directly from WebView")
        setupAxiosAuth(token)
        setCoreToken(token)
        localStorage.setItem("core_token", token)

        const supabaseToken = localStorage.getItem("supabase_token")
        setSession({
          token: supabaseToken || "core-only-session",
        } as MentraAuthSession)
        setUser({id: "webview-user"} as MentraAuthUser)
        setIsWebViewAuth(true)
        localStorage.setItem("is_webview", "true")
        setTokenReady(true)
      }
    }

    // --- Auth State Change Listener ---
    const {data} = mentraAuthProvider.onAuthStateChange(async (event, session) => {
      // Optimization: Skip if user and token are the same
      const newUserId = session?.user?.id
      const newToken = session?.token
      const isUserChanged = prevUserIdRef.current !== newUserId
      const isTokenChanged = prevTokenRef.current !== newToken
      const isSignOut = event === "SIGNED_OUT"
      const isSignIn = event === "SIGNED_IN"

      if (!isUserChanged && !isTokenChanged && !isSignOut && !isSignIn && event !== "USER_UPDATED") {
        return
      }

      console.log("Auth state changed:", event)
      prevUserIdRef.current = newUserId
      prevTokenRef.current = newToken || null

      setSession(session)
      setUser(session?.user || null)

      if (session?.user?.email) {
        localStorage.setItem("userEmail", session.user.email)
      }

      if (isSignIn && session?.token) {
        setTokenReady(false)
        setProviderToken(session.token)
        await exchangeForCoreToken(session.token)

        const isLoginPage = window.location.pathname.includes("/login") || window.location.pathname.includes("/signin")
        if (isLoginPage) {
          const redirectTo = new URLSearchParams(window.location.search).get("redirectTo") || "/dashboard"
          console.log(`Redirecting to ${redirectTo} after auth state change`)
          window.location.href = window.location.origin + redirectTo
        }
      } else if (isSignOut) {
        // Full sign-out logic is in the signOut() function,
        // but we clear tokens here too as a safeguard.
        setupAxiosAuth(null)
        setProviderToken(null)
        setCoreToken(null)
        setIsWebViewAuth(false)
        setTokenReady(false)
        localStorage.removeItem("core_token")
        localStorage.removeItem("userEmail")
        if (enableWebViewAuth) {
          localStorage.removeItem("supabase_token")
          localStorage.removeItem("is_webview")
        }
      } else if (event === "USER_UPDATED" && session?.token && isTokenChanged) {
        console.log("Token refreshed, exchanging for new Core token...")
        setTokenReady(false)
        setProviderToken(session.token)
        await exchangeForCoreToken(session.token)
      } else {
        setTokenReady(true)
      }
    })

    // Clean up subscription on unmount
    return () => {
      data?.subscription.unsubscribe()
      // Conditionally clean up global functions
      if (enableWebViewAuth) {
        ;(window as any).setSupabaseToken = undefined
        ;(window as any).setCoreToken = undefined
      }
    }
  }, [enableWebViewAuth]) // Re-run if enableWebViewAuth changes (though it shouldn't)

  // --- Calculated State ---
  const isAuthenticated = isWebViewAuth || (!!user && !!session)

  // --- Provider Value ---
  const contextValue = useMemo(
    () => ({
      session,
      user,
      isLoading,
      isAuthenticated,
      supabaseToken: providerToken,
      coreToken,
      tokenReady,
      isWebViewAuth,
      signIn,
      signUp,
      signOut,
      refreshUser,
    }),
    [session, user, isLoading, isAuthenticated, providerToken, coreToken, tokenReady, isWebViewAuth],
  )

  return <AuthContext.Provider value={contextValue}>{children}</AuthContext.Provider>
}<|MERGE_RESOLUTION|>--- conflicted
+++ resolved
@@ -88,16 +88,11 @@
       console.log("Exchanging Supabase token for Core token...")
 
       const response = await axios.post(
-<<<<<<< HEAD
         `${CORE_API_URL}/api/auth/exchange-token`,
-        {supabaseToken},
-=======
-        `${CORE_API_URL}/auth/exchange-token`,
         {
           supabaseToken: isChina ? undefined : providerToken,
           authingToken: isChina ? providerToken : undefined,
         },
->>>>>>> 39b8b639
         {headers: {"Content-Type": "application/json"}},
       )
 
