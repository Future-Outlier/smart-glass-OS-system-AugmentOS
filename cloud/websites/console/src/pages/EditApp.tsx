--- conflicted
+++ resolved
@@ -417,11 +417,8 @@
 
     try {
       if (!packageName) throw new Error("Package name is missing");
-<<<<<<< HEAD
       if (!currentOrg) throw new Error("No organization selected");
       if (sameValueWarning) throw new Error("Please resolve duplicate option values in settings before saving.");
-=======
->>>>>>> 2ea845e9
 
       // Normalize URLs before submission
       const normalizedData = {
