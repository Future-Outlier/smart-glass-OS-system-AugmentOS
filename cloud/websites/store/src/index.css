--- conflicted
+++ resolved
@@ -3,9 +3,7 @@
 @import url("https://fonts.googleapis.com/css2?family=Poppins:wght@100;200;300;400;500;600;700;800;900&display=swap");
 @import "tailwindcss";
 
-<<<<<<< HEAD
 @source "../../shared/src";
-=======
 /* Custom Font - Red Hat Display */
 /* Light 300 */
 @font-face {
@@ -135,7 +133,6 @@
 [style*="Red Hat Display"] {
   letter-spacing: 0 !important;
 }
->>>>>>> 0db8d16e
 
 /*
   ---break--- */
