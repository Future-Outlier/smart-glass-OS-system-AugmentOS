import Skeleton from "@mui/material/Skeleton"
import {useTheme} from "../hooks/useTheme"

const SkeletonAppCard = () => {
  const {theme} = useTheme()

  return (
<<<<<<< HEAD
    <div
      className="p-4 rounded-2xl"
      style={{
        backgroundColor: theme === "light" ? "#ffffff" : "rgba(255, 255, 255, 0.05)",
        border: `1px solid ${theme === "light" ? "#E5E7EB" : "rgba(255, 255, 255, 0.1)"}`,
      }}>
      <div className="flex items-center gap-4">
        {/* App Icon Skeleton */}
=======
    <div className="flex gap-2 sm:gap-3 rounded-sm relative py-3">
      {/* App Icon Skeleton - matches w-14 h-14 sm:w-16 sm:h-16 */}
      <div className="shrink-0 flex items-start">
>>>>>>> 0db8d16e
        <Skeleton
          variant="rounded"
          className="w-14 h-14 sm:w-16 sm:h-16"
          sx={{
            bgcolor: theme === "light" ? "rgba(0, 0, 0, 0.11)" : "rgba(255, 255, 255, 0.11)",
            borderRadius: "16px",
          }}
        />
      </div>

      {/* App Info Skeleton */}
      <div className="flex-1 flex flex-col justify-center min-w-0">
        {/* App Name - matches text-[16px] */}
        <Skeleton
          variant="text"
          width="60%"
          height={20}
          sx={{
            bgcolor:
              theme === "light"
                ? "rgba(0, 0, 0, 0.11)"
                : "rgba(255, 255, 255, 0.11)",
            mb: 0.25,
          }}
        />

        {/* Tags - matches text-[11px] sm:text-[13px] */}
        <div className="flex gap-1 mb-1">
          <Skeleton
            variant="text"
            width={40}
            height={14}
            sx={{
<<<<<<< HEAD
              bgcolor: theme === "light" ? "rgba(0, 0, 0, 0.11)" : "rgba(255, 255, 255, 0.11)",
              mb: 0.5,
            }}
          />

          {/* Tags */}
          <div className="flex gap-2 mb-2">
            <Skeleton
              variant="rounded"
              width={60}
              height={20}
              sx={{
                bgcolor: theme === "light" ? "rgba(0, 0, 0, 0.11)" : "rgba(255, 255, 255, 0.11)",
                borderRadius: "12px",
              }}
            />
            <Skeleton
              variant="rounded"
              width={50}
              height={20}
              sx={{
                bgcolor: theme === "light" ? "rgba(0, 0, 0, 0.11)" : "rgba(255, 255, 255, 0.11)",
                borderRadius: "12px",
              }}
            />
          </div>

          {/* Description */}
=======
              bgcolor:
                theme === "light"
                  ? "rgba(0, 0, 0, 0.11)"
                  : "rgba(255, 255, 255, 0.11)",
            }}
          />
>>>>>>> 0db8d16e
          <Skeleton
            variant="text"
            width={35}
            height={14}
            sx={{
              bgcolor: theme === "light" ? "rgba(0, 0, 0, 0.11)" : "rgba(255, 255, 255, 0.11)",
            }}
          />
        </div>

        {/* Description - matches text-[10px] with 1 line */}
        <Skeleton
          variant="text"
          width="85%"
          height={13}
          sx={{
            bgcolor:
              theme === "light"
                ? "rgba(0, 0, 0, 0.11)"
                : "rgba(255, 255, 255, 0.11)",
          }}
        />
      </div>

      {/* Install Button Skeleton - matches w-[56px] h-[36px] */}
      <div className="shrink-0 flex items-center">
        <Skeleton
          variant="rounded"
          width={56}
          height={36}
          sx={{
<<<<<<< HEAD
            bgcolor: theme === "light" ? "rgba(0, 0, 0, 0.11)" : "rgba(255, 255, 255, 0.11)",
            borderRadius: "8px",
=======
            bgcolor:
              theme === "light"
                ? "rgba(0, 0, 0, 0.11)"
                : "rgba(255, 255, 255, 0.11)",
            borderRadius: "9999px",
>>>>>>> 0db8d16e
          }}
        />
      </div>
    </div>
  )
}

export default SkeletonAppCard<|MERGE_RESOLUTION|>--- conflicted
+++ resolved
@@ -5,20 +5,9 @@
   const {theme} = useTheme()
 
   return (
-<<<<<<< HEAD
-    <div
-      className="p-4 rounded-2xl"
-      style={{
-        backgroundColor: theme === "light" ? "#ffffff" : "rgba(255, 255, 255, 0.05)",
-        border: `1px solid ${theme === "light" ? "#E5E7EB" : "rgba(255, 255, 255, 0.1)"}`,
-      }}>
-      <div className="flex items-center gap-4">
-        {/* App Icon Skeleton */}
-=======
     <div className="flex gap-2 sm:gap-3 rounded-sm relative py-3">
       {/* App Icon Skeleton - matches w-14 h-14 sm:w-16 sm:h-16 */}
       <div className="shrink-0 flex items-start">
->>>>>>> 0db8d16e
         <Skeleton
           variant="rounded"
           className="w-14 h-14 sm:w-16 sm:h-16"
@@ -37,10 +26,7 @@
           width="60%"
           height={20}
           sx={{
-            bgcolor:
-              theme === "light"
-                ? "rgba(0, 0, 0, 0.11)"
-                : "rgba(255, 255, 255, 0.11)",
+            bgcolor: theme === "light" ? "rgba(0, 0, 0, 0.11)" : "rgba(255, 255, 255, 0.11)",
             mb: 0.25,
           }}
         />
@@ -52,43 +38,9 @@
             width={40}
             height={14}
             sx={{
-<<<<<<< HEAD
               bgcolor: theme === "light" ? "rgba(0, 0, 0, 0.11)" : "rgba(255, 255, 255, 0.11)",
-              mb: 0.5,
             }}
           />
-
-          {/* Tags */}
-          <div className="flex gap-2 mb-2">
-            <Skeleton
-              variant="rounded"
-              width={60}
-              height={20}
-              sx={{
-                bgcolor: theme === "light" ? "rgba(0, 0, 0, 0.11)" : "rgba(255, 255, 255, 0.11)",
-                borderRadius: "12px",
-              }}
-            />
-            <Skeleton
-              variant="rounded"
-              width={50}
-              height={20}
-              sx={{
-                bgcolor: theme === "light" ? "rgba(0, 0, 0, 0.11)" : "rgba(255, 255, 255, 0.11)",
-                borderRadius: "12px",
-              }}
-            />
-          </div>
-
-          {/* Description */}
-=======
-              bgcolor:
-                theme === "light"
-                  ? "rgba(0, 0, 0, 0.11)"
-                  : "rgba(255, 255, 255, 0.11)",
-            }}
-          />
->>>>>>> 0db8d16e
           <Skeleton
             variant="text"
             width={35}
@@ -105,10 +57,7 @@
           width="85%"
           height={13}
           sx={{
-            bgcolor:
-              theme === "light"
-                ? "rgba(0, 0, 0, 0.11)"
-                : "rgba(255, 255, 255, 0.11)",
+            bgcolor: theme === "light" ? "rgba(0, 0, 0, 0.11)" : "rgba(255, 255, 255, 0.11)",
           }}
         />
       </div>
@@ -120,16 +69,8 @@
           width={56}
           height={36}
           sx={{
-<<<<<<< HEAD
             bgcolor: theme === "light" ? "rgba(0, 0, 0, 0.11)" : "rgba(255, 255, 255, 0.11)",
-            borderRadius: "8px",
-=======
-            bgcolor:
-              theme === "light"
-                ? "rgba(0, 0, 0, 0.11)"
-                : "rgba(255, 255, 255, 0.11)",
             borderRadius: "9999px",
->>>>>>> 0db8d16e
           }}
         />
       </div>
