<<<<<<< HEAD
import React from 'react';
import { Link, useNavigate, useLocation } from 'react-router-dom';
import { useAuth } from '@mentra/shared';
import { usePlatform } from '../hooks/usePlatform';
import { useTheme } from '../hooks/useTheme';
import { useIsDesktop, useIsMobile } from '../hooks/useMediaQuery';
import { useSearch } from '../contexts/SearchContext';
import { Button } from './ui/button';
import GetMentraOSButton from './GetMentraOSButton';
import SearchBar from './SearchBar';
=======
import {Link, useNavigate, useLocation} from "react-router-dom"
import {useAuth} from "../hooks/useAuth"
import {usePlatform} from "../hooks/usePlatform"
import {useTheme} from "../hooks/useTheme"
import {useIsDesktop, useIsMobile} from "../hooks/useMediaQuery"
import {useSearch} from "../contexts/SearchContext"
import {Button} from "./ui/button"
import GetMentraOSButton from "./GetMentraOSButton"
import SearchBar from "./SearchBar"
>>>>>>> 0db8d16e

interface HeaderProps {
  onSearch?: (e: React.FormEvent) => void
  onSearchClear?: () => void
}

<<<<<<< HEAD
const Header: React.FC<HeaderProps> = ({ onSearch, onSearchClear }) => {
  const { isAuthenticated, signOut } = useAuth();
  const { isWebView } = usePlatform();
  const { theme } = useTheme();
  const { searchQuery, setSearchQuery } = useSearch();
  const navigate = useNavigate();
  const location = useLocation();
  const isDesktop = useIsDesktop();
  const isMobile = useIsMobile();
  const isStorePage = location.pathname === '/';
=======
const Header: React.FC<HeaderProps> = ({onSearch, onSearchClear}) => {
  const {isAuthenticated, signOut} = useAuth()
  const {isWebView} = usePlatform()
  const {theme} = useTheme()
  const {searchQuery, setSearchQuery} = useSearch()
  const navigate = useNavigate()
  const location = useLocation()
  const isDesktop = useIsDesktop()
  const isMobile = useIsMobile()
  const isStorePage = location.pathname === "/"
>>>>>>> 0db8d16e

  // Handle sign out
  const handleSignOut = async () => {
    await signOut()
    navigate("/")
  }

  // Don't show header in webview
  if (isWebView) {
    return null
  }

  return (
    <header
      className="sticky top-0 z-10"
      style={{
        background: theme === "light" ? "#ffffff" : "linear-gradient(to bottom, #0c0d27, #030514)",
        borderBottom: `1px solid var(--border-color)`,
      }}>
      <div className="container mx-auto px-4 py-4">
        {/* Two-row layout for medium screens, single row for large+ */}
        <div className="flex flex-col lg:flex-row lg:items-center lg:justify-between gap-4">
          {/* Top row: Logo and Buttons */}
          <div className="flex items-center justify-between">
            {/* Logo and Site Name */}
            <Link to="/" className="flex items-center gap-3 select-none hover:opacity-80 transition-opacity">
              <img
                src={theme === "light" ? "/icon_black.svg" : "/icon_white.svg"}
                alt="Mentra Logo"
                className="h-8 w-8"
              />
              <span
                className="text-[26px] font-light"
                style={{
                  fontFamily: '"Red Hat Display", sans-serif',
                  letterSpacing: "0.06em",
                  color: "var(--text-primary)",
                }}>
                Mentra Store
              </span>
            </Link>

            {/* Buttons container - only visible on mobile/tablet in top row */}
            <div className="flex items-center gap-3 lg:hidden">
              {/* Get MentraOS Button - Only visible on small screens and up */}
              <div className="hidden sm:block">
                <GetMentraOSButton size="small" />
              </div>

              {/* Authentication */}
              {isAuthenticated ? (
                <Button
                  onClick={handleSignOut}
                  variant={theme === "light" ? "default" : "outline"}
                  className="rounded-full border-[1.5px]"
                  style={{
                    backgroundColor: theme === "light" ? "#000000" : "transparent",
                    borderColor: theme === "light" ? "#000000" : "#C0C4FF",
                    color: theme === "light" ? "#ffffff" : "#C0C4FF",
                  }}>
                  Sign Out
                </Button>
              ) : (
                <Button
                  onClick={() => navigate("/login")}
                  variant={theme === "light" ? "default" : "outline"}
                  className="rounded-full border-[1.5px]"
                  style={{
                    backgroundColor: theme === "light" ? "#000000" : "transparent",
                    borderColor: theme === "light" ? "#000000" : "#C0C4FF",
                    color: theme === "light" ? "#ffffff" : "#C0C4FF",
                  }}>
                  Sign In
                </Button>
              )}
            </div>
          </div>

          {/* Search bar - second row on medium, center on large+ */}
          {!isMobile && isStorePage && onSearch && (
            <div
              className="w-full lg:flex-1 lg:max-w-md lg:mx-auto pt-4 lg:pt-0"
              style={{
                borderTop: !isDesktop ? `1px solid var(--border-color)` : "none",
                marginTop: !isDesktop ? "1rem" : "0",
              }}>
              <SearchBar
                searchQuery={searchQuery}
                onSearchChange={setSearchQuery}
                onSearchSubmit={onSearch}
                onClear={onSearchClear || (() => setSearchQuery(""))}
              />
            </div>
          )}

          {/* Buttons for large screens - in the same row */}
          <div className="hidden lg:flex items-center gap-4">
            {/* Get MentraOS Button */}
            <GetMentraOSButton size="small" />

            {/* Authentication */}
            {isAuthenticated ? (
              <Button
                onClick={handleSignOut}
                variant={theme === "light" ? "default" : "outline"}
                className="rounded-full border-[1.5px]"
                style={{
                  backgroundColor: theme === "light" ? "#000000" : "transparent",
                  borderColor: theme === "light" ? "#000000" : "#C0C4FF",
                  color: theme === "light" ? "#ffffff" : "#C0C4FF",
                }}>
                Sign Out
              </Button>
            ) : (
              <Button
                onClick={() => navigate("/login")}
                variant={theme === "light" ? "default" : "outline"}
                className="rounded-full border-[1.5px]"
                style={{
                  backgroundColor: theme === "light" ? "#000000" : "transparent",
                  borderColor: theme === "light" ? "#000000" : "#C0C4FF",
                  color: theme === "light" ? "#ffffff" : "#C0C4FF",
                }}>
                Sign In
              </Button>
            )}
          </div>
        </div>
      </div>
    </header>
  )
}

export default Header<|MERGE_RESOLUTION|>--- conflicted
+++ resolved
@@ -1,4 +1,3 @@
-<<<<<<< HEAD
 import React from 'react';
 import { Link, useNavigate, useLocation } from 'react-router-dom';
 import { useAuth } from '@mentra/shared';
@@ -9,35 +8,12 @@
 import { Button } from './ui/button';
 import GetMentraOSButton from './GetMentraOSButton';
 import SearchBar from './SearchBar';
-=======
-import {Link, useNavigate, useLocation} from "react-router-dom"
-import {useAuth} from "../hooks/useAuth"
-import {usePlatform} from "../hooks/usePlatform"
-import {useTheme} from "../hooks/useTheme"
-import {useIsDesktop, useIsMobile} from "../hooks/useMediaQuery"
-import {useSearch} from "../contexts/SearchContext"
-import {Button} from "./ui/button"
-import GetMentraOSButton from "./GetMentraOSButton"
-import SearchBar from "./SearchBar"
->>>>>>> 0db8d16e
 
 interface HeaderProps {
   onSearch?: (e: React.FormEvent) => void
   onSearchClear?: () => void
 }
 
-<<<<<<< HEAD
-const Header: React.FC<HeaderProps> = ({ onSearch, onSearchClear }) => {
-  const { isAuthenticated, signOut } = useAuth();
-  const { isWebView } = usePlatform();
-  const { theme } = useTheme();
-  const { searchQuery, setSearchQuery } = useSearch();
-  const navigate = useNavigate();
-  const location = useLocation();
-  const isDesktop = useIsDesktop();
-  const isMobile = useIsMobile();
-  const isStorePage = location.pathname === '/';
-=======
 const Header: React.FC<HeaderProps> = ({onSearch, onSearchClear}) => {
   const {isAuthenticated, signOut} = useAuth()
   const {isWebView} = usePlatform()
@@ -48,7 +24,6 @@
   const isDesktop = useIsDesktop()
   const isMobile = useIsMobile()
   const isStorePage = location.pathname === "/"
->>>>>>> 0db8d16e
 
   // Handle sign out
   const handleSignOut = async () => {
