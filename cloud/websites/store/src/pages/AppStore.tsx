<<<<<<< HEAD
import { useState, useEffect, useCallback, useMemo } from "react";
import { useNavigate, useSearchParams } from "react-router-dom";
import { X, Building } from "lucide-react";
import { useAuth } from "@mentra/shared";
import { useTheme } from "../hooks/useTheme";
import { usePlatform } from "../hooks/usePlatform";
import { useSearch } from "../contexts/SearchContext";
import { useIsMobile } from "../hooks/useMediaQuery";
import SearchBar from "../components/SearchBar";
import api, { AppFilterOptions } from "../api";
import { AppI } from "../types";
import Header from "../components/Header";
import AppCard from "../components/AppCard";
import { toast } from "sonner";
import { formatCompatibilityError } from "../utils/errorHandling";

// Extend window interface for React Native WebView
declare global {
  interface Window {
    ReactNativeWebView?: {
      postMessage: (message: string) => void;
    };
  }
}
=======
import {useIsMobile} from "../hooks/useMediaQuery"
import AppStoreMobile from "./AppStoreMobile"
import AppStoreDesktop from "./AppStoreDesktop"
>>>>>>> 0db8d16e

/**
 * AppStore component that routes to mobile or desktop version
 * based on screen size
 */
const AppStore: React.FC = () => {
  const isMobile = useIsMobile()

  return isMobile ? <AppStoreMobile /> : <AppStoreDesktop />
}

export default AppStore<|MERGE_RESOLUTION|>--- conflicted
+++ resolved
@@ -1,4 +1,3 @@
-<<<<<<< HEAD
 import { useState, useEffect, useCallback, useMemo } from "react";
 import { useNavigate, useSearchParams } from "react-router-dom";
 import { X, Building } from "lucide-react";
@@ -14,6 +13,8 @@
 import AppCard from "../components/AppCard";
 import { toast } from "sonner";
 import { formatCompatibilityError } from "../utils/errorHandling";
+import AppStoreMobile from "./AppStoreMobile"
+import AppStoreDesktop from "./AppStoreDesktop"
 
 // Extend window interface for React Native WebView
 declare global {
@@ -23,11 +24,6 @@
     };
   }
 }
-=======
-import {useIsMobile} from "../hooks/useMediaQuery"
-import AppStoreMobile from "./AppStoreMobile"
-import AppStoreDesktop from "./AppStoreDesktop"
->>>>>>> 0db8d16e
 
 /**
  * AppStore component that routes to mobile or desktop version
