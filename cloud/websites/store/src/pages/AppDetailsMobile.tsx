--- conflicted
+++ resolved
@@ -318,7 +318,6 @@
 
             <div className="h-[1px] w-full bg-[var(--border)]"></div>
 
-<<<<<<< HEAD
             {/* Hardware Section */}
             <div>
               <h2
@@ -347,54 +346,6 @@
                         backgroundColor: "var(--primaary-foreground)",
                       }}>
                       <div className="flex items-center gap-[4px] ">
-=======
-          {/* Hardware Section */}
-          <div>
-            <h2
-              className="text-[16px] font-semibold mb-[24px]"
-              style={{
-                fontFamily: '"Red Hat Display", sans-serif',
-                color: "var(--text-primary)",
-              }}>
-              Hardware
-            </h2>
-            <p
-              className="text-[14px] mb-4 leading-[1.6]"
-              style={{
-                fontFamily: '"Red Hat Display", sans-serif',
-                color: "var(--text-secondary)",
-              }}>
-              Hardware components required or recommended for this app.
-            </p>
-            <div className="space-y-3">
-              {app.hardwareRequirements && app.hardwareRequirements.length > 0 ? (
-                app.hardwareRequirements.map((req, index) => (
-                  <div
-                    key={index}
-                    className="flex  justify-between p-[15px] rounded-[16px] items-center"
-                    style={{
-                      backgroundColor: "var(--primaary-foreground)",
-                    }}>
-                    <div className="flex items-center ">
-                      <div
-                        className=" h-9 flex items-center justify-center rounded-lg"
-                        style={{
-                          color: "var(--text-secondary)",
-                        }}>
-                        {hardwareIcons[req.type as HardwareType]}
-                      </div>
-                      <div
-                        className="text-[14px] font-medium"
-                        style={{
-                          fontFamily: '"Red Hat Display", sans-serif',
-                          color: "var(--text-primary)",
-                        }}>
-                        {req.type.charAt(0).toUpperCase() + req.type.slice(1).toLowerCase()}
-                      </div>
-                    </div>
-                    <div className="flex flex-col items-end gap-1">
-                      {req.level && (
->>>>>>> de8ecd2f
                         <div
                           className=" h-9 flex items-center justify-center rounded-lg"
                           style={{
