--- conflicted
+++ resolved
@@ -1,4 +1,3 @@
-<<<<<<< HEAD
 import React, { useEffect, useState } from 'react';
 import { useLocation } from 'react-router-dom';
 import { useAuth, LoginUI } from '@mentra/shared';
@@ -13,33 +12,9 @@
   useEffect(() => {
     if (from && from !== '/') {
       localStorage.setItem('auth_redirect', from);
-=======
-import {useState, useEffect} from "react"
-import {useLocation} from "react-router-dom"
-import {Auth} from "@supabase/auth-ui-react"
-import {ThemeSupa} from "@supabase/auth-ui-shared"
-import {supabase} from "../utils/supabase"
-// import Header from '../components/Header';
-import {Button} from "../components/ui/button"
-import EmailAuthModal from "../components/EmailAuthModal"
-
-const LoginPage: React.FC = () => {
-  // const navigate = useNavigate();
-  const location = useLocation()
-  const [isEmailModalOpen, setIsEmailModalOpen] = useState(false)
-
-  // Get the redirect path from location state or default to home
-  const from = location.state?.from?.pathname || location.state?.returnTo || "/"
-
-  // Store the redirect path for the email login flow
-  useEffect(() => {
-    if (from && from !== "/") {
-      localStorage.setItem("auth_redirect", from)
->>>>>>> 0db8d16e
     }
   }, [from])
 
-<<<<<<< HEAD
   useEffect(() => {
     if (isAuthenticated && !isLoading) {
       const localRedirect = localStorage.getItem('auth_redirect');
@@ -63,87 +38,5 @@
     />
   );
 };
-=======
-  return (
-    <div className="min-h-screen bg-gray-50 flex flex-col">
-      {/* <Header /> */}
-
-      <main className="container mx-auto px-4 py-8 flex-1 flex items-center justify-center">
-        <div className="max-w-md w-full bg-white p-8 rounded-lg shadow-md flex flex-col items-center">
-          {/* Logo and Site Name */}
-          <div className="flex items-end select-none">
-            <img
-              src="https://imagedelivery.net/nrc8B2Lk8UIoyW7fY8uHVg/757b23a3-9ec0-457d-2634-29e28f03fe00/verysmall"
-              alt="Mentra Logo"
-            />
-          </div>
-          <span className="ml-2 font-medium text-lg text-gray-800 mb-6">Store</span>
-
-          <div className="w-full space-y-4">
-            <div className="text-center mb-2">
-              <h2 className="text-xl font-semibold">Sign in to continue</h2>
-              <p className="text-sm text-gray-500 mt-1">Choose your preferred sign in method</p>
-            </div>
-
-            {/* Google Sign In Button */}
-            <Auth
-              supabaseClient={supabase}
-              appearance={{
-                theme: ThemeSupa,
-                style: {
-                  button: {
-                    borderRadius: "4px",
-                    fontSize: "14px",
-                    fontWeight: "500",
-                  },
-                  anchor: {
-                    display: "none",
-                  },
-                  container: {
-                    width: "100%",
-                  },
-                },
-                // Hide everything except the google button
-                className: {
-                  message: "hidden",
-                  divider: "hidden",
-                  label: "hidden",
-                  input: "hidden",
-                  button: "hidden",
-                },
-              }}
-              providers={["google", "apple"]}
-              view="sign_in"
-              redirectTo={`${window.location.origin}${from}`}
-              showLinks={false}
-              onlyThirdPartyProviders={true}
-            />
-
-            {/* Email Sign In Button */}
-            <div className="w-full flex flex-col items-center space-y-4 mt-4">
-              <div className="flex items-center w-full">
-                <div className="flex-grow h-px bg-gray-300"></div>
-                <div className="px-4 text-sm text-gray-500">or</div>
-                <div className="flex-grow h-px bg-gray-300"></div>
-              </div>
-
-              <Button className="w-full py-2" onClick={() => setIsEmailModalOpen(true)} variant="outline">
-                Sign in with Email
-              </Button>
-            </div>
-          </div>
-
-          <div className="text-center text-sm text-gray-500 mt-6">
-            <p>By signing in, you agree to our Terms of Service and Privacy Policy.</p>
-          </div>
-
-          {/* Email Auth Modal */}
-          <EmailAuthModal open={isEmailModalOpen} onOpenChange={setIsEmailModalOpen} />
-        </div>
-      </main>
-    </div>
-  )
-}
->>>>>>> 0db8d16e
 
 export default LoginPage