<<<<<<< HEAD
import {Suspense, lazy, type ReactNode, type FC} from "react"
import {BrowserRouter, Routes, Route, Navigate} from "react-router-dom"
import {AuthProvider, useAuth} from "./hooks/useAuth"
import {PlatformProvider} from "./hooks/usePlatform"
import {SearchProvider} from "./contexts/SearchContext"
import {Toaster} from "sonner"

// Lazy load pages for better performance
const AppStore = lazy(() => import("./pages/AppStore"))
// const AppDetails = lazy(() => import('./pages/AppDetails'));
const AppDetailsV2 = lazy(() => import("./pages/AppDetailsV2"))

const LoginPage = lazy(() => import("./pages/LoginPage"))
const NotFound = lazy(() => import("./pages/NotFound"))
=======
import { Suspense, lazy, type ReactNode, type FC } from 'react';
import { BrowserRouter, Routes, Route, Navigate } from 'react-router-dom';
import { AuthProvider, useAuth } from '@mentra/shared';
import { PlatformProvider } from './hooks/usePlatform';
import { SearchProvider } from './contexts/SearchContext';
import { Toaster } from 'sonner';

// Lazy load pages for better performance
const AppStore = lazy(() => import('./pages/AppStore'));
// const AppDetails = lazy(() => import('./pages/AppDetails'));
const AppDetailsV2 = lazy(() => import("./pages/AppDetailsV2"));
const LoginPage = lazy(() => import('./pages/LoginPage'));
const ForgotPasswordPage = lazy(() => import('@mentra/shared').then(m => ({ default: m.ForgotPasswordPage })));
const ResetPasswordPage = lazy(() => import('@mentra/shared').then(m => ({ default: m.ResetPasswordPage })));
const NotFound = lazy(() => import('./pages/NotFound'));
>>>>>>> 535a600c

// Loading spinner component (simplified)
const LoadingSpinner: FC = () => (
  <div className="flex items-center justify-center min-h-screen">
    <div className="animate-spin rounded-full h-12 w-12 border-t-2 border-b-2 border-blue-500"></div>
  </div>
)

// Protected route component
const ProtectedRoute: FC<{children: ReactNode}> = ({children}) => {
  const {isAuthenticated, isLoading} = useAuth()

  if (isLoading) {
    return <LoadingSpinner />
  }

  if (!isAuthenticated) {
    return <Navigate to="/login" replace />
  }

  return <>{children}</>
}

// Main routes component
const AppRoutes: FC = () => {
  return (
    <Suspense fallback={<LoadingSpinner />}>
      <Routes>
        <Route path="/" element={<AppStore />} />
        <Route path="/package/:packageName" element={<AppDetailsV2 />} />
        <Route path="/login" element={<LoginPage />} />
        <Route path="/forgot-password" element={<ForgotPasswordPage />} />
        <Route 
          path="/reset-password" 
          element={<ResetPasswordPage redirectUrl="/" />} 
        />
        <Route path="/webview" element={
          <ProtectedRoute>
            <AppStore />
          </ProtectedRoute>
        } />
        <Route path="*" element={<NotFound />} />
      </Routes>
    </Suspense>
  )
}

// Main App component
const App: FC = () => {
  return (
    <PlatformProvider>
      <AuthProvider enableWebViewAuth={true}>
        <SearchProvider>
          <BrowserRouter>
            <AppRoutes />
            <Toaster position="top-right" richColors />
          </BrowserRouter>
        </SearchProvider>
      </AuthProvider>
    </PlatformProvider>
  )
}

export default App<|MERGE_RESOLUTION|>--- conflicted
+++ resolved
@@ -1,19 +1,3 @@
-<<<<<<< HEAD
-import {Suspense, lazy, type ReactNode, type FC} from "react"
-import {BrowserRouter, Routes, Route, Navigate} from "react-router-dom"
-import {AuthProvider, useAuth} from "./hooks/useAuth"
-import {PlatformProvider} from "./hooks/usePlatform"
-import {SearchProvider} from "./contexts/SearchContext"
-import {Toaster} from "sonner"
-
-// Lazy load pages for better performance
-const AppStore = lazy(() => import("./pages/AppStore"))
-// const AppDetails = lazy(() => import('./pages/AppDetails'));
-const AppDetailsV2 = lazy(() => import("./pages/AppDetailsV2"))
-
-const LoginPage = lazy(() => import("./pages/LoginPage"))
-const NotFound = lazy(() => import("./pages/NotFound"))
-=======
 import { Suspense, lazy, type ReactNode, type FC } from 'react';
 import { BrowserRouter, Routes, Route, Navigate } from 'react-router-dom';
 import { AuthProvider, useAuth } from '@mentra/shared';
@@ -29,7 +13,6 @@
 const ForgotPasswordPage = lazy(() => import('@mentra/shared').then(m => ({ default: m.ForgotPasswordPage })));
 const ResetPasswordPage = lazy(() => import('@mentra/shared').then(m => ({ default: m.ResetPasswordPage })));
 const NotFound = lazy(() => import('./pages/NotFound'));
->>>>>>> 535a600c
 
 // Loading spinner component (simplified)
 const LoadingSpinner: FC = () => (
