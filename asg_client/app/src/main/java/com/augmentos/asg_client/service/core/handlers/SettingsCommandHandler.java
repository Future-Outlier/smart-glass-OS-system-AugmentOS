package com.augmentos.asg_client.service.core.handlers;

import android.util.Log;

import com.augmentos.asg_client.service.communication.interfaces.ICommunicationManager;
import com.augmentos.asg_client.service.communication.interfaces.IResponseBuilder;
import com.augmentos.asg_client.service.legacy.interfaces.ICommandHandler;
import com.augmentos.asg_client.service.legacy.managers.AsgClientServiceManager;
import com.augmentos.asg_client.settings.AsgSettings;
import com.augmentos.asg_client.settings.VideoSettings;
import org.json.JSONObject;

import java.util.Set;

/**
 * Handler for settings-related commands.
 * Follows Single Responsibility Principle by handling only settings commands.
 */
public class SettingsCommandHandler implements ICommandHandler {
    private static final String TAG = "SettingsCommandHandler";
    
    private final AsgClientServiceManager serviceManager;
    private final ICommunicationManager communicationManager;
    private final IResponseBuilder responseBuilder;

    public SettingsCommandHandler(AsgClientServiceManager serviceManager,
                                ICommunicationManager communicationManager,
                                IResponseBuilder responseBuilder) {
        this.serviceManager = serviceManager;
        this.communicationManager = communicationManager;
        this.responseBuilder = responseBuilder;
    }

    @Override
    public Set<String> getSupportedCommandTypes() {
<<<<<<< HEAD
        return Set.of("set_photo_mode", "button_video_recording_setting", 
                      "button_photo_setting", "button_camera_led", "button_mode_setting");
=======
        return Set.of("set_photo_mode", "button_video_recording_setting",
                      "button_max_recording_time", "button_photo_setting", "button_camera_led");
>>>>>>> 89bbec36
    }

    @Override
    public boolean handleCommand(String commandType, JSONObject data) {
        try {
            switch (commandType) {
                case "set_photo_mode":
                    return handleSetPhotoMode(data);
                case "button_video_recording_setting":
                    return handleButtonVideoRecordingSetting(data);
                case "button_max_recording_time":
                    return handleButtonMaxRecordingTime(data);
                case "button_photo_setting":
                    return handleButtonPhotoSetting(data);
                case "button_camera_led":
                    return handleButtonCameraLedSetting(data);
                case "button_mode_setting":
                    return handleButtonModeSetting(data);
                default:
                    Log.e(TAG, "Unsupported settings command: " + commandType);
                    return false;
            }
        } catch (Exception e) {
            Log.e(TAG, "Error handling settings command: " + commandType, e);
            return false;
        }
    }

    /**
     * Handle set photo mode command
     */
    private boolean handleSetPhotoMode(JSONObject data) {
        try {
            String mode = data.optString("mode", "save_locally");
            JSONObject ack = responseBuilder.buildPhotoModeAckResponse(mode);
            communicationManager.sendBluetoothResponse(ack);
            return true;
        } catch (Exception e) {
            Log.e(TAG, "Error handling photo mode command", e);
            return false;
        }
    }

    /**
     * Handle button video recording setting command
     */
    public boolean handleButtonVideoRecordingSetting(JSONObject data) {
        try {
            JSONObject params = data.optJSONObject("params");
            if (params == null) {
                Log.e(TAG, "Missing settings object in button_video_recording_setting");
                return false;
            }
            
            int width = params.optInt("width", 1280);
            int height = params.optInt("height", 720);
            int fps = params.optInt("fps", 30);
            
            Log.d(TAG, "📱 Received button video recording settings: " + width + "x" + height + "@" + fps + "fps");
            
            AsgSettings asgSettings = serviceManager.getAsgSettings();
            if (asgSettings != null) {
                VideoSettings videoSettings = new VideoSettings(width, height, fps);
                if (videoSettings.isValid()) {
                    asgSettings.setButtonVideoSettings(videoSettings);
                    Log.d(TAG, "✅ Button video recording settings saved");
                    return true;
                } else {
                    Log.e(TAG, "Invalid video settings: " + videoSettings);
                    return false;
                }
            } else {
                Log.e(TAG, "Settings not available");
                return false;
            }
        } catch (Exception e) {
            Log.e(TAG, "Error handling button video recording setting", e);
            return false;
        }
    }
    
    /**
     * Handle button max recording time setting command
     */
    public boolean handleButtonMaxRecordingTime(JSONObject data) {
        try {
            int minutes = data.optInt("minutes", 10);

            Log.d(TAG, "📱 Received button max recording time setting: " + minutes + " minutes");

            AsgSettings asgSettings = serviceManager.getAsgSettings();
            if (asgSettings != null) {
                asgSettings.setButtonMaxRecordingTimeMinutes(minutes);
                Log.d(TAG, "✅ Button max recording time saved: " + minutes + " minutes");
                return true;
            } else {
                Log.e(TAG, "Settings not available");
                return false;
            }
        } catch (Exception e) {
            Log.e(TAG, "Error handling button max recording time setting", e);
            return false;
        }
    }

    /**
     * Handle button photo setting command
     */
    public boolean handleButtonPhotoSetting(JSONObject data) {
        try {
            String size = data.optString("size", "medium");
            
            Log.d(TAG, "📱 Received button photo setting: " + size);
            
            AsgSettings asgSettings = serviceManager.getAsgSettings();
            if (asgSettings != null) {
                asgSettings.setButtonPhotoSize(size);
                Log.d(TAG, "✅ Button photo size saved: " + size);
                return true;
            } else {
                Log.e(TAG, "Settings not available");
                return false;
            }
        } catch (Exception e) {
            Log.e(TAG, "Error handling button photo setting", e);
            return false;
        }
    }
    
    /**
     * Handle button camera LED setting command
     */
    public boolean handleButtonCameraLedSetting(JSONObject data) {
        try {
            boolean enabled = data.optBoolean("enabled", true);
            
            Log.d(TAG, "📱 Received button camera LED setting: " + enabled);
            
            AsgSettings asgSettings = serviceManager.getAsgSettings();
            if (asgSettings != null) {
                asgSettings.setButtonCameraLedEnabled(enabled);
                Log.d(TAG, "✅ Button camera LED setting saved: " + enabled);
                return true;
            } else {
                Log.e(TAG, "Settings not available");
                return false;
            }
        } catch (Exception e) {
            Log.e(TAG, "Error handling button camera LED setting", e);
            return false;
        }
    }
    
    /**
     * Handle button mode setting command
     * This command allows configuring general button behavior settings
     */
    public boolean handleButtonModeSetting(JSONObject data) {
        try {
            String mode = data.optString("mode", "normal");
            
            Log.d(TAG, "📱 Received button mode setting: " + mode);
            
            // For now, we'll just log the setting since AsgSettings doesn't have a specific
            // button mode field. This can be extended later if needed.
            Log.d(TAG, "✅ Button mode setting received: " + mode);
            
            // Send acknowledgment response
            JSONObject ack = responseBuilder.buildPhotoModeAckResponse(mode);
            communicationManager.sendBluetoothResponse(ack);
            
            return true;
        } catch (Exception e) {
            Log.e(TAG, "Error handling button mode setting", e);
            return false;
        }
    }
} <|MERGE_RESOLUTION|>--- conflicted
+++ resolved
@@ -33,13 +33,8 @@
 
     @Override
     public Set<String> getSupportedCommandTypes() {
-<<<<<<< HEAD
-        return Set.of("set_photo_mode", "button_video_recording_setting", 
-                      "button_photo_setting", "button_camera_led", "button_mode_setting");
-=======
         return Set.of("set_photo_mode", "button_video_recording_setting",
-                      "button_max_recording_time", "button_photo_setting", "button_camera_led");
->>>>>>> 89bbec36
+                      "button_max_recording_time", "button_photo_setting", "button_camera_led", "button_mode_setting");
     }
 
     @Override
