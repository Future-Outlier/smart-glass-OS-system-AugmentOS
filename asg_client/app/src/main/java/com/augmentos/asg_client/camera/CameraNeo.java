package com.augmentos.asg_client.camera;

import com.augmentos.asg_client.io.media.core.CircularVideoBufferInternal;

import android.annotation.SuppressLint;
import android.app.Notification;
import android.app.NotificationChannel;
import android.app.NotificationManager;
import android.content.Context;
import android.content.Intent;
import android.graphics.ImageFormat;
import android.hardware.camera2.CameraAccessException;
import android.hardware.camera2.CameraCaptureSession;
import android.hardware.camera2.CameraCharacteristics;
import android.hardware.camera2.CameraDevice;
import android.hardware.camera2.CameraManager;
import android.hardware.camera2.CameraMetadata;
import android.hardware.camera2.CaptureFailure;
import android.hardware.camera2.CaptureRequest;
import android.hardware.camera2.CaptureResult;
import android.hardware.camera2.TotalCaptureResult;
import android.hardware.camera2.params.MeteringRectangle;
import android.hardware.camera2.params.OutputConfiguration;
import android.hardware.camera2.params.SessionConfiguration;
import android.hardware.camera2.params.StreamConfigurationMap;
import android.media.Image;
import android.media.ImageReader;
import android.media.MediaRecorder;
import android.os.Build;
import android.os.Handler;
import android.os.HandlerThread;
import android.os.Looper;
import android.os.PowerManager;
import android.util.Log;
import android.util.Range;
import android.util.Rational;
import android.util.Size;
import android.view.Surface;
import android.view.WindowManager;

import com.augmentos.asg_client.utils.WakeLockManager;

import androidx.annotation.NonNull;
import androidx.core.app.NotificationCompat;
import androidx.lifecycle.LifecycleService;

import com.augmentos.asg_client.R;

import java.io.File;
import java.io.FileOutputStream;
import java.io.IOException;
import java.nio.ByteBuffer;
import java.text.SimpleDateFormat;
import java.util.ArrayList;
import java.util.Arrays;
import java.util.Collections;
import java.util.Date;
import java.util.List;
import java.util.Locale;
import java.util.Timer;
import java.util.TimerTask;
import java.util.concurrent.Executor;
import java.util.concurrent.Executors;
import java.util.concurrent.Semaphore;
import java.util.concurrent.TimeUnit;

public class CameraNeo extends LifecycleService {
    private static final String TAG = "CameraNeo";
    private static final String CHANNEL_ID = "CameraNeoServiceChannel";
    private static final int NOTIFICATION_ID = 1;

    // Camera variables
    private CameraDevice cameraDevice = null;
    private CaptureRequest.Builder previewBuilder; // Separate builder for preview
    private CameraCaptureSession cameraCaptureSession;
    private ImageReader imageReader;
    private HandlerThread backgroundThread;
    private Handler backgroundHandler;
    private Semaphore cameraOpenCloseLock = new Semaphore(1);
    private Size jpegSize;
    private String cameraId;

    // Target photo resolution (4:3 landscape orientation)
    private static final int TARGET_WIDTH = 1440;
    private static final int TARGET_HEIGHT = 1080;
    private static final int TARGET_WIDTH_SMALL = 800;
    private static final int TARGET_HEIGHT_SMALL = 600;
    private static final int TARGET_WIDTH_LARGE = 3200;
    private static final int TARGET_HEIGHT_LARGE = 2400;

    // Auto-exposure settings for better photo quality - now dynamic
    private static final int JPEG_QUALITY = 90; // High quality JPEG
    private static final int JPEG_ORIENTATION = 270; // Standard orientation

    // Camera characteristics for dynamic auto-exposure and autofocus
    private int[] availableAeModes;
    private Range<Integer> exposureCompensationRange;
    private Rational exposureCompensationStep;
    private Range<Integer>[] availableFpsRanges;
    private Range<Integer> selectedFpsRange;

    // Autofocus capabilities
    private int[] availableAfModes;
    private float minimumFocusDistance;
    private boolean hasAutoFocus;

    /**
     * SIMPLIFIED AUTOEXPOSURE SYSTEM
     *
     * 1. WAITING_AE: Trigger AE precapture, wait up to 0.5 seconds for convergence
     *    - Waits for AE_STATE_CONVERGED/FLASH_REQUIRED/LOCKED
     *    - CONTINUOUS_PICTURE autofocus runs automatically in background
     *
     * 2. SHOOTING: Capture the photo immediately with high quality settings
     *    - Relies on Camera2 API auto-exposure and continuous autofocus
     */

    // Simplified AE system - autofocus runs automatically
    private enum ShotState { IDLE, WAITING_AE, SHOOTING }
    private volatile ShotState shotState = ShotState.IDLE;
    private long aeStartTimeNs;
    private static final long AE_WAIT_NS = 500_000_000L; // 0.5 second max wait for AE

    // Simple AE callback - autofocus handled automatically
    private final SimplifiedAeCallback aeCallback = new SimplifiedAeCallback();

    // User-settable exposure compensation (apply BEFORE capture, not during)
    private int userExposureCompensation = 0;

    // Callback and execution handling
    private final Executor executor = Executors.newSingleThreadExecutor();

    // Intent action definitions (MOVED TO TOP)
    public static final String ACTION_TAKE_PHOTO = "com.augmentos.camera.ACTION_TAKE_PHOTO";
    public static final String EXTRA_PHOTO_FILE_PATH = "com.augmentos.camera.EXTRA_PHOTO_FILE_PATH";
    public static final String ACTION_START_VIDEO_RECORDING = "com.augmentos.camera.ACTION_START_VIDEO_RECORDING";
    public static final String ACTION_STOP_VIDEO_RECORDING = "com.augmentos.camera.ACTION_STOP_VIDEO_RECORDING";
    public static final String EXTRA_VIDEO_FILE_PATH = "com.augmentos.camera.EXTRA_VIDEO_FILE_PATH";
    public static final String EXTRA_VIDEO_ID = "com.augmentos.camera.EXTRA_VIDEO_ID";

    // Buffer recording actions
    public static final String ACTION_START_BUFFER = "com.augmentos.camera.ACTION_START_BUFFER";
    public static final String ACTION_STOP_BUFFER = "com.augmentos.camera.ACTION_STOP_BUFFER";
    public static final String ACTION_SAVE_BUFFER = "com.augmentos.camera.ACTION_SAVE_BUFFER";
    public static final String EXTRA_BUFFER_SECONDS = "com.augmentos.camera.EXTRA_BUFFER_SECONDS";
    public static final String EXTRA_BUFFER_REQUEST_ID = "com.augmentos.camera.EXTRA_BUFFER_REQUEST_ID";

    // Callback interface for photo capture
    public interface PhotoCaptureCallback {
        void onPhotoCaptured(String filePath);
        void onPhotoError(String errorMessage);
    }

    // Static callback for photo capture
    private static PhotoCaptureCallback sPhotoCallback;

    // For compatibility with CameraRecordingService
    private static String lastPhotoPath;

    // Video recording components
    private MediaRecorder mediaRecorder;
    private Surface recorderSurface;
    private boolean isRecording = false;
    private String currentVideoId;
    private String currentVideoPath;
    private static VideoRecordingCallback sVideoCallback;
    private long recordingStartTime;
    private Timer recordingTimer;
    private Size videoSize; // To store selected video size

    // Buffer recording components
    private enum RecordingMode {
        SINGLE_VIDEO,  // Current behavior - record once and stop
        BUFFER         // Continuous buffer recording
    }
    private RecordingMode currentMode = RecordingMode.SINGLE_VIDEO;
    private CircularVideoBufferInternal bufferManager;
    private Handler segmentSwitchHandler;
    private static final long SEGMENT_DURATION_MS = 5000; // 5 seconds
    private boolean isInBufferMode = false;
    private static BufferCallback sBufferCallback;

    // Static instance for checking camera status
    private static CameraNeo sInstance;

    /**
     * Interface for video recording callbacks
     */
    public interface VideoRecordingCallback {
        void onRecordingStarted(String videoId);

        void onRecordingProgress(String videoId, long durationMs);

        void onRecordingStopped(String videoId, String filePath);

        void onRecordingError(String videoId, String errorMessage);
    }

    /**
     * Interface for buffer recording callbacks
     */
    public interface BufferCallback {
        void onBufferStarted();
        void onBufferStopped();
        void onBufferSaved(String filePath, int durationSeconds);
        void onBufferError(String error);
    }

    /**
     * Get the path to the most recently captured photo
     * Added for compatibility with CameraRecordingService
     */
    public static String getLastPhotoPath() {
        return lastPhotoPath;
    }

    /**
     * Check if the camera is currently in use for photo capture or video recording.
     * This relies on the service instance being available.
     *
     * @return true if the camera is active, false otherwise.
     */
    public static boolean isCameraInUse() {
        if (sInstance != null) {
            // Check if a photo capture session is active (e.g., cameraDevice is open and not for video)
            // or if video recording is active.
            boolean photoSessionActive = (sInstance.cameraDevice != null && sInstance.imageReader != null && !sInstance.isRecording);
            return photoSessionActive || sInstance.isRecording || sInstance.isInBufferMode;
        }
        return false; // Service not running or instance not set
    }

    /**
     * Check if buffer recording mode is active
     */
    public static boolean isInBufferMode() {
        if (sInstance != null) {
            return sInstance.isInBufferMode;
        }
        return false;
    }

    @Override
    public void onCreate() {
        super.onCreate();
        Log.d(TAG, "CameraNeo Camera2 service created");
        createNotificationChannel();
        showNotification("Camera Service", "Service is running");
        startBackgroundThread();
        sInstance = this; // Set static instance
    }

    /**
     * Take a picture and get notified through callback when complete
     *
     * @param context Application context
     * @param filePath File path to save the photo
     * @param callback Callback to be notified when photo is captured
     */
    public static void takePictureWithCallback(Context context, String filePath, PhotoCaptureCallback callback) {
        sPhotoCallback = callback;

        Intent intent = new Intent(context, CameraNeo.class);
        intent.setAction(ACTION_TAKE_PHOTO);
        intent.putExtra(EXTRA_PHOTO_FILE_PATH, filePath);
        context.startForegroundService(intent);
    }

    public static void takePictureWithCallback(Context context, String filePath, PhotoCaptureCallback callback, String size) {
        sPhotoCallback = callback;

        Intent intent = new Intent(context, CameraNeo.class);
        intent.setAction(ACTION_TAKE_PHOTO);
        intent.putExtra(EXTRA_PHOTO_FILE_PATH, filePath);
        intent.putExtra("PHOTO_SIZE", size);
        context.startForegroundService(intent);
    }

    /**
     * Start video recording and get notified through callback
     *
     * @param context  Application context
     * @param videoId  Unique ID for this video recording session
     * @param filePath File path to save the video
     * @param callback Callback for recording events
     */
    public static void startVideoRecording(Context context, String videoId, String filePath, VideoRecordingCallback callback) {
        sVideoCallback = callback;

        Intent intent = new Intent(context, CameraNeo.class);
        intent.setAction(ACTION_START_VIDEO_RECORDING);
        intent.putExtra(EXTRA_VIDEO_ID, videoId);
        intent.putExtra(EXTRA_VIDEO_FILE_PATH, filePath);
        context.startForegroundService(intent);
    }

    /**
     * Stop the current video recording session
     *
     * @param context Application context
     * @param videoId ID of the video recording session to stop (must match active session)
     */
    public static void stopVideoRecording(Context context, String videoId) {
        Intent intent = new Intent(context, CameraNeo.class);
        intent.setAction(ACTION_STOP_VIDEO_RECORDING);
        intent.putExtra(EXTRA_VIDEO_ID, videoId);
        context.startForegroundService(intent);
    }

    /**
     * Start buffer recording
     * @param context Application context
     * @param callback Callback for buffer events
     */
    public static void startBufferRecording(Context context, BufferCallback callback) {
        sBufferCallback = callback;
        Intent intent = new Intent(context, CameraNeo.class);
        intent.setAction(ACTION_START_BUFFER);
        context.startForegroundService(intent);
    }

    /**
     * Stop buffer recording
     * @param context Application context
     */
    public static void stopBufferRecording(Context context) {
        Intent intent = new Intent(context, CameraNeo.class);
        intent.setAction(ACTION_STOP_BUFFER);
        context.startForegroundService(intent);
    }

    /**
     * Save buffer video
     * @param context Application context
     * @param seconds Number of seconds to save
     * @param requestId Request ID for tracking
     */
    public static void saveBufferVideo(Context context, int seconds, String requestId) {
        Intent intent = new Intent(context, CameraNeo.class);
        intent.setAction(ACTION_SAVE_BUFFER);
        intent.putExtra(EXTRA_BUFFER_SECONDS, seconds);
        intent.putExtra(EXTRA_BUFFER_REQUEST_ID, requestId);
        context.startForegroundService(intent);
    }

    @Override
    public int onStartCommand(Intent intent, int flags, int startId) {
        super.onStartCommand(intent, flags, startId);

        if (intent != null && intent.getAction() != null) {
            String action = intent.getAction();
            Log.d(TAG, "CameraNeo received action: " + action);

            switch (action) {
                case ACTION_TAKE_PHOTO:
                    String photoFilePath = intent.getStringExtra(EXTRA_PHOTO_FILE_PATH);
<<<<<<< HEAD
                    String requestedSize = intent.getStringExtra("PHOTO_SIZE");
=======
                    Log.d(TAG, "Photo file path: " + photoFilePath);

>>>>>>> 5f3ff9bd
                    if (photoFilePath == null || photoFilePath.isEmpty()) {
                        Log.d(TAG, "Photo file path is empty, using default");
                        String timeStamp = new SimpleDateFormat("yyyyMMdd_HHmmss", Locale.US).format(new Date());
                        photoFilePath = getExternalFilesDir(null) + File.separator + "IMG_" + timeStamp + ".jpg";
                    }
                    setupCameraAndTakePicture(photoFilePath, requestedSize);
                    break;
                case ACTION_START_VIDEO_RECORDING:
                    currentVideoId = intent.getStringExtra(EXTRA_VIDEO_ID);
                    currentVideoPath = intent.getStringExtra(EXTRA_VIDEO_FILE_PATH);
                    if (currentVideoPath == null || currentVideoPath.isEmpty()) {
                        String timeStamp = new SimpleDateFormat("yyyyMMdd_HHmmss", Locale.US).format(new Date());
                        currentVideoPath = getExternalFilesDir(null) + File.separator + "VID_" + timeStamp + ".mp4";
                    }
                    setupCameraAndStartRecording(currentVideoId, currentVideoPath);
                    break;
                case ACTION_STOP_VIDEO_RECORDING:
                    String videoIdToStop = intent.getStringExtra(EXTRA_VIDEO_ID);
                    stopCurrentVideoRecording(videoIdToStop);
                    break;
<<<<<<< HEAD

=======
>>>>>>> 5f3ff9bd
                case ACTION_START_BUFFER:
                    startBufferMode();
                    break;
<<<<<<< HEAD

=======
>>>>>>> 5f3ff9bd
                case ACTION_STOP_BUFFER:
                    stopBufferMode();
                    break;
<<<<<<< HEAD

=======
>>>>>>> 5f3ff9bd
                case ACTION_SAVE_BUFFER:
                    int seconds = intent.getIntExtra(EXTRA_BUFFER_SECONDS, 30);
                    String requestId = intent.getStringExtra(EXTRA_BUFFER_REQUEST_ID);
                    saveBufferVideo(seconds, requestId);
                    break;
            }
        }
        return START_STICKY;
    }

    private void setupCameraAndTakePicture(String filePath, String requestedSize) {
        wakeUpScreen();
        // Pass requested size via a temporary member so openCameraInternal can apply it
        this.pendingRequestedSize = requestedSize;
        openCameraInternal(filePath, false); // false indicates not for video
    }

    private String pendingRequestedSize;

    private void setupCameraAndStartRecording(String videoId, String filePath) {
        if (isRecording) {
            notifyVideoError(videoId, "Already recording another video.");
            return;
        }
        wakeUpScreen();
        currentVideoId = videoId;
        currentVideoPath = filePath;
        openCameraInternal(filePath, true); // true indicates for video
    }

    private void stopCurrentVideoRecording(String videoIdToStop) {
        if (!isRecording) {
            Log.w(TAG, "Stop recording requested, but not currently recording.");
            // Optionally notify error or just ignore if it's a common race condition
            if (sVideoCallback != null && videoIdToStop != null) {
                sVideoCallback.onRecordingError(videoIdToStop, "Not recording");
            }
            return;
        }
        if (videoIdToStop == null || !videoIdToStop.equals(currentVideoId)) {
            Log.w(TAG, "Stop recording requested for ID " + videoIdToStop + " but current is " + currentVideoId);
            if (sVideoCallback != null && videoIdToStop != null) {
                sVideoCallback.onRecordingError(videoIdToStop, "Video ID mismatch");
            }
            return;
        }

        try {
            if (mediaRecorder != null) {
                mediaRecorder.stop();
                mediaRecorder.reset();
            }
            Log.d(TAG, "Video recording stopped for: " + currentVideoId);
            if (sVideoCallback != null) {
                sVideoCallback.onRecordingStopped(currentVideoId, currentVideoPath);
            }
        } catch (RuntimeException stopErr) {
            Log.e(TAG, "MediaRecorder.stop() failed", stopErr);
            if (sVideoCallback != null) {
                sVideoCallback.onRecordingError(currentVideoId, "Failed to stop recorder: " + stopErr.getMessage());
            }
            // Still try to clean up even if stop failed
        } finally {
            isRecording = false;
            if (recordingTimer != null) {
                recordingTimer.cancel();
                recordingTimer = null;
            }
            closeCamera();
            conditionalStopSelf(); // Changed to conditional stop
        }
    }

    /**
     * Start buffer recording mode
     */
    private void startBufferRecording() {
        if (isInBufferMode) {
            Log.w(TAG, "Already in buffer mode");
            return;
        }

        // Check if camera is already in use
        if (isCameraInUse()) {
            Log.e(TAG, "Cannot start buffer - camera already in use");
            if (sBufferCallback != null) {
                sBufferCallback.onBufferError("Camera is busy");
            }
            return;
        }

        Log.d(TAG, "Starting buffer recording mode");

        // Initialize buffer manager
        bufferManager = new CircularVideoBufferInternal(this);
        bufferManager.setCallback(new CircularVideoBufferInternal.SegmentSwitchCallback() {
            @Override
            public void onSegmentSwitch(int newSegmentIndex, Surface newSurface) {
                Log.d(TAG, "Buffer requesting segment switch to index " + newSegmentIndex);
                // Handle segment switch - recreate camera session with new surface
                switchToNewSegment(newSurface);
            }

            @Override
            public void onBufferError(String error) {
                Log.e(TAG, "Buffer error: " + error);
                if (sBufferCallback != null) {
                    sBufferCallback.onBufferError(error);
                }
            }

            @Override
            public void onSegmentReady(int segmentIndex, String filePath) {
                Log.d(TAG, "Buffer segment " + segmentIndex + " ready: " + filePath);
            }
        });

        try {
            // Prepare all MediaRecorder instances
            bufferManager.prepareAllRecorders();

            // Set mode and open camera
            currentMode = RecordingMode.BUFFER;
            isInBufferMode = true;

            // Open camera for buffer recording
            wakeUpScreen();
            openCameraInternal(null, true); // true for video mode

            // Notify callback
            if (sBufferCallback != null) {
                sBufferCallback.onBufferStarted();
            }

            // Start segment switch timer
            startSegmentSwitchTimer();

        } catch (IOException e) {
            Log.e(TAG, "Failed to start buffer recording", e);
            if (sBufferCallback != null) {
                sBufferCallback.onBufferError("Failed to start: " + e.getMessage());
            }
            isInBufferMode = false;
            currentMode = RecordingMode.SINGLE_VIDEO;
        }
    }

    /**
     * Stop buffer recording mode
     */
    private void stopBufferRecording() {
        if (!isInBufferMode) {
            Log.w(TAG, "Not in buffer mode");
            return;
        }

        Log.d(TAG, "Stopping buffer recording");

        // Clear buffer mode flag
        isInBufferMode = false;
        currentMode = RecordingMode.SINGLE_VIDEO;

        // Stop segment timer
        stopSegmentSwitchTimer();

        // Stop buffer manager
        if (bufferManager != null) {
            bufferManager.stopBuffering();
            bufferManager = null;
        }

        // Close camera
        closeCamera();

        // Notify callback
        if (sBufferCallback != null) {
            sBufferCallback.onBufferStopped();
        }

        // Now we can stop the service
        stopSelf();
    }

    /**
     * Save buffer video
     */
    private void saveBufferVideo(int seconds, String requestId) {
        if (!isInBufferMode || bufferManager == null) {
            Log.e(TAG, "Cannot save buffer - not in buffer mode");
            if (sBufferCallback != null) {
                sBufferCallback.onBufferError("Not buffering");
            }
            return;
        }

        // Generate output path
        String timeStamp = new SimpleDateFormat("yyyyMMdd_HHmmss", Locale.US).format(new Date());
        String outputPath = getExternalFilesDir(null) + File.separator +
                          "BUFFER_" + timeStamp + "_" + requestId + ".mp4";

        try {
            Log.d(TAG, "Saving last " + seconds + " seconds to " + outputPath);
            bufferManager.saveLastNSeconds(seconds, outputPath);

            // Notify callback
            if (sBufferCallback != null) {
                sBufferCallback.onBufferSaved(outputPath, seconds);
            }
        } catch (IOException e) {
            Log.e(TAG, "Failed to save buffer", e);
            if (sBufferCallback != null) {
                sBufferCallback.onBufferError("Save failed: " + e.getMessage());
            }
        }
    }

    /**
     * Start timer for segment switching
     */
    private void startSegmentSwitchTimer() {
        segmentSwitchHandler = new Handler();
        segmentSwitchHandler.postDelayed(new Runnable() {
            @Override
            public void run() {
                if (isInBufferMode && bufferManager != null) {
                    Log.d(TAG, "Segment timer triggered - switching to next segment");
                    bufferManager.switchToNextSegment();
                    // Schedule next switch
                    segmentSwitchHandler.postDelayed(this, SEGMENT_DURATION_MS);
                }
            }
        }, SEGMENT_DURATION_MS);
    }

    /**
     * Stop segment switch timer
     */
    private void stopSegmentSwitchTimer() {
        if (segmentSwitchHandler != null) {
            segmentSwitchHandler.removeCallbacksAndMessages(null);
            segmentSwitchHandler = null;
        }
    }

    /**
     * Switch camera session to new segment surface
     */
    private void switchToNewSegment(Surface newSurface) {
        if (cameraCaptureSession != null) {
            try {
                // Stop current session
                cameraCaptureSession.stopRepeating();
                cameraCaptureSession.close();
                cameraCaptureSession = null;

                // Recreate session with new surface
                recorderSurface = newSurface; // Update the surface
                createCameraSessionInternal(true); // Recreate for video

            } catch (CameraAccessException e) {
                Log.e(TAG, "Error switching to new segment", e);
                if (sBufferCallback != null) {
                    sBufferCallback.onBufferError("Segment switch failed: " + e.getMessage());
                }
            }
        }
    }

    /**
     * Conditional stop self - only stops if not in buffer mode
     */
    private void conditionalStopSelf() {
        if (currentMode != RecordingMode.BUFFER) {
            stopSelf();
        }
    }

    @SuppressLint("MissingPermission")
    private void openCameraInternal(String filePath, boolean forVideo) {
        CameraManager manager = (CameraManager) getSystemService(Context.CAMERA_SERVICE);
        if (manager == null) {
            Log.e(TAG, "Could not get camera manager");
            if (forVideo) notifyVideoError(currentVideoId, "Camera service unavailable");
            else notifyPhotoError("Camera service unavailable");
            conditionalStopSelf();
            return;
        }

        try {
            // First check if camera permission is granted
            if (android.os.Build.VERSION.SDK_INT >= android.os.Build.VERSION_CODES.M) {
                int cameraPermission = checkSelfPermission(android.Manifest.permission.CAMERA);
                if (cameraPermission != android.content.pm.PackageManager.PERMISSION_GRANTED) {
                    Log.e(TAG, "Camera permission not granted");
                    if (forVideo) notifyVideoError(currentVideoId, "Camera permission not granted");
                    else notifyPhotoError("Camera permission not granted");
                    conditionalStopSelf();
                    return;
                }
            }

            String[] cameraIds = manager.getCameraIdList();

            // Find the back camera (primary camera)
            for (String id : cameraIds) {
                CameraCharacteristics characteristics = manager.getCameraCharacteristics(id);
                Integer facing = characteristics.get(CameraCharacteristics.LENS_FACING);
                if (facing != null && facing == CameraCharacteristics.LENS_FACING_BACK) {
                    this.cameraId = id;
                    break;
                }
            }

            // If no back camera found, use the first available camera
            if (this.cameraId == null && cameraIds.length > 0) {
                this.cameraId = cameraIds[0];
                Log.d(TAG, "No back camera found, using camera ID: " + this.cameraId);
            }

            // Verify that we have a valid camera ID
            if (this.cameraId == null) {
                if (forVideo) notifyVideoError(currentVideoId, "No suitable camera found");
                else notifyPhotoError("No suitable camera found");
                conditionalStopSelf();
                return;
            }

            // Get characteristics for the selected camera
            CameraCharacteristics characteristics = manager.getCameraCharacteristics(this.cameraId);

            // Query camera capabilities for dynamic auto-exposure
            queryCameraCapabilities(characteristics);

            // Check if this camera supports JPEG format
            StreamConfigurationMap map = characteristics.get(CameraCharacteristics.SCALER_STREAM_CONFIGURATION_MAP);
            if (map == null) {
                if (forVideo)
                    notifyVideoError(currentVideoId, "Camera " + this.cameraId + " doesn't support configuration maps");
                else
                    notifyPhotoError("Camera " + this.cameraId + " doesn't support configuration maps");
                stopSelf();
                return;
            }

            // Find the closest available JPEG size to our target
            Size[] jpegSizes = map.getOutputSizes(ImageFormat.JPEG);
            if (jpegSizes == null || jpegSizes.length == 0) {
                if (forVideo)
                    notifyVideoError(currentVideoId, "Camera doesn't support JPEG format");
                else notifyPhotoError("Camera doesn't support JPEG format");
                stopSelf();
                return;
            }

            int desiredW = TARGET_WIDTH;
            int desiredH = TARGET_HEIGHT;
            if (pendingRequestedSize != null) {
                switch (pendingRequestedSize) {
                    case "small":
                        desiredW = TARGET_WIDTH_SMALL;
                        desiredH = TARGET_HEIGHT_SMALL;
                        break;
                    case "large":
                        desiredW = TARGET_WIDTH_LARGE;
                        desiredH = TARGET_HEIGHT_LARGE;
                        break;
                    case "medium":
                    default:
                        desiredW = TARGET_WIDTH;
                        desiredH = TARGET_HEIGHT;
                        break;
                }
            }
            jpegSize = chooseOptimalSize(jpegSizes, desiredW, desiredH);
            Log.d(TAG, "Selected JPEG size: " + jpegSize.getWidth() + "x" + jpegSize.getHeight());

            // If this is for video, set up video size too
            if (forVideo) {
                // Find a suitable video size
                Size[] videoSizes = map.getOutputSizes(MediaRecorder.class);

                if (videoSizes == null || videoSizes.length == 0) {
                    notifyVideoError(currentVideoId, "Camera doesn't support MediaRecorder");
                    conditionalStopSelf();
                    return;
                }

                // Log available video sizes
                Log.d(TAG, "Available video sizes for camera " + this.cameraId + ":");
                for (Size size : videoSizes) {
                    Log.d(TAG, "  " + size.getWidth() + "x" + size.getHeight());
                }

                // Default to 720p if available, otherwise find closest
                int targetVideoWidth = 1280;
                int targetVideoHeight = 720;
                videoSize = chooseOptimalSize(videoSizes, targetVideoWidth, targetVideoHeight);
                Log.d(TAG, "Selected video size: " + videoSize.getWidth() + "x" + videoSize.getHeight());

                // Initialize MediaRecorder only for single video mode
                // In buffer mode, CircularVideoBufferInternal handles its own MediaRecorders
                if (currentMode != RecordingMode.BUFFER) {
                    setupMediaRecorder(currentVideoPath);
                }
            }

            // Setup ImageReader for JPEG data
            imageReader = ImageReader.newInstance(
                    jpegSize.getWidth(), jpegSize.getHeight(),
                    ImageFormat.JPEG, 2);

            imageReader.setOnImageAvailableListener(reader -> {
                // Only process images when we're actually shooting, not during precapture metering
                if (shotState != ShotState.SHOOTING) {
                    Log.d(TAG, "ImageReader triggered during " + shotState + " state, ignoring (this is normal during AE metering)");
                    // Consume the image to prevent backing up the queue
                    try (Image image = reader.acquireLatestImage()) {
                        // Just consume and discard
                    }
                    return;
                }

                // Process the captured JPEG (only when in SHOOTING state)
                Log.d(TAG, "Processing final photo capture...");
                try (Image image = reader.acquireLatestImage()) {
                    if (image == null) {
                        Log.e(TAG, "Acquired image is null");
                        notifyPhotoError("Failed to acquire image data");
                        shotState = ShotState.IDLE;
                        closeCamera();
                        stopSelf();
                        return;
                    }

                    ByteBuffer buffer = image.getPlanes()[0].getBuffer();
                    byte[] bytes = new byte[buffer.remaining()];
                    buffer.get(bytes);

                    // Save the image data to the file
                    boolean success = saveImageDataToFile(bytes, filePath);

                    if (success) {
                        lastPhotoPath = filePath;
                        notifyPhotoCaptured(filePath);
                        Log.d(TAG, "Photo saved successfully: " + filePath);
                    } else {
                        notifyPhotoError("Failed to save image");
                    }

                    // Reset state and clean up resources
                    shotState = ShotState.IDLE;

                    // Clean up resources and stop service
                    closeCamera();
                    stopSelf();
                } catch (Exception e) {
                    Log.e(TAG, "Error handling image data", e);
                    notifyPhotoError("Error processing photo: " + e.getMessage());
                    shotState = ShotState.IDLE;
                    closeCamera();
                    stopSelf();
                }
            }, backgroundHandler);

            // Open the camera
            if (!cameraOpenCloseLock.tryAcquire(2500, TimeUnit.MILLISECONDS)) {
                throw new RuntimeException("Time out waiting to lock camera opening.");
            }

            Log.d(TAG, "Opening camera ID: " + this.cameraId);
            manager.openCamera(this.cameraId, forVideo ? videoStateCallback : photoStateCallback, backgroundHandler);

        } catch (CameraAccessException e) {
            // Handle camera access exceptions more specifically
            Log.e(TAG, "Camera access exception: " + e.getReason(), e);
            String errorMsg = "Could not access camera";

            // Check for specific error reasons
            if (e.getReason() == CameraAccessException.CAMERA_DISABLED) {
                errorMsg = "Camera disabled by policy - please check camera permissions in Settings";
                // Try to recover by restarting the camera service
                Log.d(TAG, "Attempting to restart camera service in safe mode");
                restartCameraServiceIfNeeded();
            } else if (e.getReason() == CameraAccessException.CAMERA_ERROR) {
                errorMsg = "Camera device encountered an error";
            } else if (e.getReason() == CameraAccessException.CAMERA_IN_USE) {
                errorMsg = "Camera is already in use by another app";
                // Try to close other camera sessions
                releaseCameraResources();
            }

            if (forVideo) notifyVideoError(currentVideoId, errorMsg);
            else notifyPhotoError(errorMsg);
            stopSelf();
        } catch (InterruptedException e) {
            Log.e(TAG, "Interrupted while trying to lock camera", e);
            notifyPhotoError("Camera operation interrupted");
            stopSelf();
        } catch (Exception e) {
            Log.e(TAG, "Error setting up camera", e);
            notifyPhotoError("Error setting up camera: " + e.getMessage());
            stopSelf();
        }
    }

    /**
     * Setup MediaRecorder for video recording
     */
    private void setupMediaRecorder(String filePath) {
        try {
            if (mediaRecorder == null) {
                mediaRecorder = new MediaRecorder();
            } else {
                mediaRecorder.reset();
            }

            // Set up media recorder sources and formats
            mediaRecorder.setAudioSource(MediaRecorder.AudioSource.MIC);
            mediaRecorder.setVideoSource(MediaRecorder.VideoSource.SURFACE);

            // Set output format
            mediaRecorder.setOutputFormat(MediaRecorder.OutputFormat.MPEG_4);

            // Set output file
            mediaRecorder.setOutputFile(filePath);

            // Set video encoding parameters
            mediaRecorder.setVideoEncodingBitRate(3000000); // 3Mbps - reduced from 10Mbps for smaller file sizes
            mediaRecorder.setVideoFrameRate(30);
            mediaRecorder.setVideoSize(videoSize.getWidth(), videoSize.getHeight());
            mediaRecorder.setVideoEncoder(MediaRecorder.VideoEncoder.H264);

            // Set audio encoding parameters
            mediaRecorder.setAudioEncodingBitRate(128000);
            mediaRecorder.setAudioSamplingRate(44100);
            mediaRecorder.setAudioEncoder(MediaRecorder.AudioEncoder.AAC);

            // Set standard orientation
            mediaRecorder.setOrientationHint(JPEG_ORIENTATION);

            // Prepare the recorder
            mediaRecorder.prepare();

            // Get the surface from the recorder
            recorderSurface = mediaRecorder.getSurface();

            Log.d(TAG, "MediaRecorder setup complete for: " + filePath);
        } catch (Exception e) {
            Log.e(TAG, "Error setting up MediaRecorder", e);
            if (mediaRecorder != null) {
                mediaRecorder.release();
                mediaRecorder = null;
            }
            notifyVideoError(currentVideoId, "Failed to set up video recorder: " + e.getMessage());
        }
    }

    /**
     * Save image data to file
     */
    private boolean saveImageDataToFile(byte[] data, String filePath) {
        try {
            File file = new File(filePath);

            // Ensure parent directory exists
            File parentDir = file.getParentFile();
            if (parentDir != null && !parentDir.exists()) {
                parentDir.mkdirs();
            }

            // Write image data to file
            try (FileOutputStream output = new FileOutputStream(file)) {
                output.write(data);
            }

            Log.d(TAG, "Saved image to: " + filePath);
            return true;
        } catch (Exception e) {
            Log.e(TAG, "Error saving image", e);
            return false;
        }
    }

    /**
     * Camera state callback for Camera2 API
     */
    private final CameraDevice.StateCallback photoStateCallback = new CameraDevice.StateCallback() {
        @Override
        public void onOpened(@NonNull CameraDevice camera) {
            Log.d(TAG, "Camera device opened successfully");
            cameraOpenCloseLock.release();
            cameraDevice = camera;
            createCameraSessionInternal(false); // false for photo
        }

        @Override
        public void onDisconnected(@NonNull CameraDevice camera) {
            Log.d(TAG, "Camera device disconnected");
            cameraOpenCloseLock.release();
            camera.close();
            cameraDevice = null;
            notifyPhotoError("Camera disconnected");
            stopSelf();
        }

        @Override
        public void onError(@NonNull CameraDevice camera, int error) {
            Log.e(TAG, "Camera device error: " + error);
            cameraOpenCloseLock.release();
            camera.close();
            cameraDevice = null;
            notifyPhotoError("Camera device error: " + error);
            stopSelf();
        }
    };

    private final CameraDevice.StateCallback videoStateCallback = new CameraDevice.StateCallback() {
        @Override
        public void onOpened(@NonNull CameraDevice camera) {
            Log.d(TAG, "Camera device opened successfully");
            cameraOpenCloseLock.release();
            cameraDevice = camera;
            createCameraSessionInternal(true); // true for video
        }

        @Override
        public void onDisconnected(@NonNull CameraDevice camera) {
            Log.d(TAG, "Camera device disconnected");
            cameraOpenCloseLock.release();
            camera.close();
            cameraDevice = null;
            notifyVideoError(currentVideoId, "Camera disconnected");
            stopSelf();
        }

        @Override
        public void onError(@NonNull CameraDevice camera, int error) {
            Log.e(TAG, "Camera device error: " + error);
            cameraOpenCloseLock.release();
            camera.close();
            cameraDevice = null;
            notifyVideoError(currentVideoId, "Camera device error: " + error);
            stopSelf();
        }
    };

    private void createCameraSessionInternal(boolean forVideo) {
        try {
            if (cameraDevice == null) {
                Log.e(TAG, "Camera device is null in createCameraSessionInternal");
                if (forVideo) notifyVideoError(currentVideoId, "Camera not initialized");
                else notifyPhotoError("Camera not initialized");
                stopSelf();
                return;
            }

            List<Surface> surfaces = new ArrayList<>();
            if (forVideo) {
                // Handle buffer mode or regular video
                Surface surfaceToUse = null;
                if (currentMode == RecordingMode.BUFFER && bufferManager != null) {
                    // Use buffer manager's current surface
                    surfaceToUse = bufferManager.getCurrentSurface();
                } else {
                    // Use regular recorder surface
                    surfaceToUse = recorderSurface;
                }

                if (surfaceToUse == null) {
                    notifyVideoError(currentVideoId, "Recorder surface null");
                    conditionalStopSelf();
                    return;
                }
                surfaces.add(surfaceToUse);
                recorderSurface = surfaceToUse; // Store for later use
                previewBuilder = cameraDevice.createCaptureRequest(CameraDevice.TEMPLATE_RECORD);
                previewBuilder.addTarget(surfaceToUse);
            } else {
                if (imageReader == null || imageReader.getSurface() == null) {
                    notifyPhotoError("ImageReader surface null");
                    stopSelf();
                    return;
                }
                surfaces.add(imageReader.getSurface());
                previewBuilder = cameraDevice.createCaptureRequest(CameraDevice.TEMPLATE_STILL_CAPTURE);
                previewBuilder.addTarget(imageReader.getSurface());
            }

            // Configure auto-exposure settings for better photo quality
            previewBuilder.set(CaptureRequest.CONTROL_MODE, CameraMetadata.CONTROL_MODE_AUTO);
            previewBuilder.set(CaptureRequest.CONTROL_AE_MODE, CaptureRequest.CONTROL_AE_MODE_ON);

            // Use dynamic FPS range to prevent long exposure times that cause overexposure
            previewBuilder.set(CaptureRequest.CONTROL_AE_TARGET_FPS_RANGE, selectedFpsRange);

            // Apply user exposure compensation BEFORE capture (not during)
            previewBuilder.set(CaptureRequest.CONTROL_AE_EXPOSURE_COMPENSATION, userExposureCompensation);

            // Use center-weighted metering for better subject exposure
            previewBuilder.set(CaptureRequest.CONTROL_AE_REGIONS, new MeteringRectangle[]{
                new MeteringRectangle(0, 0, jpegSize.getWidth(), jpegSize.getHeight(), MeteringRectangle.METERING_WEIGHT_MAX)
            });

            // Enable autofocus with center-weighted focus region for better subject focus
            if (hasAutoFocus) {
                previewBuilder.set(CaptureRequest.CONTROL_AF_MODE, CaptureRequest.CONTROL_AF_MODE_CONTINUOUS_PICTURE);

                // Add center-weighted AF region for better subject focus
                int centerX = jpegSize.getWidth() / 2;
                int centerY = jpegSize.getHeight() / 2;
                int regionSize = Math.min(jpegSize.getWidth(), jpegSize.getHeight()) / 3; // 1/3 of image size
                int left = Math.max(0, centerX - regionSize / 2);
                int top = Math.max(0, centerY - regionSize / 2);
                int right = Math.min(jpegSize.getWidth() - 1, centerX + regionSize / 2);
                int bottom = Math.min(jpegSize.getHeight() - 1, centerY + regionSize / 2);

                previewBuilder.set(CaptureRequest.CONTROL_AF_REGIONS, new MeteringRectangle[]{
                    new MeteringRectangle(left, top, right - left, bottom - top, MeteringRectangle.METERING_WEIGHT_MAX)
                });

                Log.d(TAG, "AF region set to center area: " + left + "," + top + " -> " + right + "," + bottom);
            } else {
                Log.d(TAG, "Autofocus not available, using fixed focus");
            }

            // Set auto white balance
            previewBuilder.set(CaptureRequest.CONTROL_AWB_MODE, CaptureRequest.CONTROL_AWB_MODE_AUTO);

            // Enhanced image quality settings
            previewBuilder.set(CaptureRequest.NOISE_REDUCTION_MODE, CaptureRequest.NOISE_REDUCTION_MODE_HIGH_QUALITY);
            previewBuilder.set(CaptureRequest.EDGE_MODE, CaptureRequest.EDGE_MODE_HIGH_QUALITY);

            if (!forVideo) {
                // Photo-specific settings
                previewBuilder.set(CaptureRequest.JPEG_QUALITY, (byte) JPEG_QUALITY);
                previewBuilder.set(CaptureRequest.JPEG_ORIENTATION, JPEG_ORIENTATION);
            }

            CameraCaptureSession.StateCallback sessionStateCallback = new CameraCaptureSession.StateCallback() {
                @Override
                public void onConfigured(@NonNull CameraCaptureSession session) {
                    cameraCaptureSession = session;
                    if (forVideo) {
                        if (currentMode == RecordingMode.BUFFER) {
                            startBufferRecordingInternal();
                        } else {
                            startRecordingInternal();
                        }
                    } else {
                        // Start proper preview for photos with AE state monitoring
                        startPreviewWithAeMonitoring();
                    }
                }

                @Override
                public void onConfigureFailed(@NonNull CameraCaptureSession session) {
                    Log.e(TAG, "Failed to configure camera session for " + (forVideo ? "video" : "photo"));
                    if (forVideo)
                        notifyVideoError(currentVideoId, "Failed to configure camera for video");
                    else notifyPhotoError("Failed to configure camera for photo");
                    conditionalStopSelf();
                }
            };

            if (Build.VERSION.SDK_INT >= Build.VERSION_CODES.P) {
                List<OutputConfiguration> outputConfigurations = new ArrayList<>();
                for (Surface surface : surfaces) {
                    outputConfigurations.add(new OutputConfiguration(surface));
                }
                SessionConfiguration config = new SessionConfiguration(SessionConfiguration.SESSION_REGULAR, outputConfigurations, executor, sessionStateCallback);
                cameraDevice.createCaptureSession(config);
            } else {
                cameraDevice.createCaptureSession(surfaces, sessionStateCallback, backgroundHandler);
            }
        } catch (CameraAccessException e) {
            Log.e(TAG, "Camera access exception in createCameraSessionInternal", e);
            if (forVideo) notifyVideoError(currentVideoId, "Camera access error");
            else notifyPhotoError("Camera access error");
            conditionalStopSelf();
        } catch (IllegalStateException e) {
            Log.e(TAG, "Illegal state in createCameraSessionInternal", e);
            if (forVideo) notifyVideoError(currentVideoId, "Camera illegal state");
            else notifyPhotoError("Camera illegal state");
            conditionalStopSelf();
        }
    }

    private void startRecordingInternal() {
        if (cameraDevice == null || cameraCaptureSession == null || mediaRecorder == null) {
            notifyVideoError(currentVideoId, "Cannot start recording, camera not ready.");
            return;
        }
        try {
            cameraCaptureSession.setRepeatingRequest(previewBuilder.build(), null, backgroundHandler);
            mediaRecorder.start();
            isRecording = true;
            recordingStartTime = System.currentTimeMillis();
            if (sVideoCallback != null) {
                sVideoCallback.onRecordingStarted(currentVideoId);
            }
            // Start progress timer if callback is interested
            if (sVideoCallback != null) {
                recordingTimer = new Timer();
                recordingTimer.schedule(new TimerTask() {
                    @Override
                    public void run() {
                        if (isRecording && sVideoCallback != null) {
                            long duration = System.currentTimeMillis() - recordingStartTime;
                            sVideoCallback.onRecordingProgress(currentVideoId, duration);
                        }
                    }
                }, 1000, 1000); // Update every second
            }
            Log.d(TAG, "Video recording started for: " + currentVideoId);
        } catch (CameraAccessException | IllegalStateException e) {
            Log.e(TAG, "Failed to start video recording", e);
            notifyVideoError(currentVideoId, "Failed to start recording: " + e.getMessage());
            isRecording = false;
        }
    }

    /**
     * Start buffer recording internally after camera session is configured
     */
    private void startBufferRecordingInternal() {
        if (cameraDevice == null || cameraCaptureSession == null || bufferManager == null) {
            Log.e(TAG, "Cannot start buffer recording, camera not ready");
            if (sBufferCallback != null) {
                sBufferCallback.onBufferError("Camera not ready");
            }
            return;
        }

        try {
            // Start repeating request for continuous recording
            cameraCaptureSession.setRepeatingRequest(previewBuilder.build(), null, backgroundHandler);

            // Start recording on current segment
            bufferManager.startCurrentSegment();

            Log.d(TAG, "Buffer recording started on segment");
        } catch (CameraAccessException | IllegalStateException e) {
            Log.e(TAG, "Failed to start buffer recording", e);
            if (sBufferCallback != null) {
                sBufferCallback.onBufferError("Failed to start: " + e.getMessage());
            }
        }
    }

        /**
     * Choose the optimal size from available choices based on desired dimensions.
     * Finds the size with the smallest total difference between requested and available dimensions.
     *
     * @param choices Available size options
     * @param desiredWidth Target width
     * @param desiredHeight Target height
     * @return The closest matching size, or null if no choices available
     */
    private Size chooseOptimalSize(Size[] choices, int desiredWidth, int desiredHeight) {
        if (choices == null || choices.length == 0) {
            Log.w(TAG, "No size choices available");
            return null;
        }

        // First, try to find an exact match
        for (Size option : choices) {
            if (option.getWidth() == desiredWidth && option.getHeight() == desiredHeight) {
                Log.d(TAG, "Found exact size match: " + option.getWidth() + "x" + option.getHeight());
                return option;
            }
        }

        // No exact match found, find the size with smallest total dimensional difference
        Log.d(TAG, "No exact match found, finding closest size to " + desiredWidth + "x" + desiredHeight);

        Size bestSize = choices[0];
        int smallestDifference = Integer.MAX_VALUE;

        for (Size option : choices) {
            int widthDiff = Math.abs(option.getWidth() - desiredWidth);
            int heightDiff = Math.abs(option.getHeight() - desiredHeight);
            int totalDifference = widthDiff + heightDiff;

            if (totalDifference < smallestDifference) {
                smallestDifference = totalDifference;
                bestSize = option;
            }
        }

        Log.d(TAG, "Selected optimal size: " + bestSize.getWidth() + "x" + bestSize.getHeight() +
              " (total difference: " + smallestDifference + ")");

        return bestSize;
    }

    private void notifyVideoError(String videoId, String errorMessage) {
        if (sVideoCallback != null && videoId != null) {
            executor.execute(() -> sVideoCallback.onRecordingError(videoId, errorMessage));
        }
    }

    @Override
    public void onDestroy() {
        super.onDestroy();
        if (isRecording) {
            stopCurrentVideoRecording(currentVideoId);
        }
        closeCamera();
        stopBackgroundThread();
        releaseWakeLocks();
        sInstance = null;
    }

    private void notifyPhotoCaptured(String filePath) {
        if (sPhotoCallback != null) {
            executor.execute(() -> sPhotoCallback.onPhotoCaptured(filePath));
        }
    }

    private void notifyPhotoError(String errorMessage) {
        if (sPhotoCallback != null) {
            executor.execute(() -> sPhotoCallback.onPhotoError(errorMessage));
        }
    }

    /**
     * Start background thread
     */
    private void startBackgroundThread() {
        backgroundThread = new HandlerThread("CameraNeoBackground");
        backgroundThread.start();
        backgroundHandler = new Handler(backgroundThread.getLooper());
    }

    /**
     * Stop background thread
     */
    private void stopBackgroundThread() {
        if (backgroundThread != null) {
            backgroundThread.quitSafely();
            try {
                backgroundThread.join();
                backgroundThread = null;
                backgroundHandler = null;
            } catch (InterruptedException e) {
                Log.e(TAG, "Interrupted when stopping background thread", e);
            }
        }
    }

    /**
     * Close camera resources
     */
    private void closeCamera() {
        try {
            cameraOpenCloseLock.acquire();
            if (cameraCaptureSession != null) {
                cameraCaptureSession.close();
                cameraCaptureSession = null;
            }
            if (cameraDevice != null) {
                cameraDevice.close();
                cameraDevice = null;
            }
            if (imageReader != null) {
                imageReader.close();
                imageReader = null;
            }
            if (mediaRecorder != null) {
                mediaRecorder.release();
                mediaRecorder = null;
            }
            if (recorderSurface != null) {
                recorderSurface.release();
                recorderSurface = null;
            }
            releaseWakeLocks();
        } catch (InterruptedException e) {
            Log.e(TAG, "Interrupted while closing camera", e);
        } finally {
            cameraOpenCloseLock.release();
        }
    }

    /**
     * Release wake locks to avoid battery drain
     */
    private void releaseWakeLocks() {
        // Use the WakeLockManager to release all wake locks
        WakeLockManager.releaseAllWakeLocks();
    }

    /**
     * Force the screen to turn on so camera can be accessed
     */
    private void wakeUpScreen() {
        Log.d(TAG, "Waking up screen for camera access");
        // Use the WakeLockManager to acquire both CPU and screen wake locks
        WakeLockManager.acquireFullWakeLockAndBringToForeground(this, 180000, 5000);
    }

    /**
     * Attempt to restart the camera service with different parameters if needed
     */
    private void restartCameraServiceIfNeeded() {
        try {
            // First, release all current camera resources
            releaseCameraResources();

            Log.d(TAG, "Camera service restart attempt made - waiting for system to release camera");

            // Implement retry mechanism with delay to handle policy-disabled errors
            new Handler(Looper.getMainLooper()).postDelayed(() -> {
                Log.d(TAG, "Attempting camera restart with delayed retry");

                // Try with a different camera ID if available
                CameraManager manager = (CameraManager) getSystemService(Context.CAMERA_SERVICE);
                if (manager != null) {
                    try {
                        String[] cameraIds = manager.getCameraIdList();
                        // If we were using camera "0", try a different one if available
                        if (cameraIds.length > 1 && "0".equals(cameraId)) {
                            this.cameraId = "1";
                            Log.d(TAG, "Switching to alternate camera ID: " + this.cameraId);
                        }
                    } catch (CameraAccessException e) {
                        Log.e(TAG, "Error accessing camera during retry", e);
                    }
                }

                // Request camera focus - this can help on some devices by signaling
                // to the system that camera is needed
                wakeUpScreen();

                // Try releasing all app camera resources forcibly
                if (cameraDevice != null) {
                    cameraDevice.close();
                    cameraDevice = null;
                }

                if (cameraCaptureSession != null) {
                    cameraCaptureSession.close();
                    cameraCaptureSession = null;
                }

                System.gc(); // Request garbage collection
            }, 1000); // Short delay before retry
        } catch (Exception e) {
            Log.e(TAG, "Error in camera service restart", e);
        }
    }

    /**
     * Release all camera system resources
     */
    private void releaseCameraResources() {
        try {
            // Request to release system-wide camera resources
            closeCamera();

            // For policy-based restrictions, we need to ensure camera resources are fully released
            if (Build.VERSION.SDK_INT >= Build.VERSION_CODES.P) {
                // On newer Android versions, encourage system resource release
                CameraManager manager = (CameraManager) getSystemService(Context.CAMERA_SERVICE);
                if (manager != null) {
                    // Nothing we can directly do to force release, but we can
                    // make sure our resources are gone
                    if (cameraDevice != null) {
                        cameraDevice.close();
                        cameraDevice = null;
                    }
                    System.gc();
                }
            }
        } catch (Exception e) {
            Log.e(TAG, "Error releasing camera resources", e);
        }
    }

    // -----------------------------------------------------------------------------------
    // Notification handling
    // -----------------------------------------------------------------------------------

    private void showNotification(String title, String message) {
        NotificationCompat.Builder builder = new NotificationCompat.Builder(this, CHANNEL_ID)
                .setSmallIcon(R.drawable.ic_launcher_foreground)
                .setContentTitle(title)
                .setContentText(message)
                .setPriority(NotificationCompat.PRIORITY_LOW)
                .setAutoCancel(false);

        // Start in foreground
        startForeground(NOTIFICATION_ID, builder.build());
    }

    private void createNotificationChannel() {
        if (Build.VERSION.SDK_INT >= Build.VERSION_CODES.O) {
            NotificationChannel channel = new NotificationChannel(
                    CHANNEL_ID,
                    "Camera Neo Service Channel",
                    NotificationManager.IMPORTANCE_LOW
            );
            NotificationManager manager = getSystemService(NotificationManager.class);
            if (manager != null) {
                manager.createNotificationChannel(channel);
            }
        }
    }

    /**
     * Query camera capabilities for dynamic auto-exposure
     */
    private void queryCameraCapabilities(CameraCharacteristics characteristics) {
        // Get available AE modes
        availableAeModes = characteristics.get(CameraCharacteristics.CONTROL_AE_AVAILABLE_MODES);
        if (availableAeModes == null) {
            availableAeModes = new int[]{CaptureRequest.CONTROL_AE_MODE_ON};
        }

        // Get exposure compensation range and step
        exposureCompensationRange = characteristics.get(CameraCharacteristics.CONTROL_AE_COMPENSATION_RANGE);
        if (exposureCompensationRange == null) {
            exposureCompensationRange = Range.create(-2, 2); // Default range
        }

        exposureCompensationStep = characteristics.get(CameraCharacteristics.CONTROL_AE_COMPENSATION_STEP);
        if (exposureCompensationStep == null) {
            exposureCompensationStep = new Rational(1, 6); // Default 1/6 EV step
        }

        // Get available FPS ranges
        availableFpsRanges = characteristics.get(CameraCharacteristics.CONTROL_AE_AVAILABLE_TARGET_FPS_RANGES);
        if (availableFpsRanges == null || availableFpsRanges.length == 0) {
            selectedFpsRange = Range.create(30, 30); // Default to 30fps
        } else {
            // Choose optimal FPS range - prefer 30fps for photos, allow higher max for flexibility
            selectedFpsRange = chooseOptimalFpsRange(availableFpsRanges);
        }

        // Autofocus capabilities
        availableAfModes = characteristics.get(CameraCharacteristics.CONTROL_AF_AVAILABLE_MODES);

        // Check if continuous picture autofocus is available
        hasAutoFocus = false;
        if (availableAfModes != null) {
            for (int mode : availableAfModes) {
                if (mode == CaptureRequest.CONTROL_AF_MODE_CONTINUOUS_PICTURE) {
                    hasAutoFocus = true;
                    break;
                }
            }
        }

        // Handle potential null value for minimum focus distance
        Float minimumFocusDistanceBoxed = characteristics.get(CameraCharacteristics.LENS_INFO_MINIMUM_FOCUS_DISTANCE);
        minimumFocusDistance = (minimumFocusDistanceBoxed != null) ? minimumFocusDistanceBoxed : 0.0f;

        Log.d(TAG, "Camera capabilities - AE modes: " + java.util.Arrays.toString(availableAeModes));
        Log.d(TAG, "Exposure compensation range: " + exposureCompensationRange + ", step: " + exposureCompensationStep);
        Log.d(TAG, "Selected FPS range: " + selectedFpsRange);
        Log.d(TAG, "Autofocus available: " + hasAutoFocus + ", min focus distance: " + minimumFocusDistance);
    }

    /**
     * Choose optimal FPS range for photo capture
     */
    private Range<Integer> chooseOptimalFpsRange(Range<Integer>[] ranges) {
        // Prefer ranges that include 30fps and don't go too low (prevents long exposure times)
        for (Range<Integer> range : ranges) {
            if (range.contains(30) && range.getLower() >= 15) {
                return range;
            }
        }

        // Fallback: choose range with highest minimum FPS
        Range<Integer> best = ranges[0];
        for (Range<Integer> range : ranges) {
            if (range.getLower() > best.getLower()) {
                best = range;
            }
        }
        return best;
    }

    /**
     * Start preview with AE monitoring - called when camera session is ready
     */
    private void startPreviewWithAeMonitoring() {
        try {
            // Start repeating preview request with AE monitoring
            cameraCaptureSession.setRepeatingRequest(previewBuilder.build(),
                aeCallback, backgroundHandler);

            // Trigger the capture sequence immediately
            startPrecaptureSequence();

        } catch (CameraAccessException e) {
            Log.e(TAG, "Error starting preview with AE monitoring", e);
            notifyPhotoError("Error starting preview: " + e.getMessage());
            closeCamera();
            stopSelf();
        }
    }

    /**
     * Start simplified AE convergence sequence
     */
    private void startPrecaptureSequence() {
        try {
            shotState = ShotState.WAITING_AE;
            aeStartTimeNs = System.nanoTime();

            // Start AE convergence - autofocus runs automatically in CONTINUOUS_PICTURE mode
            Log.d(TAG, "Starting AE convergence" + (hasAutoFocus ? " (autofocus runs automatically)" : "") + "...");

            // Trigger only AE precapture - no manual AF trigger needed for CONTINUOUS_PICTURE
            previewBuilder.set(CaptureRequest.CONTROL_AE_PRECAPTURE_TRIGGER,
                CameraMetadata.CONTROL_AE_PRECAPTURE_TRIGGER_START);

            cameraCaptureSession.capture(previewBuilder.build(), aeCallback, backgroundHandler);

            Log.d(TAG, "Triggered AE precapture, waiting for convergence...");

        } catch (CameraAccessException e) {
            Log.e(TAG, "Error starting AE convergence", e);
            notifyPhotoError("Error starting AE convergence: " + e.getMessage());
            shotState = ShotState.IDLE;
            closeCamera();
            stopSelf();
        }
    }

    /**
     * Simplified AE callback that waits briefly for exposure convergence
     * Autofocus runs automatically in CONTINUOUS_PICTURE mode
     */
    private class SimplifiedAeCallback extends CameraCaptureSession.CaptureCallback {
        @Override
        public void onCaptureCompleted(@NonNull CameraCaptureSession session,
                                     @NonNull CaptureRequest request,
                                     @NonNull TotalCaptureResult result) {

            Integer aeState = result.get(CaptureResult.CONTROL_AE_STATE);
            Log.d(TAG, "AE Callback - Current shotState: " + shotState + ", AE_STATE: " +
                 (aeState != null ? getAeStateName(aeState) : "null") +
                 (hasAutoFocus ? " (autofocus automatic)" : ""));

            if (aeState == null) {
                Log.w(TAG, "AE_STATE is null, proceeding with capture anyway");
                if (shotState == ShotState.WAITING_AE) {
                    Log.d(TAG, "No AE state available, capturing immediately");
                    capturePhoto();
                }
                return;
            }

            switch (shotState) {
                case WAITING_AE:
                    // Simple AE convergence check - no AF state checking needed
                    boolean aeConverged = (aeState == CaptureResult.CONTROL_AE_STATE_CONVERGED ||
                                         aeState == CaptureResult.CONTROL_AE_STATE_FLASH_REQUIRED ||
                                         aeState == CaptureResult.CONTROL_AE_STATE_LOCKED);

                    boolean timeout = (System.nanoTime() - aeStartTimeNs) > AE_WAIT_NS;

                    if (aeConverged || timeout) {
                        Log.d(TAG, "AE ready (AE: " + getAeStateName(aeState) +
                             (timeout ? " - timeout)" : ")") + ", capturing photo...");
                        capturePhoto();
                    } else {
                        Log.d(TAG, "AE still converging - AE: " + getAeStateName(aeState));
                    }
                    break;

                case SHOOTING:
                    Log.d(TAG, "Photo capture in progress...");
                    break;

                case IDLE:
                default:
                    // Ignore callbacks when idle
                    break;
            }
        }

        @Override
        public void onCaptureFailed(@NonNull CameraCaptureSession session,
                                  @NonNull CaptureRequest request,
                                  @NonNull CaptureFailure failure) {
            Log.e(TAG, "Capture failed during AE sequence: " + failure.getReason());
            notifyPhotoError("AE sequence failed: " + failure.getReason());
            shotState = ShotState.IDLE;
            closeCamera();
            stopSelf();
        }
    }

    /**
     * Simplified photo capture - relies on AE convergence and automatic CONTINUOUS_PICTURE autofocus
     */
    private void capturePhoto() {
        try {
            shotState = ShotState.SHOOTING;

            // Create still capture request with high quality settings
            CaptureRequest.Builder stillBuilder =
                cameraDevice.createCaptureRequest(CameraDevice.TEMPLATE_STILL_CAPTURE);
            stillBuilder.addTarget(imageReader.getSurface());

            // Copy settings from preview
            stillBuilder.set(CaptureRequest.CONTROL_AE_MODE, CaptureRequest.CONTROL_AE_MODE_ON);
            stillBuilder.set(CaptureRequest.CONTROL_AWB_MODE, CaptureRequest.CONTROL_AWB_MODE_AUTO);
            stillBuilder.set(CaptureRequest.CONTROL_AE_EXPOSURE_COMPENSATION, userExposureCompensation);
            stillBuilder.set(CaptureRequest.CONTROL_AE_TARGET_FPS_RANGE, selectedFpsRange);

            // Set up continuous autofocus (no manual triggers needed)
            if (hasAutoFocus) {
                stillBuilder.set(CaptureRequest.CONTROL_AF_MODE, CaptureRequest.CONTROL_AF_MODE_CONTINUOUS_PICTURE);

                // Add center-weighted AF region for better subject focus
                int centerX = jpegSize.getWidth() / 2;
                int centerY = jpegSize.getHeight() / 2;
                int regionSize = Math.min(jpegSize.getWidth(), jpegSize.getHeight()) / 3;
                int left = Math.max(0, centerX - regionSize / 2);
                int top = Math.max(0, centerY - regionSize / 2);
                int right = Math.min(jpegSize.getWidth() - 1, centerX + regionSize / 2);
                int bottom = Math.min(jpegSize.getHeight() - 1, centerY + regionSize / 2);

                stillBuilder.set(CaptureRequest.CONTROL_AF_REGIONS, new MeteringRectangle[]{
                    new MeteringRectangle(left, top, right - left, bottom - top, MeteringRectangle.METERING_WEIGHT_MAX)
                });

                // Also add center-weighted AE region for consistent exposure
                stillBuilder.set(CaptureRequest.CONTROL_AE_REGIONS, new MeteringRectangle[]{
                    new MeteringRectangle(left, top, right - left, bottom - top, MeteringRectangle.METERING_WEIGHT_MAX)
                });
            }

            // High quality settings
            stillBuilder.set(CaptureRequest.NOISE_REDUCTION_MODE, CaptureRequest.NOISE_REDUCTION_MODE_HIGH_QUALITY);
            stillBuilder.set(CaptureRequest.EDGE_MODE, CaptureRequest.EDGE_MODE_HIGH_QUALITY);
            stillBuilder.set(CaptureRequest.JPEG_QUALITY, (byte) JPEG_QUALITY);
            stillBuilder.set(CaptureRequest.JPEG_ORIENTATION, JPEG_ORIENTATION);

            // Capture the photo immediately
            cameraCaptureSession.capture(stillBuilder.build(), new CameraCaptureSession.CaptureCallback() {
                @Override
                public void onCaptureCompleted(@NonNull CameraCaptureSession session,
                                             @NonNull CaptureRequest request,
                                             @NonNull TotalCaptureResult result) {
                    Log.d(TAG, "Photo capture completed successfully");
                    // Image processing will happen in ImageReader callback
                }

                @Override
                public void onCaptureFailed(@NonNull CameraCaptureSession session,
                                          @NonNull CaptureRequest request,
                                          @NonNull CaptureFailure failure) {
                    Log.e(TAG, "Photo capture failed: " + failure.getReason());
                    notifyPhotoError("Photo capture failed: " + failure.getReason());
                    shotState = ShotState.IDLE;
                    closeCamera();
                    stopSelf();
                }
            }, backgroundHandler);

        } catch (CameraAccessException e) {
            Log.e(TAG, "Error during photo capture", e);
            notifyPhotoError("Error capturing photo: " + e.getMessage());
            shotState = ShotState.IDLE;
            closeCamera();
            stopSelf();
        }
    }

    /**
     * Get human-readable AE state name for logging
     */
    private String getAeStateName(int aeState) {
        switch (aeState) {
            case CaptureResult.CONTROL_AE_STATE_INACTIVE: return "INACTIVE";
            case CaptureResult.CONTROL_AE_STATE_SEARCHING: return "SEARCHING";
            case CaptureResult.CONTROL_AE_STATE_CONVERGED: return "CONVERGED";
            case CaptureResult.CONTROL_AE_STATE_LOCKED: return "LOCKED";
            case CaptureResult.CONTROL_AE_STATE_FLASH_REQUIRED: return "FLASH_REQUIRED";
            case CaptureResult.CONTROL_AE_STATE_PRECAPTURE: return "PRECAPTURE";
            default: return "UNKNOWN(" + aeState + ")";
        }
    }

    /**
     * Get human-readable AF state name for logging
     */
    private String getAfStateName(int afState) {
        switch (afState) {
            case CaptureResult.CONTROL_AF_STATE_INACTIVE: return "INACTIVE";
            case CaptureResult.CONTROL_AF_STATE_PASSIVE_SCAN: return "PASSIVE_SCAN";
            case CaptureResult.CONTROL_AF_STATE_PASSIVE_FOCUSED: return "PASSIVE_FOCUSED";
            case CaptureResult.CONTROL_AF_STATE_PASSIVE_UNFOCUSED: return "PASSIVE_UNFOCUSED";
            case CaptureResult.CONTROL_AF_STATE_ACTIVE_SCAN: return "ACTIVE_SCAN";
            case CaptureResult.CONTROL_AF_STATE_FOCUSED_LOCKED: return "FOCUSED_LOCKED";
            case CaptureResult.CONTROL_AF_STATE_NOT_FOCUSED_LOCKED: return "NOT_FOCUSED_LOCKED";
            default: return "UNKNOWN(" + afState + ")";
        }
    }

    // ========== BUFFER MODE METHODS ==========
    
    /**
     * Start buffer recording mode
     */
    private void startBufferMode() {
        Log.d(TAG, "Starting buffer mode");
        
        if (isInBufferMode) {
            Log.w(TAG, "Already in buffer mode");
            return;
        }
        
        // Initialize buffer manager
        bufferManager = new CircularVideoBufferInternal(this);
        bufferManager.setCallback(new CircularVideoBufferInternal.SegmentSwitchCallback() {
            @Override
            public void onSegmentSwitch(int newSegmentIndex, Surface newSurface) {
                Log.d(TAG, "Buffer segment switch to index " + newSegmentIndex);
                // Handle segment switch - update camera session with new surface
                if (cameraCaptureSession != null && previewBuilder != null) {
                    try {
                        previewBuilder.removeTarget(recorderSurface);
                        recorderSurface = newSurface;
                        previewBuilder.addTarget(recorderSurface);
                        cameraCaptureSession.setRepeatingRequest(previewBuilder.build(), null, backgroundHandler);
                    } catch (CameraAccessException e) {
                        Log.e(TAG, "Error switching buffer segment", e);
                    }
                }
            }
            
            @Override
            public void onBufferError(String error) {
                Log.e(TAG, "Buffer error: " + error);
                if (sBufferCallback != null) {
                    sBufferCallback.onBufferError(error);
                }
            }
            
            @Override
            public void onSegmentReady(int segmentIndex, String filePath) {
                Log.d(TAG, "Buffer segment " + segmentIndex + " ready: " + filePath);
            }
        });
        
        try {
            // Prepare all MediaRecorder instances
            bufferManager.prepareAllRecorders();
            
            // Set mode and open camera
            currentMode = RecordingMode.BUFFER;
            isInBufferMode = true;
            
            // Wake up screen and open camera
            wakeUpScreen();
            openCameraInternal(null, true); // true for video mode
            
            // Initialize segment switch handler
            segmentSwitchHandler = new Handler(Looper.getMainLooper());
            
            // Schedule first segment switch
            scheduleNextSegmentSwitch();
            
            if (sBufferCallback != null) {
                sBufferCallback.onBufferStarted();
            }
        } catch (Exception e) {
            Log.e(TAG, "Failed to start buffer mode", e);
            isInBufferMode = false;
            if (sBufferCallback != null) {
                sBufferCallback.onBufferError("Failed to start: " + e.getMessage());
            }
            stopSelf();
        }
    }
    
    /**
     * Schedule next segment switch for buffer mode
     */
    private void scheduleNextSegmentSwitch() {
        if (segmentSwitchHandler != null && isInBufferMode) {
            segmentSwitchHandler.postDelayed(new Runnable() {
                @Override
                public void run() {
                    if (isInBufferMode && bufferManager != null) {
                        Log.d(TAG, "Segment timer triggered - switching to next segment");
                        bufferManager.switchToNextSegment();
                        // Schedule next switch
                        scheduleNextSegmentSwitch();
                    }
                }
            }, SEGMENT_DURATION_MS);
        }
    }
    
    /**
     * Stop buffer recording mode
     */
    private void stopBufferMode() {
        Log.d(TAG, "Stopping buffer mode");
        
        if (!isInBufferMode) {
            Log.w(TAG, "Not in buffer mode");
            return;
        }
        
        isInBufferMode = false;
        currentMode = RecordingMode.SINGLE_VIDEO;
        
        // Cancel segment switching
        if (segmentSwitchHandler != null) {
            segmentSwitchHandler.removeCallbacksAndMessages(null);
            segmentSwitchHandler = null;
        }
        
        // Stop buffer manager
        if (bufferManager != null) {
            bufferManager.stopBuffering();
            bufferManager = null;
        }
        
        // Close camera
        closeCamera();
        
        if (sBufferCallback != null) {
            sBufferCallback.onBufferStopped();
        }
        
        stopSelf();
    }
    
}<|MERGE_RESOLUTION|>--- conflicted
+++ resolved
@@ -354,12 +354,8 @@
             switch (action) {
                 case ACTION_TAKE_PHOTO:
                     String photoFilePath = intent.getStringExtra(EXTRA_PHOTO_FILE_PATH);
-<<<<<<< HEAD
                     String requestedSize = intent.getStringExtra("PHOTO_SIZE");
-=======
                     Log.d(TAG, "Photo file path: " + photoFilePath);
-
->>>>>>> 5f3ff9bd
                     if (photoFilePath == null || photoFilePath.isEmpty()) {
                         Log.d(TAG, "Photo file path is empty, using default");
                         String timeStamp = new SimpleDateFormat("yyyyMMdd_HHmmss", Locale.US).format(new Date());
@@ -380,24 +376,15 @@
                     String videoIdToStop = intent.getStringExtra(EXTRA_VIDEO_ID);
                     stopCurrentVideoRecording(videoIdToStop);
                     break;
-<<<<<<< HEAD
-
-=======
->>>>>>> 5f3ff9bd
+
                 case ACTION_START_BUFFER:
                     startBufferMode();
                     break;
-<<<<<<< HEAD
-
-=======
->>>>>>> 5f3ff9bd
+
                 case ACTION_STOP_BUFFER:
                     stopBufferMode();
                     break;
-<<<<<<< HEAD
-
-=======
->>>>>>> 5f3ff9bd
+
                 case ACTION_SAVE_BUFFER:
                     int seconds = intent.getIntExtra(EXTRA_BUFFER_SECONDS, 30);
                     String requestId = intent.getStringExtra(EXTRA_BUFFER_REQUEST_ID);
@@ -1805,18 +1792,18 @@
     }
 
     // ========== BUFFER MODE METHODS ==========
-    
+
     /**
      * Start buffer recording mode
      */
     private void startBufferMode() {
         Log.d(TAG, "Starting buffer mode");
-        
+
         if (isInBufferMode) {
             Log.w(TAG, "Already in buffer mode");
             return;
         }
-        
+
         // Initialize buffer manager
         bufferManager = new CircularVideoBufferInternal(this);
         bufferManager.setCallback(new CircularVideoBufferInternal.SegmentSwitchCallback() {
@@ -1835,7 +1822,7 @@
                     }
                 }
             }
-            
+
             @Override
             public void onBufferError(String error) {
                 Log.e(TAG, "Buffer error: " + error);
@@ -1843,31 +1830,31 @@
                     sBufferCallback.onBufferError(error);
                 }
             }
-            
+
             @Override
             public void onSegmentReady(int segmentIndex, String filePath) {
                 Log.d(TAG, "Buffer segment " + segmentIndex + " ready: " + filePath);
             }
         });
-        
+
         try {
             // Prepare all MediaRecorder instances
             bufferManager.prepareAllRecorders();
-            
+
             // Set mode and open camera
             currentMode = RecordingMode.BUFFER;
             isInBufferMode = true;
-            
+
             // Wake up screen and open camera
             wakeUpScreen();
             openCameraInternal(null, true); // true for video mode
-            
+
             // Initialize segment switch handler
             segmentSwitchHandler = new Handler(Looper.getMainLooper());
-            
+
             // Schedule first segment switch
             scheduleNextSegmentSwitch();
-            
+
             if (sBufferCallback != null) {
                 sBufferCallback.onBufferStarted();
             }
@@ -1880,7 +1867,7 @@
             stopSelf();
         }
     }
-    
+
     /**
      * Schedule next segment switch for buffer mode
      */
@@ -1899,41 +1886,41 @@
             }, SEGMENT_DURATION_MS);
         }
     }
-    
+
     /**
      * Stop buffer recording mode
      */
     private void stopBufferMode() {
         Log.d(TAG, "Stopping buffer mode");
-        
+
         if (!isInBufferMode) {
             Log.w(TAG, "Not in buffer mode");
             return;
         }
-        
+
         isInBufferMode = false;
         currentMode = RecordingMode.SINGLE_VIDEO;
-        
+
         // Cancel segment switching
         if (segmentSwitchHandler != null) {
             segmentSwitchHandler.removeCallbacksAndMessages(null);
             segmentSwitchHandler = null;
         }
-        
+
         // Stop buffer manager
         if (bufferManager != null) {
             bufferManager.stopBuffering();
             bufferManager = null;
         }
-        
+
         // Close camera
         closeCamera();
-        
+
         if (sBufferCallback != null) {
             sBufferCallback.onBufferStopped();
         }
-        
+
         stopSelf();
     }
-    
+
 }