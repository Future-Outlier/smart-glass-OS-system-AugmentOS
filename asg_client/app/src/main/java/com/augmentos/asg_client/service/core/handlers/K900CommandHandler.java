package com.augmentos.asg_client.service.core.handlers;

import android.os.Handler;
import android.os.Looper;
import android.util.Log;

import com.augmentos.asg_client.io.bluetooth.managers.K900BluetoothManager;
import com.augmentos.asg_client.io.media.core.MediaCaptureService;
import com.augmentos.asg_client.settings.AsgSettings;
import com.augmentos.asg_client.settings.VideoSettings;
import com.augmentos.asg_client.service.legacy.managers.AsgClientServiceManager;
import com.augmentos.asg_client.service.communication.interfaces.ICommunicationManager;
import com.augmentos.asg_client.service.system.interfaces.IStateManager;

import org.json.JSONException;
import org.json.JSONObject;

/**
 * Handles K900 protocol commands.
 * Follows Single Responsibility Principle by handling only K900 protocol commands.
 * Follows Open/Closed Principle by being extensible for new K900 commands.
 */
public class K900CommandHandler {
    private static final String TAG = "K900CommandHandler";

    private final AsgClientServiceManager serviceManager;
    private final IStateManager stateManager;
    private final ICommunicationManager communicationManager;
    private final Handler mainHandler;

    public K900CommandHandler(AsgClientServiceManager serviceManager,
                              IStateManager stateManager,
                              ICommunicationManager communicationManager) {
        this.mainHandler = new Handler(Looper.getMainLooper());
        this.serviceManager = serviceManager;
        this.stateManager = stateManager;
        this.communicationManager = communicationManager;
    }

    /**
     * Process K900 protocol commands
     *
     * @param json The K900 command JSON
     */
    public void processK900Command(JSONObject json) {
        try {
            String command = json.optString("C", "");
            JSONObject bData = json.optJSONObject("B");
            Log.d(TAG, "📦 Received K900 command: " + command);

            switch (command) {
                case "cs_pho":
                    handleCameraButtonShortPress();
                    break;

                case "cs_vdo":
                    handleCameraButtonLongPress();
                    break;

                case "hm_htsp":
                case "mh_htsp":
                    handleHotspotStart();
                    break;

                case "hm_batv":
                    handleBatteryVoltage(bData);
                    break;

                case "cs_flts":
                    // File transfer ACK - pass to K900BluetoothManager
                    handleFileTransferAck(bData);
                    break;

                // ---------------------------------------------
                // BES → MTK Response Handlers (Touch/Swipe Only)
                // ---------------------------------------------
                
                case "sr_swst":
                    // Switch status report (touch events)
                    handleSwitchStatusReport(bData);
                    break;

                case "sr_tpevt":
                    // Touch event report
                    handleTouchEventReport(bData);
                    break;

                case "sr_fbvol":
                    // Swipe volume status report
                    handleSwipeVolumeStatusReport(bData);
                    break;

                default:
                    Log.d(TAG, "📦 Unknown K900 command: " + command);
                    break;
            }
        } catch (Exception e) {
            Log.e(TAG, "Error processing K900 command", e);
        }
    }

    /**
     * Handle camera button short press
     * 1. Immediately send RGB LED authority claim
     * 2. After 5 seconds, activate blue LED
     */
    private void handleCameraButtonShortPress() {
        Log.d(TAG, "📸 Camera button short pressed - handling with configurable mode");
        
        // Step 1: Immediately claim RGB LED control authority
        Log.i(TAG, "🔘 🎖️ Camera button pressed - claiming RGB LED authority!");
        sendRgbLedControlAuthority(true);
        
        // Step 2: Schedule blue LED activation for 5 seconds later
        Log.i(TAG, "⏱️ Scheduling blue LED activation in 5 seconds...");
        mainHandler.postDelayed(() -> {
            Log.i(TAG, "⏱️ 5 seconds elapsed - activating blue RGB LED!");
            activateBlueRgbLedViaService();
        }, 10); // 5000ms = 5 seconds
        
        // handleConfigurableButtonPress(false); // false = short press
    }

    /**
     * Handle camera button long press
     */
    private void handleCameraButtonLongPress() {
        Log.d(TAG, "📹 Camera button long pressed - handling with configurable mode");
        handleConfigurableButtonPress(true); // true = long press
    }

    /**
     * Handle hotspot start command
     */
    private void handleHotspotStart() {
        Log.d(TAG, "📦 Starting hotspot from K900 command");
        if (serviceManager != null && serviceManager.getNetworkManager() != null) {
            serviceManager.getNetworkManager().startHotspot();
        }
    }

    /**
     * Handle battery voltage command
     */
    private void handleBatteryVoltage(JSONObject bData) {
        Log.d(TAG, "🔋 Processing battery voltage data from K900");
        if (bData != null) {
            int newBatteryPercentage = bData.optInt("pt", -1);
            int newBatteryVoltage = bData.optInt("vt", -1);

            if (newBatteryPercentage != -1) {
                Log.d(TAG, "🔋 Battery percentage: " + newBatteryPercentage + "%");
            }
            if (newBatteryVoltage != -1) {
                Log.d(TAG, "🔋 Battery voltage: " + newBatteryVoltage + "mV");
            }

            // Send battery status over BLE if we have valid data
            if (newBatteryPercentage != -1 || newBatteryVoltage != -1) {
                sendBatteryStatusOverBle(newBatteryPercentage, newBatteryVoltage);
            }
        } else {
            Log.w(TAG, "hm_batv received but no B field data");
        }
    }

    /**
     * Handle file transfer ACK from glasses
     */
    private void handleFileTransferAck(JSONObject bData) {
        if (bData != null && serviceManager != null) {
            int state = bData.optInt("state", -1);
            int index = bData.optInt("index", -1);

            if (state != -1 && index != -1) {
                Log.d(TAG, "📦 File transfer ACK: state=" + state + ", index=" + index);

                // Get K900BluetoothManager and forward the ACK
                K900BluetoothManager bluetoothManager = (K900BluetoothManager) serviceManager.getBluetoothManager();
                if (bluetoothManager != null) {
                    bluetoothManager.handleFileTransferAck(state, index);
                }
            } else {
                Log.w(TAG, "cs_flts received but missing state or index");
            }
        }
    }

    /**
     * Handle button press with universal forwarding and gallery mode check
     * Button presses are ALWAYS forwarded to phone/apps
     * Local capture only happens when camera/gallery app is active
     */
    private void handleConfigurableButtonPress(boolean isLongPress) {
        if (serviceManager != null && serviceManager.getAsgSettings() != null) {
            String pressType = isLongPress ? "long" : "short";
            Log.d(TAG, "Handling " + pressType + " button press");

            // ALWAYS send button press to phone/apps
            Log.d(TAG, "📱 Forwarding button press to phone/apps (universal forwarding)");
            sendButtonPressToPhone(isLongPress);

            // Check if camera/gallery app is active for local capture
            handlePhotoCapture(isLongPress);
        }
    }

    /**
     * Handle photo/video capture based on gallery mode state
     * Only captures if camera/gallery app is currently active OR if glasses are disconnected
     */
    private void handlePhotoCapture(boolean isLongPress) {
        // Check if gallery/camera app is active before capturing
        boolean isSaveInGalleryMode = serviceManager
            .getAsgSettings()
            .isSaveInGalleryMode();
        
        // Check if glasses are disconnected from phone
        boolean isDisconnected = !serviceManager.isConnected();
        
        if (!isSaveInGalleryMode && !isDisconnected) {
            Log.d(TAG, "📸 Camera app not active and glasses connected - skipping local capture (button press already forwarded to apps)");
            return;
        }
        
        if (isDisconnected) {
            Log.d(TAG, "📸 Glasses disconnected from phone - proceeding with local capture regardless of gallery mode");
        } else {
            Log.d(TAG, "📸 Camera app active - proceeding with local capture");
        }

        MediaCaptureService captureService = serviceManager.getMediaCaptureService();
        if (captureService == null) {
            Log.d(TAG, "MediaCaptureService is null, initializing");
            return;
        }

        // Get LED setting
        boolean ledEnabled = serviceManager.getAsgSettings().getButtonCameraLedEnabled();

        // Get current battery level
        int batteryLevel = stateManager.getBatteryLevel();

        if (isLongPress) {
            Log.d(TAG, "📹 Starting video recording (long press) with LED: " + ledEnabled + ", battery: " + batteryLevel + "%");

            // Check if battery is too low to start recording
            if (batteryLevel >= 0 && batteryLevel < 10) {
                Log.w(TAG, "⚠️ Battery too low to start recording: " + batteryLevel + "% (minimum 10% required)");
                return;
            }

            // Get saved video settings for button press
            VideoSettings videoSettings = serviceManager.getAsgSettings().getButtonVideoSettings();
            int maxRecordingTimeMinutes = serviceManager.getAsgSettings().getButtonMaxRecordingTimeMinutes();
            captureService.startVideoRecording(videoSettings, ledEnabled, maxRecordingTimeMinutes, batteryLevel);
        } else {
            // Short press behavior
            // If video is recording, stop it. Otherwise take a photo.
            if (captureService.isRecordingVideo()) {
                Log.d(TAG, "⏹️ Stopping video recording (short press during recording)");
                captureService.stopVideoRecording();
            } else {
                Log.d(TAG, "📸 Taking photo locally (short press) with LED: " + ledEnabled);
                // Get saved photo size for button press
                String photoSize = serviceManager.getAsgSettings().getButtonPhotoSize();
                captureService.takePhotoLocally(photoSize, ledEnabled);
            }
        }
    }

    /**
     * Send button press to phone via Bluetooth
     */
    private void sendButtonPressToPhone(boolean isLongPress) {
        if (serviceManager != null && serviceManager.getBluetoothManager() != null &&
                serviceManager.getBluetoothManager().isConnected()) {
            try {
                JSONObject buttonObject = new JSONObject();
                buttonObject.put("type", "button_press");
                buttonObject.put("buttonId", "camera");
                buttonObject.put("pressType", isLongPress ? "long" : "short");
                buttonObject.put("timestamp", System.currentTimeMillis());

                String jsonString = buttonObject.toString();
                Log.d(TAG, "Formatted button press response: " + jsonString);

                serviceManager.getBluetoothManager().sendData(jsonString.getBytes());
            } catch (JSONException e) {
                Log.e(TAG, "Error creating button press response", e);
            }
        }
    }

    /**
     * Send battery status over BLE
     */
    private void sendBatteryStatusOverBle(int batteryPercentage, int batteryVoltage) {
        if (serviceManager != null && serviceManager.getBluetoothManager() != null &&
                serviceManager.getBluetoothManager().isConnected()) {
            try {
                // Calculate charging status based on voltage
                boolean isCharging = batteryVoltage > 3900;

                JSONObject obj = new JSONObject();
                obj.put("type", "battery_status");
                obj.put("charging", isCharging);
                obj.put("percent", batteryPercentage);
                String jsonString = obj.toString();
                Log.d(TAG, "Formatted battery status message: " + jsonString);
                serviceManager.getBluetoothManager().sendData(jsonString.getBytes());
                Log.d(TAG, "Sent battery status via BLE");

                // Update the main service with battery status
                if (stateManager != null) {
                    stateManager.updateBatteryStatus(batteryPercentage, isCharging, System.currentTimeMillis());
                }
            } catch (JSONException e) {
                Log.e(TAG, "Error creating battery status JSON", e);
            }
        }
    }

<<<<<<< HEAD
    /**
     * Activate blue RGB LED
     * Uses full K900 format (C, V, B) to avoid double-wrapping by K900ProtocolUtils
     */
    private void activateBlueRgbLedViaService() {
        Log.d(TAG, "🚨 💙 activateBlueRgbLedViaService() called");
        
        try {
            // Build LED parameters JSON string
            JSONObject ledParams = new JSONObject();
            ledParams.put("led", 2);  // Blue LED
            ledParams.put("ontime", 5000);  // 5 seconds on
            ledParams.put("offime", 1000);  // 1 second off
            ledParams.put("count", 1);  // Single cycle
            
            // Build full K900 format: C, V, B (all three required to avoid double-wrapping!)
            JSONObject k900Command = new JSONObject();
            k900Command.put("C", "cs_ledon");
            k900Command.put("V", 1);  // Version field - REQUIRED to prevent double-wrapping
            k900Command.put("B", ledParams.toString());
            
            String commandStr = k900Command.toString();
            Log.i(TAG, "🚨 💙 Sending blue RGB LED command: " + commandStr);
            
            if (serviceManager == null || serviceManager.getBluetoothManager() == null) {
                Log.w(TAG, "⚠️ ServiceManager or Bluetooth manager unavailable");
                return;
            }

            if (!serviceManager.getBluetoothManager().isConnected()) {
                Log.w(TAG, "⚠️ Bluetooth not connected; cannot activate blue RGB LED");
                return;
            }

            boolean sent = serviceManager.getBluetoothManager().sendData(
                commandStr.getBytes(java.nio.charset.StandardCharsets.UTF_8));
            
            if (sent) {
                Log.i(TAG, "✅ 💙 Blue RGB LED activated successfully via camera button");
            } else {
                Log.e(TAG, "❌ 💙 Failed to activate blue RGB LED");
            }
        } catch (JSONException e) {
            Log.e(TAG, "💥 Error creating blue RGB LED command", e);
        } catch (Exception e) {
            Log.e(TAG, "💥 Error activating blue RGB LED", e);
        }
    }

    /**
     * Send RGB LED control authority command to BES chipset.
     * This tells BES whether MTK (our app) or BES should control the RGB LEDs.
     * 
     * @param claimControl true = MTK claims control, false = BES resumes control
     */
    private void sendRgbLedControlAuthority(boolean claimControl) {
        Log.d(TAG, "🚨 sendRgbLedControlAuthority() called - Claim: " + claimControl);
        
        try {
            // Build full K900 format (C, V, B) to avoid double-wrapping
            JSONObject authorityCommand = new JSONObject();
            authorityCommand.put("C", "android_control_led");
            authorityCommand.put("V", 1);  // Version field - REQUIRED to prevent double-wrapping
            
            // Create proper JSON object for B field
            JSONObject bField = new JSONObject();
            bField.put("on", claimControl);
            authorityCommand.put("B", bField.toString());
            
            String commandStr = authorityCommand.toString();
            Log.i(TAG, "🚨 Sending RGB LED authority command: " + commandStr);
            
            if (serviceManager == null || serviceManager.getBluetoothManager() == null) {
                Log.w(TAG, "⚠️ ServiceManager or Bluetooth manager unavailable");
                return;
            }

            if (!serviceManager.getBluetoothManager().isConnected()) {
                Log.w(TAG, "⚠️ Bluetooth not connected; RGB LED authority will be sent when connected");
                return;
            }

            boolean sent = serviceManager.getBluetoothManager().sendData(commandStr.getBytes(java.nio.charset.StandardCharsets.UTF_8));
            if (sent) {
                Log.i(TAG, "✅ RGB LED control authority " + (claimControl ? "CLAIMED" : "RELEASED") + " successfully");
            } else {
                Log.e(TAG, "❌ Failed to send RGB LED authority command");
            }
        } catch (JSONException e) {
            Log.e(TAG, "💥 Error creating RGB LED authority command", e);
        } catch (Exception e) {
            Log.e(TAG, "💥 Error sending RGB LED authority command", e);
=======
    // ---------------------------------------------
    // BES → MTK Response Handlers (Touch/Swipe Only)
    // ---------------------------------------------

    /**
     * Handle switch status report (touch events)
     */
    private void handleSwitchStatusReport(JSONObject bData) {
        Log.d(TAG, "📦 Processing switch status report");
        
        if (bData != null) {
            int type = bData.optInt("type", -1);
            int switchValue = bData.optInt("switch", -1);
            
            Log.i(TAG, "📦 Switch status - Type: " + type + ", Switch: " + switchValue);
            
            // Send switch status over BLE
            sendSwitchStatusOverBle(type, switchValue);
        } else {
            Log.w(TAG, "📦 Switch status report received but no B field data");
        }
    }

    /**
     * Handle touch event report
     */
    private void handleTouchEventReport(JSONObject bData) {
        Log.d(TAG, "📦 Processing touch event report");
        
        if (bData != null) {
            int type = bData.optInt("type", -1);
            
            String gestureType = getTouchGestureType(type);
            Log.i(TAG, "📦 Touch event - Type: " + gestureType + " (" + type + ")");
            
            // Send touch event over BLE
            sendTouchEventOverBle(type);
        } else {
            Log.w(TAG, "📦 Touch event report received but no B field data");
        }
    }

    /**
     * Handle swipe volume status report
     */
    private void handleSwipeVolumeStatusReport(JSONObject bData) {
        Log.d(TAG, "📦 Processing swipe volume status report");
        
        if (bData != null) {
            int switchValue = bData.optInt("switch", -1);
            boolean isEnabled = (switchValue == 1);
            
            Log.i(TAG, "📦 Swipe volume status - Enabled: " + isEnabled);
            
            // Send swipe volume status over BLE
            sendSwipeVolumeStatusOverBle(isEnabled);
        } else {
            Log.w(TAG, "📦 Swipe volume status report received but no B field data");
        }
    }

    // ---------------------------------------------
    // BLE Response Senders (Touch/Swipe Only)
    // ---------------------------------------------

    /**
     * Send switch status over BLE
     */
    private void sendSwitchStatusOverBle(int type, int switchValue) {
        if (serviceManager != null && serviceManager.getBluetoothManager() != null &&
                serviceManager.getBluetoothManager().isConnected()) {
            try {
                JSONObject obj = new JSONObject();
                obj.put("type", "switch_status");
                obj.put("switch_type", type);
                obj.put("switch_value", switchValue);
                obj.put("timestamp", System.currentTimeMillis());
                
                String jsonString = obj.toString();
                Log.d(TAG, "📤 Sending switch status: " + jsonString);
                serviceManager.getBluetoothManager().sendData(jsonString.getBytes());
            } catch (JSONException e) {
                Log.e(TAG, "Error creating switch status JSON", e);
            }
        }
    }

    /**
     * Send touch event over BLE
     */
    private void sendTouchEventOverBle(int type) {
        if (serviceManager != null && serviceManager.getBluetoothManager() != null &&
                serviceManager.getBluetoothManager().isConnected()) {
            try {
                JSONObject obj = new JSONObject();
                obj.put("type", "touch_event");
                obj.put("gesture_type", type);
                obj.put("gesture_name", getTouchGestureType(type));
                obj.put("timestamp", System.currentTimeMillis());
                
                String jsonString = obj.toString();
                Log.d(TAG, "📤 Sending touch event: " + jsonString);
                serviceManager.getBluetoothManager().sendData(jsonString.getBytes());
            } catch (JSONException e) {
                Log.e(TAG, "Error creating touch event JSON", e);
            }
        }
    }

    /**
     * Send swipe volume status over BLE
     */
    private void sendSwipeVolumeStatusOverBle(boolean isEnabled) {
        if (serviceManager != null && serviceManager.getBluetoothManager() != null &&
                serviceManager.getBluetoothManager().isConnected()) {
            try {
                JSONObject obj = new JSONObject();
                obj.put("type", "swipe_volume_status");
                obj.put("enabled", isEnabled);
                obj.put("timestamp", System.currentTimeMillis());
                
                String jsonString = obj.toString();
                Log.d(TAG, "📤 Sending swipe volume status: " + jsonString);
                serviceManager.getBluetoothManager().sendData(jsonString.getBytes());
            } catch (JSONException e) {
                Log.e(TAG, "Error creating swipe volume status JSON", e);
            }
        }
    }

    /**
     * Get touch gesture type name
     */
    private String getTouchGestureType(int type) {
        switch (type) {
            case 1: return "double_tap";
            case 2: return "triple_tap";
            case 3: return "long_press";
            case 4: return "forward_swipe";
            case 5: return "backward_swipe";
            case 6: return "up_swipe";
            case 7: return "down_swipe";
            default: return "unknown";
>>>>>>> 89bbec36
        }
    }
} <|MERGE_RESOLUTION|>--- conflicted
+++ resolved
@@ -321,7 +321,6 @@
         }
     }
 
-<<<<<<< HEAD
     /**
      * Activate blue RGB LED
      * Uses full K900 format (C, V, B) to avoid double-wrapping by K900ProtocolUtils
@@ -371,6 +370,29 @@
         }
     }
 
+    // ---------------------------------------------
+    // BES → MTK Response Handlers (Touch/Swipe Only)
+    // ---------------------------------------------
+
+    /**
+     * Handle switch status report (touch events)
+     */
+    private void handleSwitchStatusReport(JSONObject bData) {
+        Log.d(TAG, "📦 Processing switch status report");
+        
+        if (bData != null) {
+            int type = bData.optInt("type", -1);
+            int switchValue = bData.optInt("switch", -1);
+            
+            Log.i(TAG, "📦 Switch status - Type: " + type + ", Switch: " + switchValue);
+            
+            // Send switch status over BLE
+            sendSwitchStatusOverBle(type, switchValue);
+        } else {
+            Log.w(TAG, "📦 Switch status report received but no B field data");
+        }
+    }
+
     /**
      * Send RGB LED control authority command to BES chipset.
      * This tells BES whether MTK (our app) or BES should control the RGB LEDs.
@@ -414,27 +436,6 @@
             Log.e(TAG, "💥 Error creating RGB LED authority command", e);
         } catch (Exception e) {
             Log.e(TAG, "💥 Error sending RGB LED authority command", e);
-=======
-    // ---------------------------------------------
-    // BES → MTK Response Handlers (Touch/Swipe Only)
-    // ---------------------------------------------
-
-    /**
-     * Handle switch status report (touch events)
-     */
-    private void handleSwitchStatusReport(JSONObject bData) {
-        Log.d(TAG, "📦 Processing switch status report");
-        
-        if (bData != null) {
-            int type = bData.optInt("type", -1);
-            int switchValue = bData.optInt("switch", -1);
-            
-            Log.i(TAG, "📦 Switch status - Type: " + type + ", Switch: " + switchValue);
-            
-            // Send switch status over BLE
-            sendSwitchStatusOverBle(type, switchValue);
-        } else {
-            Log.w(TAG, "📦 Switch status report received but no B field data");
         }
     }
 
@@ -558,7 +559,6 @@
             case 6: return "up_swipe";
             case 7: return "down_swipe";
             default: return "unknown";
->>>>>>> 89bbec36
         }
     }
 } 