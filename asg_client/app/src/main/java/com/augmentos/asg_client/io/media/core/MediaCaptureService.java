package com.augmentos.asg_client.io.media.core;

import android.content.Context;
import android.os.Handler;
import android.os.Looper;
import android.util.Log;

import androidx.annotation.NonNull;
import androidx.preference.PreferenceManager;

import com.augmentos.asg_client.io.file.core.FileManager;
import com.augmentos.asg_client.io.file.core.FileManagerFactory;
import com.augmentos.augmentos_core.utils.ServerConfigUtil;
import com.augmentos.asg_client.io.media.upload.MediaUploadService;
import com.augmentos.asg_client.io.media.managers.MediaUploadQueueManager;
import com.augmentos.asg_client.io.media.interfaces.ServiceCallbackInterface;
import com.augmentos.asg_client.camera.CameraNeo;
import com.augmentos.asg_client.settings.VideoSettings;
import com.augmentos.asg_client.io.hardware.interfaces.IHardwareManager;
import com.augmentos.asg_client.io.hardware.core.HardwareManagerFactory;

import org.json.JSONException;
import org.json.JSONObject;

import java.io.File;
import java.io.FileInputStream;
import java.io.FileOutputStream;
import java.io.IOException;
import java.text.SimpleDateFormat;
import java.util.Date;
import java.util.HashMap;
import java.util.Locale;
import java.util.Map;
import java.util.Random;

import android.net.ConnectivityManager;
import android.net.NetworkInfo;
import okhttp3.Call;
import okhttp3.Callback;
import okhttp3.MediaType;
import okhttp3.MultipartBody;
import okhttp3.OkHttpClient;
import okhttp3.Request;
import okhttp3.RequestBody;
import okhttp3.Response;
import com.radzivon.bartoshyk.avif.coder.HeifCoder;
import com.radzivon.bartoshyk.avif.coder.PreciseMode;

/**
 * Service that handles media capturing (photo and video) and uploading functionality.
 * Replaces PhotoCaptureService to support both photos and videos.
 */
public class MediaCaptureService {
    private static final String TAG = "MediaCaptureService";

    private final Context mContext;
    private final MediaUploadQueueManager mMediaQueueManager;
    private MediaCaptureListener mMediaCaptureListener;
    private ServiceCallbackInterface mServiceCallback;
    private CircularVideoBuffer mVideoBuffer;
    private final IHardwareManager hardwareManager;

    // Track current video recording
    private boolean isRecordingVideo = false;
    private String currentVideoId = null;
    private String currentVideoPath = null;
    private long recordingStartTime = 0;
    private boolean currentVideoLedEnabled = false; // Track if LED was enabled for current recording

    // Default BLE params (used if size unspecified)
    public static final int bleImageTargetWidth = 480;
    public static final int bleImageTargetHeight = 480;
    public static final int bleImageAvifQuality = 40;

    private static class BleParams {
        final int targetWidth;
        final int targetHeight;
        final int avifQuality;
        final int jpegFallbackQuality;

        BleParams(int targetWidth, int targetHeight, int avifQuality, int jpegFallbackQuality) {
            this.targetWidth = targetWidth;
            this.targetHeight = targetHeight;
            this.avifQuality = avifQuality;
            this.jpegFallbackQuality = jpegFallbackQuality;
        }
    }

    private BleParams resolveBleParams(String requestedSize) {
        // Conservative bandwidth for BLE; tune as needed
        switch (requestedSize) {
            case "small":
                return new BleParams(400, 400, 35, 25);
            case "large":
                return new BleParams(1024, 1024, 45, 40);
            case "medium":
            default:
                return new BleParams(720, 720, 42, 38);
        }
    }

    // Track which photos should be saved to gallery
    private Map<String, Boolean> photoSaveFlags = new HashMap<>();

    // Track BLE IDs for auto fallback mode
    private Map<String, String> photoBleIds = new HashMap<>();

    // Track original photo paths for BLE fallback
    private Map<String, String> photoOriginalPaths = new HashMap<>();
    // Track requested photo size per request for proper fallback handling
    private Map<String, String> photoRequestedSizes = new HashMap<>();
    private final FileManager fileManager;

    /**
     * Interface for listening to media capture and upload events
     */
    public interface MediaCaptureListener {
        // Photo events
        void onPhotoCapturing(String requestId);

        void onPhotoCaptured(String requestId, String filePath);

        void onPhotoUploading(String requestId);

        void onPhotoUploaded(String requestId, String url);

        // Video events
        void onVideoRecordingStarted(String requestId, String filePath);

        void onVideoRecordingStopped(String requestId, String filePath);

        void onVideoUploading(String requestId);

        void onVideoUploaded(String requestId, String url);

        // Common events
        void onMediaError(String requestId, String error, int mediaType);
    }

    /**
     * Constructor
     *
     * @param context           Application context
     * @param mediaQueueManager MediaUploadQueueManager instance
     */
    public MediaCaptureService(@NonNull Context context, @NonNull MediaUploadQueueManager mediaQueueManager, FileManager fileManager) {
        mContext = context.getApplicationContext();
        mMediaQueueManager = mediaQueueManager;
        this.fileManager = fileManager;
        
        // Initialize hardware manager
        hardwareManager = HardwareManagerFactory.getInstance(context);
        Log.d(TAG, "Hardware manager initialized: " + hardwareManager.getDeviceModel());
        
        // Initialize video buffer
        mVideoBuffer = new CircularVideoBuffer(context);
        mVideoBuffer.setCallback(new CircularVideoBuffer.BufferCallback() {
            @Override
            public void onBufferingStarted() {
                Log.d(TAG, "Video buffering started");
            }

            @Override
            public void onBufferingStopped() {
                Log.d(TAG, "Video buffering stopped");
            }

            @Override
            public void onSegmentRecorded(int segmentIndex, String filePath) {
                Log.d(TAG, "Buffer segment " + segmentIndex + " recorded: " + filePath);
            }

            @Override
            public void onBufferSaved(String outputPath, int durationSeconds) {
                Log.d(TAG, "Buffer saved: " + outputPath + " (" + durationSeconds + " seconds)");
                // Notify listener if needed
                if (mMediaCaptureListener != null) {
                    // Use a special ID for buffer saves
                    mMediaCaptureListener.onVideoUploaded("buffer_save", outputPath);
                }
            }

            @Override
            public void onBufferError(String error) {
                Log.e(TAG, "Buffer error: " + error);
                // Turn off LED on buffer error
                hardwareManager.setRecordingLedOff();
                Log.d(TAG, "Recording LED turned OFF (buffer error)");
                if (mMediaCaptureListener != null) {
                    mMediaCaptureListener.onMediaError("buffer", error, MediaUploadQueueManager.MEDIA_TYPE_VIDEO);
                }
            }
        });
    }

    /**
     * Set a listener for media capture events
     */
    public void setMediaCaptureListener(MediaCaptureListener listener) {
        this.mMediaCaptureListener = listener;
    }

    /**
     * Set the service callback for communication with AsgClientService
     */
    public void setServiceCallback(ServiceCallbackInterface callback) {
        this.mServiceCallback = callback;
    }

    /**
     * Handles the photo button press by sending a request to the cloud server
     * If connected, makes REST API call to server
     * If disconnected or server error, takes photo locally
     */
    public void handlePhotoButtonPress() {
        // Get core token for authentication
        String coreToken = PreferenceManager.getDefaultSharedPreferences(mContext)
                .getString("core_token", "");

        // Get device ID for hardware identification
        String deviceId = android.os.Build.MODEL + "_" + android.os.Build.SERIAL;

        if (coreToken == null || coreToken.isEmpty()) {
            Log.e(TAG, "No core token available, taking photo locally");
            takePhotoLocally();
            return;
        }

        // Prepare REST API call
        try {
            // Get the button press URL from the central config utility
            String buttonPressUrl = ServerConfigUtil.getButtonPressUrl(mContext);

            // Create payload for button press event
            JSONObject buttonPressPayload = new JSONObject();
            buttonPressPayload.put("buttonId", "photo");
            buttonPressPayload.put("pressType", "short");
            buttonPressPayload.put("deviceId", deviceId);

            Log.d(TAG, "Sending button press event to server: " + buttonPressUrl);

            // Make REST API call with timeout
            OkHttpClient client = new OkHttpClient.Builder()
                    .connectTimeout(5, java.util.concurrent.TimeUnit.SECONDS)
                    .writeTimeout(5, java.util.concurrent.TimeUnit.SECONDS)
                    .readTimeout(5, java.util.concurrent.TimeUnit.SECONDS)
                    .build();

            RequestBody requestBody = RequestBody.create(
                    MediaType.parse("application/json"),
                    buttonPressPayload.toString()
            );

            Request request = new Request.Builder()
                    .url(buttonPressUrl)
                    .header("Authorization", "Bearer " + coreToken)
                    .post(requestBody)
                    .build();

            // Execute request asynchronously
            client.newCall(request).enqueue(new Callback() {
                @Override
                public void onFailure(Call call, IOException e) {
                    Log.e(TAG, "Failed to send button press event", e);
                    // Connection failed, take photo locally
                    takePhotoLocally();
                }

                @Override
                public void onResponse(Call call, Response response) {
                    try {
                        if (!response.isSuccessful()) {
                            Log.e(TAG, "Server returned error: " + response.code());
                            // Server error, take photo locally
                            takePhotoLocally();
                            return;
                        }

                        // Parse response
                        String responseBody = response.body().string();
                        Log.d(TAG, "Server response: " + responseBody);
                        JSONObject jsonResponse = new JSONObject(responseBody);

                        // Check if we need to take a photo
                        if ("take_photo".equals(jsonResponse.optString("action"))) {
                            String requestId = jsonResponse.optString("requestId");
                            boolean save = jsonResponse.optBoolean("save", false);  // Default to false

                            Log.d(TAG, "Server requesting photo with requestId: " + requestId + ", save: " + save);

                            // Take photo and upload directly to server
                            String timeStamp = new SimpleDateFormat("yyyyMMdd_HHmmss_SSS", Locale.US).format(new Date());
                            int randomSuffix = (int)(Math.random() * 1000);
                            String photoFilePath = fileManager.getDefaultMediaDirectory() + File.separator + "IMG_" + timeStamp + "_" + randomSuffix + ".jpg";
                            takePhotoAndUpload(photoFilePath, requestId, null, "", save, "medium", false);
                        } else {
                            Log.d(TAG, "Button press handled by server, no photo needed");
                        }
                    } catch (Exception e) {
                        Log.e(TAG, "Error processing server response", e);
                        takePhotoLocally();
                    } finally {
                        response.close();
                    }
                }
            });
        } catch (Exception e) {
            Log.e(TAG, "Error preparing button press request", e);
            // Something went wrong, take photo locally
            takePhotoLocally();
        }
    }

    /**
     * Handles the video button press by toggling video recording
     * Simple toggle logic - no cloud communication
     */
    public void handleVideoButtonPress() {
        if (isRecordingVideo) {
            Log.d(TAG, "Stopping video recording");
            stopVideoRecording();
        } else {
            Log.d(TAG, "Starting video recording");
            startVideoRecording();
        }
    }
    
    /**
     * Start video recording with specific settings
     * @param settings Video settings (resolution, fps)
     * @param enableLed Whether to enable recording LED
     */
    public void startVideoRecording(VideoSettings settings, boolean enableLed) {
        if (isRecordingVideo) {
            Log.d(TAG, "Stopping video recording");
            stopVideoRecording();
        } else {
            Log.d(TAG, "Starting video recording with settings: " + settings);
            // Generate IDs for local recording
            String timeStamp = new SimpleDateFormat("yyyyMMdd_HHmmss_SSS", Locale.US).format(new Date());
            int randomSuffix = (int)(Math.random() * 1000);
            String requestId = "local_video_" + timeStamp + "_" + randomSuffix;
            String videoFilePath = fileManager.getDefaultMediaDirectory() + File.separator + "VID_" + timeStamp + "_" + randomSuffix + ".mp4";
            startVideoRecording(videoFilePath, requestId, settings, enableLed);
        }
    }

    /**
     * Handle start video recording command from phone
     * Similar to takePhotoAndUpload but for video
     * @param requestId Unique request ID for tracking
     * @param save Whether to keep the video on device after upload
     */
    public void handleStartVideoCommand(String requestId, boolean save, boolean enableLed) {
        handleStartVideoCommand(requestId, save, null, enableLed);
    }
    
    /**
     * Handle start video recording command from phone with settings
     * @param requestId Unique request ID for tracking
     * @param save Whether to keep the video on device after upload
     * @param settings Video settings (resolution, fps) or null for defaults
     */
    public void handleStartVideoCommand(String requestId, boolean save, VideoSettings settings, boolean enableLed) {
        // Check if already recording
        if (isRecordingVideo) {
            Log.w(TAG, "Already recording video, ignoring start command");
            if (mMediaCaptureListener != null) {
                mMediaCaptureListener.onMediaError(requestId, "Already recording", MediaUploadQueueManager.MEDIA_TYPE_VIDEO);
            }
            return;
        }

                            // Generate filename with requestId
                            String timeStamp = new SimpleDateFormat("yyyyMMdd_HHmmss_SSS", Locale.US).format(new Date());
                            int randomSuffix = (int)(Math.random() * 1000);
                            String videoFilePath = fileManager.getDefaultMediaDirectory() + File.separator + "VID_" + timeStamp + "_" + randomSuffix + "_" + requestId + ".mp4";

        // Start video recording with the provided requestId
        startVideoRecording(videoFilePath, requestId, enableLed);
    }

    /**
     * Handle stop video recording command from phone
     * @param requestId Request ID of the video to stop (must match current recording)
     */
    public void handleStopVideoCommand(String requestId) {
        if (!isRecordingVideo) {
            Log.w(TAG, "No video recording to stop");
            if (mMediaCaptureListener != null) {
                mMediaCaptureListener.onMediaError(requestId, "Not recording", MediaUploadQueueManager.MEDIA_TYPE_VIDEO);
            }
            return;
        }

        // Verify the requestId matches current recording
        if (!requestId.equals(currentVideoId)) {
            Log.w(TAG, "Stop command requestId doesn't match current recording");
            if (mMediaCaptureListener != null) {
                mMediaCaptureListener.onMediaError(requestId, "Request ID mismatch", MediaUploadQueueManager.MEDIA_TYPE_VIDEO);
            }
            return;
        }

        stopVideoRecording();
    }

    /**
     * Start video recording locally with auto-generated IDs
     */
    private void startVideoRecording() {
        // Generate IDs for local recording
        String timeStamp = new SimpleDateFormat("yyyyMMdd_HHmmss_SSS", Locale.US).format(new Date());
        int randomSuffix = (int)(Math.random() * 1000);
        String requestId = "local_video_" + timeStamp + "_" + randomSuffix;
        String videoFilePath = fileManager.getDefaultMediaDirectory() + File.separator + "VID_" + timeStamp + "_" + randomSuffix + ".mp4";

        startVideoRecording(videoFilePath, requestId, false);
    }

    /**
     * Start video recording with specific parameters
     */
    private void startVideoRecording(String videoFilePath, String requestId, boolean enableLed) {
        startVideoRecording(videoFilePath, requestId, null, enableLed);
    }
    
    /**
     * Start video recording with specific parameters and settings
     */
    private void startVideoRecording(String videoFilePath, String requestId, VideoSettings settings, boolean enableLed) {
        // Check storage availability before recording
        if (!isExternalStorageAvailable()) {
            Log.e(TAG, "External storage is not available for video capture");
            return;
        }

        // Close kept-alive camera if it exists to free resources for video recording
        CameraNeo.closeKeptAliveCamera();

        // Save info for the current recording session
        currentVideoId = requestId;
        currentVideoPath = videoFilePath;
        currentVideoLedEnabled = enableLed; // Track LED state for this recording

        try {
            // Start video recording using CameraNeo
            CameraNeo.startVideoRecording(mContext, requestId, videoFilePath, settings, new CameraNeo.VideoRecordingCallback() {
                @Override
                public void onRecordingStarted(String videoId) {
                    Log.d(TAG, "Video recording started with ID: " + videoId);
                    isRecordingVideo = true;
                    recordingStartTime = System.currentTimeMillis();
                    
                    // Turn on recording LED if enabled
                    if (enableLed && hardwareManager.supportsRecordingLed()) {
                        hardwareManager.setRecordingLedOn();
                        Log.d(TAG, "Recording LED turned ON");
                    }

                    // Notify listener
                    if (mMediaCaptureListener != null) {
                        mMediaCaptureListener.onVideoRecordingStarted(requestId, videoFilePath);
                    }
                }

                @Override
                public void onRecordingStopped(String videoId, String filePath) {
                    Log.d(TAG, "Video recording stopped: " + videoId + ", file: " + filePath);
                    isRecordingVideo = false;
                    
                    // Turn off recording LED if it was enabled
                    if (enableLed && hardwareManager.supportsRecordingLed()) {
                        hardwareManager.setRecordingLedOff();
                        Log.d(TAG, "Recording LED turned OFF");
                    }

                    // Notify listener
                    if (mMediaCaptureListener != null) {
                        mMediaCaptureListener.onVideoRecordingStopped(requestId, filePath);
                    }

                    // Call upload stub (which just logs for now)
                    uploadVideo(filePath, requestId);

                    // Reset state
                    currentVideoId = null;
                    currentVideoPath = null;
                }

                @Override
                public void onRecordingError(String videoId, String errorMessage) {
                    Log.e(TAG, "Video recording error: " + videoId + ", error: " + errorMessage);
                    isRecordingVideo = false;
                    
                    // Turn off recording LED on error if it was enabled
                    if (enableLed && hardwareManager.supportsRecordingLed()) {
                        hardwareManager.setRecordingLedOff();
                        Log.d(TAG, "Recording LED turned OFF (due to error)");
                    }

                    // Notify listener
                    if (mMediaCaptureListener != null) {
                        mMediaCaptureListener.onMediaError(requestId, errorMessage, MediaUploadQueueManager.MEDIA_TYPE_VIDEO);
                    }

                    // Reset state
                    currentVideoId = null;
                    currentVideoPath = null;
                }

                @Override
                public void onRecordingProgress(String videoId, long durationMs) {
                    // Optional: Track recording duration if needed
                    // Not notifying the listener for this event as it would be too noisy
                    Log.v(TAG, "Video recording progress: " + videoId + ", duration: " + durationMs + "ms");
                }
            });
        } catch (Exception e) {
            Log.e(TAG, "Error starting video recording", e);

            if (mMediaCaptureListener != null) {
                mMediaCaptureListener.onMediaError(requestId, "Error starting video: " + e.getMessage(),
                        MediaUploadQueueManager.MEDIA_TYPE_VIDEO);
            }

            // Reset state on error
            currentVideoId = null;
            currentVideoPath = null;
        }
    }

    /**
     * Stop the current video recording
     */
    public void stopVideoRecording() {
        if (!isRecordingVideo || currentVideoId == null) {
            Log.d(TAG, "No active video recording to stop");
            return;
        }

        try {
            // Stop the recording via CameraNeo
            CameraNeo.stopVideoRecording(mContext, currentVideoId);
        } catch (Exception e) {
            Log.e(TAG, "Error stopping video recording", e);

            if (mMediaCaptureListener != null) {
                mMediaCaptureListener.onMediaError(currentVideoId, "Error stopping video: " + e.getMessage(),
                        MediaUploadQueueManager.MEDIA_TYPE_VIDEO);
            }

            // Reset state in case of error
            isRecordingVideo = false;
            currentVideoId = null;
            currentVideoPath = null;
            
            // Ensure LED is turned off even if stop fails (if it was enabled)
            if (currentVideoLedEnabled && hardwareManager.supportsRecordingLed()) {
                hardwareManager.setRecordingLedOff();
                Log.d(TAG, "Recording LED turned OFF (stop error recovery)");
            }
        }
    }

    /**
     * Check if currently recording video
     */
    public boolean isRecordingVideo() {
        return isRecordingVideo;
    }

    /**
     * Get the current recording duration in milliseconds
     * @return Duration in milliseconds, or 0 if not recording
     */
    public long getRecordingDurationMs() {
        if (!isRecordingVideo || recordingStartTime == 0) {
            return 0;
        }

        return System.currentTimeMillis() - recordingStartTime;
    }

    /**
     * Start buffer recording - continuously records last 30 seconds
     */
    public void startBufferRecording() {
        // Check if camera is already in use
        if (CameraNeo.isCameraInUse()) {
            Log.w(TAG, "Cannot start buffer recording - camera is in use");
            if (mMediaCaptureListener != null) {
                mMediaCaptureListener.onMediaError("buffer", "Camera is busy", MediaUploadQueueManager.MEDIA_TYPE_VIDEO);
            }
            return;
        }
        
        // Close kept-alive camera if it exists to free resources for buffer recording
        CameraNeo.closeKeptAliveCamera();

        Log.d(TAG, "Starting buffer recording via CameraNeo");

        // Use CameraNeo's buffer mode instead of local CircularVideoBuffer
        CameraNeo.startBufferRecording(mContext, new CameraNeo.BufferCallback() {
            @Override
            public void onBufferStarted() {
                Log.d(TAG, "Buffer recording started");
                // Start blinking LED for buffer recording mode
                hardwareManager.setRecordingLedBlinking(1000, 2000); // On for 1s, off for 2s
                Log.d(TAG, "Recording LED set to BLINKING mode (buffer recording)");
            }

            @Override
            public void onBufferStopped() {
                Log.d(TAG, "Buffer recording stopped");
                // Turn off LED when buffer recording stops
                hardwareManager.setRecordingLedOff();
                Log.d(TAG, "Recording LED turned OFF (buffer stopped)");
            }

            @Override
            public void onBufferSaved(String filePath, int durationSeconds) {
                Log.d(TAG, "Buffer saved: " + filePath + " (" + durationSeconds + " seconds)");
                if (mMediaCaptureListener != null) {
                    mMediaCaptureListener.onVideoUploaded("buffer_save", filePath);
                }
            }

            @Override
            public void onBufferError(String error) {
                Log.e(TAG, "Buffer error: " + error);
                // Turn off LED on buffer error
                hardwareManager.setRecordingLedOff();
                Log.d(TAG, "Recording LED turned OFF (buffer error)");
                if (mMediaCaptureListener != null) {
                    mMediaCaptureListener.onMediaError("buffer", error, MediaUploadQueueManager.MEDIA_TYPE_VIDEO);
                }
            }
        });
    }

    /**
     * Stop buffer recording
     */
    public void stopBufferRecording() {
        Log.d(TAG, "Stopping buffer recording via CameraNeo");
        CameraNeo.stopBufferRecording(mContext);
        // Ensure LED is turned off when manually stopping buffer
        hardwareManager.setRecordingLedOff();
        Log.d(TAG, "Recording LED turned OFF (manual buffer stop)");
    }

    /**
     * Save the last N seconds from buffer
     * @param secondsToSave Number of seconds to save (max 30)
     * @param requestId Request ID for tracking
     */
    public void saveBufferVideo(int secondsToSave, String requestId) {
        Log.d(TAG, "Saving last " + secondsToSave + " seconds of buffer, requestId: " + requestId);
        CameraNeo.saveBufferVideo(mContext, secondsToSave, requestId);
    }

    /**
     * Get buffer recording status
     * Note: This would need to be implemented via a callback or service binding
     * For now, returning a basic status
     */
    public JSONObject getBufferStatus() {
        JSONObject status = new JSONObject();
        try {
            // Basic status - would need proper implementation with CameraNeo
            status.put("isBuffering", false); // Would need to track this
            status.put("availableDuration", 0);
        } catch (JSONException e) {
            Log.e(TAG, "Error creating buffer status", e);
        }
        return status;
    }

    /**
     * Check if buffer is currently recording
     */
    public boolean isBuffering() {
        return CameraNeo.isInBufferMode();
    }

    /**
     * Takes a photo locally when offline or when server communication fails
     * Uses default medium size
     */
    public void takePhotoLocally() {
        takePhotoLocally("medium", false);
    }
    
    /**
     * Takes a photo locally with specified size
     * @param size Photo size ("small", "medium", or "large")
     * @param enableLed Whether to enable camera LED flash
     */
    public void takePhotoLocally(String size, boolean enableLed) {
        // Check storage availability before taking photo
        if (!isExternalStorageAvailable()) {
            Log.e(TAG, "External storage is not available for photo capture");
            return;
        }

        // Add milliseconds and a random component to ensure uniqueness even in rapid capture
        String timeStamp = new SimpleDateFormat("yyyyMMdd_HHmmss_SSS", Locale.US).format(new Date());
        int randomSuffix = (int)(Math.random() * 1000);

        String photoFilePath = fileManager.getDefaultMediaDirectory() + File.separator + "IMG_" + timeStamp + "_" + randomSuffix + ".jpg";

        Log.d(TAG, "Taking photo locally at: " + photoFilePath + " with size: " + size + ", LED: " + enableLed);

        // Generate a temporary requestId
        String requestId = "local_" + timeStamp;

        // LED control is now handled by CameraNeo tied to camera lifecycle
        // This prevents LED flickering during rapid photo capture

        // Use the new enqueuePhotoRequest for thread-safe rapid capture
        CameraNeo.enqueuePhotoRequest(
                mContext,
                photoFilePath,
                size,
                enableLed,
                new CameraNeo.PhotoCaptureCallback() {
                    @Override
                    public void onPhotoCaptured(String filePath) {
                        Log.d(TAG, "Offline photo captured successfully at: " + filePath);
                        
                        // LED is now managed by CameraNeo and will turn off when camera closes
                        
                        // Notify through standard capture listener if set up
                        if (mMediaCaptureListener != null) {
                            mMediaCaptureListener.onPhotoCaptured(requestId, filePath);
                            mMediaCaptureListener.onPhotoUploading(requestId);
                        }
                    }

                    @Override
                    public void onPhotoError(String errorMessage) {
                        Log.e(TAG, "Failed to capture offline photo: " + errorMessage);

                        // LED is now managed by CameraNeo and will turn off when camera closes

                        if (mMediaCaptureListener != null) {
                            mMediaCaptureListener.onMediaError(requestId, errorMessage, MediaUploadQueueManager.MEDIA_TYPE_PHOTO);
                        }
                    }
                }
        );
    }

    /**
     * Take a photo and upload it to the specified destination
     * @param photoFilePath Local path where photo will be saved
     * @param requestId Unique request ID for tracking
     * @param webhookUrl Optional webhook URL for direct upload to app
     * @param authToken Auth token for webhook authentication
     * @param save Whether to keep the photo on device after upload
     */
    public void takePhotoAndUpload(String photoFilePath, String requestId, String webhookUrl, String authToken, boolean save, String size, boolean enableLed) {
        // Store the save flag for this request
        photoSaveFlags.put(requestId, save);
        // Track requested size for potential fallbacks
        photoRequestedSizes.put(requestId, size);

        // Notify that we're about to take a photo
        if (mMediaCaptureListener != null) {
            mMediaCaptureListener.onPhotoCapturing(requestId);
        }

        // LED control is now handled by CameraNeo tied to camera lifecycle

        try {
            // Use the new enqueuePhotoRequest for thread-safe rapid capture
            CameraNeo.enqueuePhotoRequest(
                    mContext,
                    photoFilePath,
                    size,
                    enableLed,
                    new CameraNeo.PhotoCaptureCallback() {
                        @Override
                        public void onPhotoCaptured(String filePath) {
                            Log.d(TAG, "Photo captured successfully at: " + filePath);

                            // LED is now managed by CameraNeo and will turn off when camera closes

                            // Notify that we've captured the photo
                            if (mMediaCaptureListener != null) {
                                mMediaCaptureListener.onPhotoCaptured(requestId, filePath);
                                mMediaCaptureListener.onPhotoUploading(requestId);
                            }

                            // Choose upload destination based on webhookUrl
                            if (webhookUrl != null && !webhookUrl.isEmpty()) {
                                // Upload directly to app webhook
                                uploadPhotoToWebhook(filePath, requestId, webhookUrl, authToken);
                            }
                        }

                        @Override
                        public void onPhotoError(String errorMessage) {
                            Log.e(TAG, "Failed to capture photo: " + errorMessage);
                            
                            // LED is now managed by CameraNeo and will turn off when camera closes
                            
                            sendMediaErrorResponse(requestId, errorMessage, MediaUploadQueueManager.MEDIA_TYPE_PHOTO);

                            if (mMediaCaptureListener != null) {
                                mMediaCaptureListener.onMediaError(requestId, errorMessage, MediaUploadQueueManager.MEDIA_TYPE_PHOTO);
                            }
                        }
                    }
            );
        } catch (Exception e) {
            Log.e(TAG, "Error taking photo", e);
            sendMediaErrorResponse(requestId, "Error taking photo: " + e.getMessage(), MediaUploadQueueManager.MEDIA_TYPE_PHOTO);

            if (mMediaCaptureListener != null) {
                mMediaCaptureListener.onMediaError(requestId, "Error taking photo: " + e.getMessage(),
                        MediaUploadQueueManager.MEDIA_TYPE_PHOTO);
            }
        }
    }

    /**
     * Upload photo directly to app webhook
     */
    private void uploadPhotoToWebhook(String photoFilePath, String requestId, String webhookUrl, String authToken) {
        // Create a new thread for the upload
        new Thread(() -> {
            try {
                File photoFile = new File(photoFilePath);
                if (!photoFile.exists()) {
                    Log.e(TAG, "Photo file does not exist: " + photoFilePath);
                    if (mMediaCaptureListener != null) {
                        mMediaCaptureListener.onMediaError(requestId, "Photo file not found", MediaUploadQueueManager.MEDIA_TYPE_PHOTO);
                    }
                    return;
                }

                Log.d(TAG, "### Sending photo request");

                // Create multipart form request
                OkHttpClient client = new OkHttpClient.Builder()
                        .connectTimeout(30, java.util.concurrent.TimeUnit.SECONDS)
                        .writeTimeout(60, java.util.concurrent.TimeUnit.SECONDS)
                        .readTimeout(30, java.util.concurrent.TimeUnit.SECONDS)
                        .build();

                RequestBody fileBody = RequestBody.create(okhttp3.MediaType.parse("image/jpeg"), photoFile);
                RequestBody requestBody = new MultipartBody.Builder()
                        .setType(MultipartBody.FORM)
                        .addFormDataPart("photo", photoFile.getName(), fileBody)
                        .addFormDataPart("requestId", requestId)
                        .addFormDataPart("type", "photo_upload")
                        .build();

                // Build request with optional Authorization header
                Request.Builder requestBuilder = new Request.Builder()
                        .url(webhookUrl)
                        .post(requestBody);

                // Add Authorization header if auth token is available
                if (authToken != null && !authToken.isEmpty()) {
                    requestBuilder.header("Authorization", "Bearer " + authToken);
                    Log.d(TAG, "📡 Adding Authorization header to webhook request for: " + requestId);
                } else {
                    Log.d(TAG, "📡 No auth token available for webhook request: " + requestId);
                }

                Request request = requestBuilder.build();

                Response response = client.newCall(request).execute();

                if (response.isSuccessful()) {
                    String responseBody = response.body() != null ? response.body().string() : "";
                    Log.d(TAG, "Photo uploaded successfully to webhook: " + webhookUrl);
                    Log.d(TAG, "Response: " + responseBody);

                    // Check if we should save the photo
                    Boolean save = photoSaveFlags.get(requestId);
                    if (save == null || !save) {
                        // Delete the photo file to save storage
                        try {
                            if (photoFile.delete()) {
                                Log.d(TAG, "🗑️ Deleted photo file after successful webhook upload: " + photoFilePath);
                            } else {
                                Log.w(TAG, "Failed to delete photo file: " + photoFilePath);
                            }
                        } catch (Exception e) {
                            Log.e(TAG, "Error deleting photo file after webhook upload", e);
                        }
                    } else {
                        Log.d(TAG, "💾 Keeping photo file as requested: " + photoFilePath);
                    }

                    // Clean up the flag
                    photoSaveFlags.remove(requestId);
                    photoRequestedSizes.remove(requestId);

                    // Notify success
                    if (mMediaCaptureListener != null) {
                        mMediaCaptureListener.onPhotoUploaded(requestId, webhookUrl);
                    }
                } else {
                    String errorMessage = "Upload failed with status: " + response.code();
                    Log.e(TAG, errorMessage + " to webhook: " + webhookUrl);

                    // Check if we can fallback to BLE
                    String bleImgId = photoBleIds.get(requestId);
                    if (bleImgId != null) {
                        Log.d(TAG, "📱 Webhook upload failed, attempting BLE fallback for " + requestId);

                        // Clean up tracking (will be re-added by BLE transfer)
                        photoBleIds.remove(requestId);
                        photoOriginalPaths.remove(requestId);

                        // Trigger BLE fallback - reuse the existing photo instead of taking a new one
                        boolean shouldSave = Boolean.TRUE.equals(photoSaveFlags.get(requestId));
                        String requestedSize = photoRequestedSizes.get(requestId);
                        if (requestedSize == null || requestedSize.isEmpty()) requestedSize = "medium";
                        // Reuse the existing photo file that was already captured
                        Log.d(TAG, "♻️ Reusing existing photo for BLE transfer: " + photoFilePath);
                        reusePhotoForBleTransfer(photoFilePath, requestId, bleImgId, shouldSave, requestedSize);
                        return; // Exit early - BLE transfer will handle cleanup
                    }

                    // No BLE fallback available
                    // Check if we should save the photo
                    Boolean save = photoSaveFlags.get(requestId);
                    if (save == null || !save) {
                        // Delete the photo file on failure
                        try {
                            if (photoFile.delete()) {
                                Log.d(TAG, "🗑️ Deleted photo file after failed webhook upload: " + photoFilePath);
                            } else {
                                Log.w(TAG, "Failed to delete photo file: " + photoFilePath);
                            }
                        } catch (Exception e) {
                            Log.e(TAG, "Error deleting photo file after failed webhook upload", e);
                        }
                    } else {
                        Log.d(TAG, "💾 Keeping photo file despite failed upload as requested: " + photoFilePath);
                    }

                    // Clean up tracking
                    photoSaveFlags.remove(requestId);
                    photoBleIds.remove(requestId);
                    photoOriginalPaths.remove(requestId);
                    photoRequestedSizes.remove(requestId);

                    if (mMediaCaptureListener != null) {
                        mMediaCaptureListener.onMediaError(requestId, errorMessage, MediaUploadQueueManager.MEDIA_TYPE_PHOTO);
                    }
                }

                response.close();

            } catch (Exception e) {
                Log.e(TAG, "Error uploading photo to webhook: " + webhookUrl, e);

                // Check if we can fallback to BLE on exception
                String bleImgId = photoBleIds.get(requestId);
                if (bleImgId != null) {
                    Log.d(TAG, "📱 Webhook upload exception, attempting BLE fallback for " + requestId);

                    // Clean up tracking (will be re-added by BLE transfer)
                    photoBleIds.remove(requestId);
                    photoOriginalPaths.remove(requestId);

                    // Trigger BLE fallback - reuse the existing photo instead of taking a new one
                    boolean shouldSaveFallback1 = Boolean.TRUE.equals(photoSaveFlags.get(requestId));
                    String requestedSizeFallback1 = photoRequestedSizes.get(requestId);
                    if (requestedSizeFallback1 == null || requestedSizeFallback1.isEmpty()) requestedSizeFallback1 = "medium";
                    // Reuse the existing photo file that was already captured
                    Log.d(TAG, "♻️ Reusing existing photo for BLE transfer: " + photoFilePath);
                    reusePhotoForBleTransfer(photoFilePath, requestId, bleImgId, shouldSaveFallback1, requestedSizeFallback1);
                    return; // Exit early - BLE transfer will handle cleanup
                }

                // No BLE fallback available
                // Check if we should save the photo on exception
                Boolean save = photoSaveFlags.get(requestId);
                if (save == null || !save) {
                    // Delete the photo file on exception
                    try {
                        File photoFile = new File(photoFilePath);
                        if (photoFile.exists() && photoFile.delete()) {
                            Log.d(TAG, "🗑️ Deleted photo file after webhook upload exception: " + photoFilePath);
                        } else {
                            Log.w(TAG, "Failed to delete photo file: " + photoFilePath);
                        }
                    } catch (Exception deleteEx) {
                        Log.e(TAG, "Error deleting photo file after webhook upload exception", deleteEx);
                    }
                } else {
                    Log.d(TAG, "💾 Keeping photo file despite upload exception as requested: " + photoFilePath);
                }

                // Clean up tracking
                photoSaveFlags.remove(requestId);
                photoBleIds.remove(requestId);
                photoOriginalPaths.remove(requestId);
                photoRequestedSizes.remove(requestId);
                

                if (mMediaCaptureListener != null) {
                    mMediaCaptureListener.onMediaError(requestId, "Upload error: " + e.getMessage(), MediaUploadQueueManager.MEDIA_TYPE_PHOTO);
                }
            }
        }).start();
    }


    /**
     * Upload a video file to AugmentOS Cloud
     * Currently a stub - videos are kept on device
     */
    public void uploadVideo(String videoFilePath, String requestId) {
        Log.d(TAG, "Video upload not implemented yet. Video saved locally: " + videoFilePath);
        // TODO: Implement WiFi upload when needed
        // For now, videos remain on device

        if (mMediaCaptureListener != null) {
            // Notify that video is "uploaded" (actually just saved locally)
            mMediaCaptureListener.onVideoUploaded(requestId, videoFilePath);
        }
    }

    /**
     * Upload media to AugmentOS Cloud
     */
    private void uploadMediaToCloud(String mediaFilePath, String requestId, int mediaType) {
        // First save the media to device gallery
        saveMediaToGallery(mediaFilePath, mediaType);

        // Upload the media to AugmentOS Cloud
        MediaUploadService.uploadMedia(
                mContext,
                mediaFilePath,
                requestId,
                mediaType,
                new MediaUploadService.UploadCallback() {
                    @Override
                    public void onSuccess(String url) {
                        String mediaTypeStr = mediaType == MediaUploadQueueManager.MEDIA_TYPE_PHOTO ? "Photo" : "Video";
                        Log.d(TAG, mediaTypeStr + " uploaded successfully: " + url);
                        sendMediaSuccessResponse(requestId, url, mediaType);

                        // Check if we should save the photo
                        Boolean save = photoSaveFlags.get(requestId);
                        if (save == null || !save) {
                            // Delete the original file to save storage
                            try {
                                File file = new File(mediaFilePath);
                                if (file.exists() && file.delete()) {
                                    Log.d(TAG, "🗑️ Deleted " + mediaTypeStr.toLowerCase() + " file after successful upload: " + mediaFilePath);
                                } else {
                                    Log.w(TAG, "Failed to delete " + mediaTypeStr.toLowerCase() + " file: " + mediaFilePath);
                                }
                            } catch (Exception e) {
                                Log.e(TAG, "Error deleting " + mediaTypeStr.toLowerCase() + " file after upload", e);
                            }
                        } else {
                            Log.d(TAG, "💾 Keeping " + mediaTypeStr.toLowerCase() + " file as requested: " + mediaFilePath);
                        }

                        // Clean up all tracking
                        photoSaveFlags.remove(requestId);
                        photoBleIds.remove(requestId);
                        photoOriginalPaths.remove(requestId);
    

                        // Notify listener about successful upload
                        if (mMediaCaptureListener != null) {
                            if (mediaType == MediaUploadQueueManager.MEDIA_TYPE_PHOTO) {
                                mMediaCaptureListener.onPhotoUploaded(requestId, url);
                            } else {
                                mMediaCaptureListener.onVideoUploaded(requestId, url);
                            }
                        }
                    }

                    @Override
                    public void onFailure(String errorMessage) {
                        String mediaTypeStr = mediaType == MediaUploadQueueManager.MEDIA_TYPE_PHOTO ? "Photo" : "Video";
                        Log.e(TAG, mediaTypeStr + " upload failed: " + errorMessage);
                        sendMediaErrorResponse(requestId, errorMessage, mediaType);

                        // Check if we can fallback to BLE for photos
                        String bleImgId = photoBleIds.get(requestId);
                        if (mediaType == MediaUploadQueueManager.MEDIA_TYPE_PHOTO && bleImgId != null) {
                            Log.d(TAG, "📱 WiFi upload failed, attempting BLE fallback for " + requestId);

                            // Don't delete the photo yet - we need it for BLE
                            // Clean up tracking (will be re-added by BLE transfer)
                            photoBleIds.remove(requestId);
                            photoOriginalPaths.remove(requestId);

                            // Trigger BLE fallback - reuse the existing photo instead of taking a new one
                            boolean shouldSaveFallback2 = Boolean.TRUE.equals(photoSaveFlags.get(requestId));
                            String requestedSizeFallback2 = photoRequestedSizes.get(requestId);
                            if (requestedSizeFallback2 == null || requestedSizeFallback2.isEmpty()) requestedSizeFallback2 = "medium";
                            // Reuse the existing photo file that was already captured
                            Log.d(TAG, "♻️ Reusing existing photo for BLE transfer: " + mediaFilePath);
                            reusePhotoForBleTransfer(mediaFilePath, requestId, bleImgId, shouldSaveFallback2, requestedSizeFallback2);
                            return; // Exit early - BLE transfer will handle cleanup
                        }

                        // No BLE fallback available, handle as normal failure
                        // Check if we should save the photo
                        Boolean save = photoSaveFlags.get(requestId);
                        if (save == null || !save) {
                            // Delete the file even on failure to prevent storage buildup
                            try {
                                File file = new File(mediaFilePath);
                                if (file.exists() && file.delete()) {
                                    Log.d(TAG, "🗑️ Deleted " + mediaTypeStr.toLowerCase() + " file after failed upload: " + mediaFilePath);
                                } else {
                                    Log.w(TAG, "Failed to delete " + mediaTypeStr.toLowerCase() + " file: " + mediaFilePath);
                                }
                            } catch (Exception e) {
                                Log.e(TAG, "Error deleting " + mediaTypeStr.toLowerCase() + " file after failed upload", e);
                            }
                        } else {
                            Log.d(TAG, "💾 Keeping " + mediaTypeStr.toLowerCase() + " file despite failed upload as requested: " + mediaFilePath);
                        }

                        // Clean up tracking
                        photoSaveFlags.remove(requestId);
                        photoBleIds.remove(requestId);
                        photoOriginalPaths.remove(requestId);
    

                        // Notify listener about error
                        if (mMediaCaptureListener != null) {
                            mMediaCaptureListener.onMediaError(requestId, "Upload failed: " + errorMessage, mediaType);
                        }
                    }
                }
        );
    }

    /**
     * Save media to local app directory
     */
    private void saveMediaToGallery(String mediaFilePath, int mediaType) {
        try {
            // Create a File object from the path
            File mediaFile = new File(mediaFilePath);
            if (!mediaFile.exists()) {
                Log.e(TAG, "Media file does not exist: " + mediaFilePath);
                return;
            }

            // Get this class's directory
            String classDirectory = fileManager.getDefaultMediaDirectory() + File.separator + "MediaCaptureService";
            File directory = new File(classDirectory);
            if (!directory.exists()) {
                directory.mkdirs();
            }

            // Create destination file in the same directory as this class
            String fileName = mediaFile.getName();
            File destinationFile = new File(directory, fileName);

            // Copy the file
            try (FileInputStream in = new FileInputStream(mediaFile);
                 java.io.FileOutputStream out = new FileOutputStream(destinationFile)) {
                byte[] buf = new byte[8192];
                int len;
                while ((len = in.read(buf)) > 0) {
                    out.write(buf, 0, len);
                }
            }

            Log.d(TAG, "Media saved locally: " + destinationFile.getAbsolutePath());
        } catch (Exception e) {
            Log.e(TAG, "Error saving media locally", e);
        }
    }

    /**
     * Send a success response for a media request
     * This should be overridden by the service that uses this class
     */
    protected void sendMediaSuccessResponse(String requestId, String mediaUrl, int mediaType) {
        // Default implementation is empty
        // This should be overridden by the service that uses this class
    }

    /**
     * Send an error response for a media request
     * This should be overridden by the service that uses this class
     */
    protected void sendMediaErrorResponse(String requestId, String errorMessage, int mediaType) {
        // Default implementation is empty
        // This should be overridden by the service that uses this class
    }

    /**
     * Check if external storage is available for read/write
     */
    private boolean isExternalStorageAvailable() {
        String state = android.os.Environment.getExternalStorageState();
        return android.os.Environment.MEDIA_MOUNTED.equals(state);
    }

    /**
     * Check if WiFi is connected
     */
    private boolean isWiFiConnected() {
        try {
            ConnectivityManager cm = (ConnectivityManager) mContext.getSystemService(Context.CONNECTIVITY_SERVICE);
            NetworkInfo wifiInfo = cm.getNetworkInfo(ConnectivityManager.TYPE_WIFI);
            return wifiInfo != null && wifiInfo.isConnected();
        } catch (Exception e) {
            Log.e(TAG, "Error checking WiFi connectivity", e);
            return false;
        }
    }

    /**
     * Take a photo with auto transfer (WiFi with BLE fallback)
     * @param photoFilePath Path to save the original photo
     * @param requestId Request ID for tracking
     * @param webhookUrl Webhook URL for upload
     * @param bleImgId BLE image ID for fallback
     * @param save Whether to keep the photo on device
     */
    public void takePhotoAutoTransfer(String photoFilePath, String requestId, String webhookUrl, String authToken, String bleImgId, boolean save, String size, boolean enableLed) {
        // Store the save flag and BLE ID for this request
        photoSaveFlags.put(requestId, save);
        photoBleIds.put(requestId, bleImgId);
        photoOriginalPaths.put(requestId, photoFilePath);
        photoRequestedSizes.put(requestId, size);

        // Check WiFi connectivity
        if (isWiFiConnected()) {
            Log.d(TAG, "📶 WiFi connected, attempting direct upload for " + requestId);
            // Try WiFi upload (with automatic BLE fallback on failure)
            takePhotoAndUpload(photoFilePath, requestId, webhookUrl, authToken, save, size, enableLed);
        } else {
            Log.d(TAG, "📵 No WiFi connection, using BLE transfer for " + requestId);
            // No WiFi, go straight to BLE
            takePhotoForBleTransfer(photoFilePath, requestId, bleImgId, save, size, enableLed);
        }
    }

    /**
     * Take a photo for BLE transfer with compression
     * @param photoFilePath Path to save the original photo
     * @param requestId Request ID for tracking
     * @param bleImgId BLE image ID to use as filename
     * @param save Whether to keep the original photo on device
     */
    public void takePhotoForBleTransfer(String photoFilePath, String requestId, String bleImgId, boolean save, String size, boolean enableLed) {
        // Store the save flag for this request
        photoSaveFlags.put(requestId, save);
        // Track requested size for BLE compression
        photoRequestedSizes.put(requestId, size);
        // Notify that we're about to take a photo
        if (mMediaCaptureListener != null) {
            mMediaCaptureListener.onPhotoCapturing(requestId);
        }

        // LED control is now handled by CameraNeo tied to camera lifecycle

        try {
            // Use CameraNeo for photo capture
            CameraNeo.takePictureWithCallback(
                    mContext,
                    photoFilePath,
                    new CameraNeo.PhotoCaptureCallback() {
                        @Override
                        public void onPhotoCaptured(String filePath) {
                            Log.d(TAG, "Photo captured successfully for BLE transfer: " + filePath);

                            // LED is now managed by CameraNeo and will turn off when camera closes

                            // Notify that we've captured the photo
                            if (mMediaCaptureListener != null) {
                                mMediaCaptureListener.onPhotoCaptured(requestId, filePath);
                            }

                            // Compress and send via BLE
                            compressAndSendViaBle(filePath, requestId, bleImgId);
                        }

                        @Override
                        public void onPhotoError(String errorMessage) {
                            Log.e(TAG, "Failed to capture photo for BLE: " + errorMessage);
                            
                            // LED is now managed by CameraNeo and will turn off when camera closes
                            
                            sendMediaErrorResponse(requestId, errorMessage, MediaUploadQueueManager.MEDIA_TYPE_PHOTO);

                            if (mMediaCaptureListener != null) {
                                mMediaCaptureListener.onMediaError(requestId, errorMessage, MediaUploadQueueManager.MEDIA_TYPE_PHOTO);
                            }
                        }
                    },
                    size
            );
        } catch (Exception e) {
            Log.e(TAG, "Error taking photo for BLE", e);
            sendMediaErrorResponse(requestId, "Error taking photo: " + e.getMessage(), MediaUploadQueueManager.MEDIA_TYPE_PHOTO);

            if (mMediaCaptureListener != null) {
                mMediaCaptureListener.onMediaError(requestId, "Error taking photo: " + e.getMessage(),
                        MediaUploadQueueManager.MEDIA_TYPE_PHOTO);
            }
        }
    }


    /**
     * Reuse existing photo for BLE transfer (when webhook fails)
     * This avoids taking a duplicate photo
     */
    private void reusePhotoForBleTransfer(String existingPhotoPath, String requestId, String bleImgId, boolean save, String size) {
        // Store the save flag for this request
        photoSaveFlags.put(requestId, save);
        // Track requested size for BLE compression
        photoRequestedSizes.put(requestId, size);
        
        Log.d(TAG, "♻️ Reusing existing photo for BLE transfer: " + existingPhotoPath);
        
        // Notify that we're using an existing photo
        if (mMediaCaptureListener != null) {
            mMediaCaptureListener.onPhotoCaptured(requestId, existingPhotoPath);
        }
        
        // Compress and send via BLE using the existing photo
        compressAndSendViaBle(existingPhotoPath, requestId, bleImgId);
    }

    /**
     * Compress photo and send via BLE
     */
    private void compressAndSendViaBle(String originalPath, String requestId, String bleImgId) {
        new Thread(() -> {
            long startTime = System.currentTimeMillis();
            Log.d(TAG, "🚀 BLE photo transfer started for " + bleImgId);

            try {
                // 1. Load original image
                android.graphics.Bitmap original = android.graphics.BitmapFactory.decodeFile(originalPath);
                if (original == null) {
                    throw new Exception("Failed to decode image file");
                }

                // 2. Resolve BLE resize and quality parameters based on requested size
                String requestedSize = photoRequestedSizes.get(requestId);
                if (requestedSize == null || requestedSize.isEmpty()) {
                    requestedSize = "medium";
                }

                BleParams bleParams = resolveBleParams(requestedSize);

                // Calculate new dimensions maintaining aspect ratio, constrained by requested target
                int targetWidth = bleParams.targetWidth;
                int targetHeight = bleParams.targetHeight;
                float aspectRatio = (float) original.getWidth() / original.getHeight();

                if (aspectRatio > targetWidth / (float) targetHeight) {
                    targetHeight = (int) (targetWidth / aspectRatio);
                } else {
                    targetWidth = (int) (targetHeight * aspectRatio);
                }

                // 3. Resize bitmap
                android.graphics.Bitmap resized = android.graphics.Bitmap.createScaledBitmap(original, targetWidth, targetHeight, true);
                original.recycle();

                // 4. Encode as AVIF with aggressive compression
                byte[] compressedData;
                try {
                    // Use avif-coder library for AVIF encoding
                    HeifCoder heifCoder = new HeifCoder();
                    compressedData = heifCoder.encodeAvif(
                        resized,
                            bleParams.avifQuality,  // quality (0-100)
                        PreciseMode.LOSSY   // Use FAST mode for reasonable compression speed
                    );
                    Log.d(TAG, "Successfully encoded as AVIF");
                } catch (Exception e) {
                    Log.w(TAG, "AVIF encoding failed, falling back to JPEG: " + e.getMessage());
                    // Fallback to JPEG if AVIF fails
                    java.io.ByteArrayOutputStream baos = new java.io.ByteArrayOutputStream();
                    resized.compress(android.graphics.Bitmap.CompressFormat.JPEG, bleParams.jpegFallbackQuality, baos);
                    compressedData = baos.toByteArray();
                }
                resized.recycle();

                long compressionTime = System.currentTimeMillis() - startTime;
                Log.d(TAG, "✅ Compressed photo for BLE: " + originalPath + " -> " + compressedData.length + " bytes");
                Log.d(TAG, "⏱️ Compression took: " + compressionTime + "ms");

                // 5. Save compressed data to temporary file with bleImgId as name
                // For BLE, we ALWAYS use AVIF (no extension in filename due to 16-char limit)
                String compressedPath = fileManager.getDefaultMediaDirectory() + "/" + bleImgId;
                try (java.io.FileOutputStream fos = new java.io.FileOutputStream(compressedPath)) {
                    fos.write(compressedData);
                }

                // 6. Send via BLE using K900BluetoothManager
                sendCompressedPhotoViaBle(compressedPath, bleImgId, requestId, startTime);

                // 7. Delete original photo if not saving to gallery
                Boolean save = photoSaveFlags.get(requestId);
                if (save == null || !save) {
                    try {
                        File originalFile = new File(originalPath);
                        if (originalFile.exists() && originalFile.delete()) {
                            Log.d(TAG, "🗑️ Deleted original photo after BLE compression: " + originalPath);
                        } else {
                            Log.w(TAG, "Failed to delete original photo: " + originalPath);
                        }
                    } catch (Exception deleteEx) {
                        Log.e(TAG, "Error deleting original photo after BLE compression", deleteEx);
                    }
                } else {
                    Log.d(TAG, "💾 Keeping original photo as requested: " + originalPath);
                }

                // Clean up the flag
                photoSaveFlags.remove(requestId);
<<<<<<< HEAD
                
=======
                photoRequestedSizes.remove(requestId);
>>>>>>> e1017a3f

            } catch (Exception e) {
                Log.e(TAG, "Error compressing photo for BLE", e);
                sendBleTransferError(requestId, e.getMessage());

                // Clean up flag on error too
                photoSaveFlags.remove(requestId);
<<<<<<< HEAD
                
=======
                photoRequestedSizes.remove(requestId);
>>>>>>> e1017a3f
            }
        }).start();
    }

    /**
     * Send compressed photo via BLE
     */
    private void sendCompressedPhotoViaBle(String compressedPath, String bleImgId, String requestId, long transferStartTime) {
        Log.d(TAG, "Ready to send compressed photo via BLE: " + compressedPath + " with ID: " + bleImgId);

        boolean transferStarted = false;
        try {
            if (mServiceCallback != null) {
                // CRITICAL: Check if BLE is busy BEFORE sending ANY data to BES2700
                if (mServiceCallback.isBleTransferInProgress()) {
                    Log.e(TAG, "❌ BLE transfer already in progress - NOT sending any data to avoid BES2700 overload");
                    sendBleTransferError(requestId, "BLE transfer busy - another transfer in progress");
                    return;
                }
                
                // BLE is available - send the ready message first (phone expects this for timing tracking)
                sendBlePhotoReadyMsg(compressedPath, bleImgId, requestId, transferStartTime);
                
                // Then try to start the file transfer
                transferStarted = mServiceCallback.sendFileViaBluetooth(compressedPath);
                
                if (transferStarted) {
                    Log.i(TAG, "✅ BLE file transfer started for: " + bleImgId);
                } else {
                    // This shouldn't happen since we checked above, but handle it anyway
                    Log.e(TAG, "Failed to start BLE file transfer despite availability check");
                    sendBleTransferError(requestId, "BLE transfer failed to start");
                }
            } else {
                Log.e(TAG, "Service callback not available for BLE file transfer");
                sendBleTransferError(requestId, "Service callback not available");
            }
        } finally {
            // Critical: Clean up compressed file if transfer didn't start
            if (!transferStarted) {
                try {
                    File compressedFile = new File(compressedPath);
                    if (compressedFile.exists()) {
                        if (compressedFile.delete()) {
                            Log.d(TAG, "🗑️ Deleted compressed file after BLE transfer failure: " + compressedPath);
                        } else {
                            Log.w(TAG, "⚠️ Failed to delete compressed file: " + compressedPath);
                        }
                    }
                } catch (Exception e) {
                    Log.e(TAG, "Error deleting compressed file: " + compressedPath, e);
                }
            }
        }
    }

    /**
     * Request BLE file transfer through AsgClientService
     */
    private void sendBlePhotoReadyMsg(String filePath, String bleImgId, String requestId, long transferStartTime) {
        try {
            // Calculate compression duration on glasses side
            long compressionDuration = System.currentTimeMillis() - transferStartTime;

            JSONObject json = new JSONObject();
            json.put("type", "ble_photo_ready");
            json.put("requestId", requestId);
            json.put("bleImgId", bleImgId);
            json.put("filePath", filePath);
            json.put("compressionDurationMs", compressionDuration);  // Send duration, not timestamp

            // Send through bluetooth if available
            if (mServiceCallback != null) {
                mServiceCallback.sendThroughBluetooth(json.toString().getBytes());
            }
        } catch (JSONException e) {
            Log.e(TAG, "Error creating BLE transfer request", e);
        }
    }

    /**
     * Send BLE transfer error
     */
    private void sendBleTransferError(String requestId, String error) {
        try {
            JSONObject json = new JSONObject();
            json.put("type", "ble_photo_error");
            json.put("requestId", requestId);
            json.put("error", error);

            if (mServiceCallback != null) {
                mServiceCallback.sendThroughBluetooth(json.toString().getBytes());
            }
        } catch (JSONException e) {
            Log.e(TAG, "Error creating BLE transfer error", e);
        }
    }

    // ========== CIRCULAR VIDEO BUFFER METHODS ==========
}<|MERGE_RESOLUTION|>--- conflicted
+++ resolved
@@ -1429,23 +1429,12 @@
 
                 // Clean up the flag
                 photoSaveFlags.remove(requestId);
-<<<<<<< HEAD
-                
-=======
-                photoRequestedSizes.remove(requestId);
->>>>>>> e1017a3f
-
             } catch (Exception e) {
                 Log.e(TAG, "Error compressing photo for BLE", e);
                 sendBleTransferError(requestId, e.getMessage());
 
                 // Clean up flag on error too
                 photoSaveFlags.remove(requestId);
-<<<<<<< HEAD
-                
-=======
-                photoRequestedSizes.remove(requestId);
->>>>>>> e1017a3f
             }
         }).start();
     }
