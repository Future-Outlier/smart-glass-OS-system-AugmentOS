syntax = "proto3";

package mentraos.ble;


import "google/protobuf/descriptor.proto";

// ---- Schema version: single-number file option (build-time) ----
extend google.protobuf.FileOptions {
  uint32 mentra_schema_version = 70001; // single, monotonically increasing schema version
}

// Set current schema version here (bump on any schema change).
<<<<<<< HEAD
option (mentra_schema_version) = 1;
=======
option (mentra_schema_version) = 2;
>>>>>>> 9a60773b

// ============================================
// Base Message Types
// ============================================

// All messages from phone to glasses
message PhoneToGlasses {
  string msg_id = 1;

  oneof payload {
    // Connection Management
    DisconnectRequest disconnect = 10;
    BatteryStateRequest battery_state = 11;
    GlassesInfoRequest glasses_info = 12;
    PairingModeRequest pairing_mode = 13;
    HeadPositionRequest head_position = 14;
    HeadUpAngleConfig head_up_angle = 15;
    PongResponse pong = 16;

    // Audio System
    MicStateConfig mic_state = 20;
    VadEnabledRequest set_vad_enabled = 23;
    VadConfigRequest set_vad_config = 24;
    VadStatusRequest request_vad_status = 25;

    // Display System - These queue until commit
    DisplayText display_text = 30;
    DisplayImage display_image = 31;
    CacheImage cache_image = 32;
    DisplayCachedImage display_cached_image = 33;
    ClearCachedImage clear_cached_image = 34;
    DisplayScrollingText display_scrolling_text = 35;
    DrawLine draw_line = 40;
    DrawRect draw_rect = 41;
    DrawCircle draw_circle = 42;
    DisplayBatch display_batch = 52;  // Send multiple commands at once
    CommitDisplay commit = 43;        // Renders all queued commands

    // Display Control - These execute immediately
    DisplayPowerConfig display_power = 36;
    BrightnessConfig brightness = 37;
    AutoBrightnessConfig auto_brightness = 38;
    AutoBrightnessMultiplier auto_brightness_mult = 39;
    DisplayDistanceConfig display_distance = 44;
    DisplayHeightConfig display_height = 45;
    ClearDisplay clear_display = 46;
    DisplayQueueStatus queue_status_request = 51;  // Get queue info

    // Dashboard/Cacheboard System
    CacheDashboard cache_dashboard = 47;
    ClearDashboard clear_dashboard = 48;
    ConfigureDashboardTrigger dashboard_trigger = 49;

    // User Input
    ImuEnabledConfig imu_enabled = 55;
    ImuSingleRequest imu_single = 56;
    ImuStreamConfig imu_stream = 57;
    HeadGestureConfig head_gesture = 58;

    // System Control
    RestartRequest restart = 60;
    FactoryResetRequest factory_reset = 61;

    // Runtime protocol version query
    VersionRequest version_request = 70;
  }
}

// All messages from glasses to phone
message GlassesToPhone {
  oneof payload {
    // Connection Management
    BatteryStatus battery_status = 10;
    ChargingState charging_state = 11;
    DeviceInfo device_info = 12;
    HeadPosition head_position = 13;
    HeadUpAngleResponse head_up_angle_set = 14;
    PingRequest ping = 15;

    // Audio System
    VadEvent vad_event = 20;                 // event when voice starts/stops
    VadEnabledResponse vad_enabled_set = 21; // response to set_vad_enabled
    VadConfigResponse  vad_configured  = 22; // response to set_vad_config
    VadStatus          vad_status      = 23; // response to request_vad_status

    // Display System
    ImageTransferComplete image_transfer_complete = 30;
    DisplayQueueInfo display_queue_info = 31;

    // User Input
    ImuData imu_data = 40;
    ButtonEvent button_event = 41;
    HeadGesture head_gesture = 42;

    // Dashboard System
    DashboardShown dashboard_shown = 43;

    // Runtime protocol version response
    VersionResponse version_response = 70;
  }
}

// ============================================
// Connection Management Messages
// ============================================

message DisconnectRequest {}

message BatteryStateRequest {}

message BatteryStatus {
  uint32 level = 1;  // 0-100 percentage
  bool charging = 2;
}

message ChargingState {
  enum State {
    NOT_CHARGING = 0;
    CHARGING = 1;
  }
  State state = 1;
}

message GlassesInfoRequest {}

message DeviceInfo {
  string fw_version = 1;
  string hw_model = 2;
  DeviceFeatures features = 3;
}

message DeviceFeatures {
  bool camera = 1;
  bool display = 2;
  bool audio_tx = 3;
  bool audio_rx = 4;
  bool imu = 5;
  bool vad = 6;
  bool mic_switching = 7;
  uint32 image_chunk_buffer = 8;  // Max chunks that can be buffered
}

message PairingModeRequest {}

message HeadPositionRequest {}

message HeadPosition {
  int32 angle = 1;  // degrees
}

message HeadUpAngleConfig {
  uint32 angle = 1;  // degrees
}

message HeadUpAngleResponse {
  bool success = 1;
}

message PingRequest {
  string msg_id = 1;
}

message PongResponse {}

// ============================================
// Audio System Messages
// ============================================

message MicStateConfig {
  bool enabled = 1;
}

// Events: emitted when voice activity starts/stops
message VadEvent {
  enum State {
    INACTIVE = 0;
    ACTIVE = 1;
  }
  State state = 1;
}

// Enable/disable VAD (request)
message VadEnabledRequest {
  string msg_id = 1;
  bool enabled = 2;
}

// Response to enable/disable VAD
message VadEnabledResponse {
  string msg_id = 1; // echoes request
  bool success = 2;
  string error = 3;  // optional diagnostics
}

// Configure VAD sensitivity (request)
message VadConfigRequest {
  string msg_id = 1;
  uint32 sensitivity = 2; // 0-100
}

// Response to VAD config
message VadConfigResponse {
  string msg_id = 1; // echoes request
  bool success = 2;
  string error = 3;  // optional diagnostics
}

// Query current VAD state (request)
message VadStatusRequest {
  string msg_id = 1;
}

// Current VAD state (response)
message VadStatus {
  string msg_id = 1;      // echoes request
  bool enabled = 2;
  uint32 sensitivity = 3; // 0-100
}

// ============================================
// Display System Messages
// ============================================
//
// DISPLAY QUEUE SYSTEM:
// All display commands (DisplayText, DrawLine, DrawRect, etc.) are queued
// in MCU memory and NOT immediately shown on screen.
//
// To render queued commands:
// 1. Send multiple display commands (they accumulate in queue)
// 2. Send CommitDisplay to atomically render all queued commands
//
// Benefits:
// - No flicker during complex renders
// - Atomic screen updates
// - Reduced display refresh cycles

// 
// Example sequence:
//   → DisplayText{x:10, y:10, text:"Hello"}     // Queued, not shown
//   → DrawLine{x1:0, y1:20, x2:100, y2:20}      // Queued, not shown  
//   → DrawRect{x:50, y:30, width:40, height:20} // Queued, not shown
//   → CommitDisplay{}                            // All 3 render together!

message DisplayText {
  string text = 1;
  uint32 color = 2;      // RGB565 format (e.g., 0xF800 for red)
  uint32 x = 3;
  uint32 y = 4;
  uint32 size = 5;       // Font size as integer
}

// Initiates bitmap transfer - actual data comes via binary protocol
message DisplayImage {
  string stream_id = 1;   // 2-byte hex string like "002A"
  uint32 x = 2;
  uint32 y = 3;
  uint32 width = 4;
  uint32 height = 5;
  string encoding = 6;    // "rle", "webp", etc.
  uint32 total_chunks = 7;
}

message CacheImage {
  string stream_id = 1;
  uint32 image_id = 2;    // ID for later reference
  uint32 width = 3;
  uint32 height = 4;
  string encoding = 5;
  uint32 total_chunks = 6;
}

message DisplayCachedImage {
  uint32 image_id = 1;
  uint32 x = 2;
  uint32 y = 3;
  uint32 width = 4;
  uint32 height = 5;
}

message ClearCachedImage {
  uint32 image_id = 1;
}

message DisplayScrollingText {
  string text = 1;
  uint32 color = 2;
  uint32 x = 3;          // Text box X position
  uint32 y = 4;          // Text box Y position
  uint32 width = 5;      // Text box width (for LVGL wrapping)
  uint32 height = 6;     // Text box height (truncate with ellipses if exceeded)

  enum Alignment {
    LEFT = 0;
    CENTER = 1;
    RIGHT = 2;
  }
  Alignment align = 7;

  uint32 line_spacing = 8;   // pixels between lines
  uint32 speed = 9;          // pixels/sec scrolling up
  uint32 size = 10;          // Font size as integer
  bool loop = 11;            // wrap to top when finished
  uint32 pause_ms = 12;      // delay before restart (if looping)
}

message DisplayPowerConfig {
  bool on = 1;  // true = turn on, false = turn off
}

message BrightnessConfig {
  uint32 value = 1;  // 0-100
}

message AutoBrightnessConfig {
  bool enabled = 1;
}

message AutoBrightnessMultiplier {
  float multiplier = 1;  // e.g., 0.8 = 80%
}

message DrawLine {
  uint32 color = 1;
  uint32 stroke = 2;
  uint32 x1 = 3;
  uint32 y1 = 4;
  uint32 x2 = 5;
  uint32 y2 = 6;
}

message DrawRect {
  uint32 color = 1;
  uint32 stroke = 2;
  uint32 x = 3;
  uint32 y = 4;
  uint32 width = 5;
  uint32 height = 6;
}

message DrawCircle {
  uint32 color = 1;
  uint32 stroke = 2;
  uint32 x = 3;
  uint32 y = 4;
  uint32 radius = 5;
}

// Send multiple display commands in a single message (more efficient)
message DisplayBatch {
  repeated DisplayCommand commands = 1;

  message DisplayCommand {
    oneof command {
      DisplayText text = 1;
      DisplayCachedImage cached_image = 2;
      DrawLine line = 3;
      DrawRect rect = 4;
      DrawCircle circle = 5;
      DisplayScrollingText scrolling_text = 6;
    }
  }
}

// Commits all queued display commands to screen atomically
// All display commands since last commit are rendered together
message CommitDisplay {
  bool clear_before = 1;  // Optional: clear screen before applying commands
}

// Clears display immediately (NOT queued, happens right away)
message ClearDisplay {}

// Request status of display queue
message DisplayQueueStatus {}

// Response with queue information
message DisplayQueueInfo {
  uint32 queued_commands = 1;   // Number of commands waiting for commit
  uint32 queue_bytes = 2;       // Memory used by queue
  uint32 max_queue_size = 3;    // Maximum queue size in bytes
  bool last_commit_success = 4; // Status of last commit operation
}

message DisplayDistanceConfig {
  uint32 distance_cm = 1;
}

message DisplayHeightConfig {
  uint32 height = 1;
}

message ImageTransferComplete {
  string stream_id = 1;

  enum Status {
    OK = 0;
    INCOMPLETE = 1;
  }
  Status status = 2;

  repeated uint32 missing_chunks = 3;  // List of missing chunk indices
}

// ============================================
// User Input Messages
// ============================================

message ImuEnabledConfig {
  bool enabled = 1;
}

message ImuSingleRequest {}

message ImuStreamConfig {
  bool enabled = 1;
}

message ImuData {
  Vector3 accel = 1;
  Vector3 gyro = 2;
  Vector3 mag = 3;
}

message Vector3 {
  float x = 1;
  float y = 2;
  float z = 3;
}

message ButtonEvent {
  enum Button {
    LEFT_BACK = 0;
    RIGHT_BACK = 1;
  }
  Button button = 1;

  enum Event {
    SINGLE_TAP = 0;
    DOUBLE_TAP = 1;
    TRIPLE_TAP = 2;
    LONG_HOLD = 3;
  }
  Event event = 2;
}

message HeadGesture {
  enum Gesture {
    NOD = 0;
    SHAKE = 1;
    HEAD_UP = 2;
    HEAD_DOWN = 3;
    TILT_LEFT = 4;
    TILT_RIGHT = 5;
  }
  Gesture gesture = 1;
}

message HeadGestureConfig {
  HeadGesture.Gesture gesture = 1;
  bool enabled = 2;
}

// ============================================
// System Control Messages
// ============================================

message RestartRequest {}

message FactoryResetRequest {}

// ============================================
// Dashboard/Cacheboard System Messages
// ============================================

// Cache a complete dashboard/screen that can be triggered instantly
message CacheDashboard {
  uint32 dashboard_id = 1;  // ID for this dashboard

  // Series of display commands that make up the dashboard
  // When dashboard triggers, these commands are queued and committed atomically
  DisplayBatch batch = 2;  // Reuse the same DisplayBatch structure
}

// Clear a cached dashboard from memory
message ClearDashboard {
  uint32 dashboard_id = 1;
}

// Configure what triggers the dashboard display
message ConfigureDashboardTrigger {
  uint32 dashboard_id = 1;

  enum TriggerType {
    HEAD_UP = 0;      // Even Realities style - look up
    HEAD_DOWN = 1;
    BUTTON_TAP = 2;   // Vuzix Z100 style - tap button
    MANUAL_ONLY = 3;  // Only show when explicitly commanded
  }
  TriggerType trigger = 2;

  // Optional: minimum duration for gesture (milliseconds)
  uint32 duration_ms = 3;
}

// Event sent when dashboard is shown by glasses autonomously
message DashboardShown {
  uint32 dashboard_id = 1;

  enum TriggerSource {
    GESTURE = 0;
    BUTTON = 1;
    MANUAL = 2;
  }
  TriggerSource source = 2;
}

// ============================================
// Versioning Messages (Runtime)
// ============================================
//
// Phone sends VersionRequest right after connect.
// Glasses respond with VersionResponse.version (single number).
//
message VersionRequest {
  string msg_id = 1;
}

message VersionResponse {
  string msg_id = 1;   // echoes request

  // Single, monotonically increasing runtime protocol version.
  // Start at 1. Bump when wire semantics/behavior meaningfully change.
  uint32 version = 2;

  // Reserved for potential future split into major/minor/patch
  // to preserve wire compatibility if you expand later.
  reserved 3, 4, 5;

  // Optional diagnostics
  string commit = 10;     // git hash or build id
  string build_date = 11; // ISO-8601 date string
}<|MERGE_RESOLUTION|>--- conflicted
+++ resolved
@@ -11,11 +11,7 @@
 }
 
 // Set current schema version here (bump on any schema change).
-<<<<<<< HEAD
-option (mentra_schema_version) = 1;
-=======
 option (mentra_schema_version) = 2;
->>>>>>> 9a60773b
 
 // ============================================
 // Base Message Types
