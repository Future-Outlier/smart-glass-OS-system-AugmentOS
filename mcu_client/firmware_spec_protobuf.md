--- conflicted
+++ resolved
@@ -584,15 +584,11 @@
 
 #### 📲 Phone → Glasses
 
-<<<<<<< HEAD
-[0x02][PhoneToGlasses { clear_display { msg_id: "clear_disp_001" }}]
-=======
 ```
 [0x02][PhoneToGlasses { clear_display {
   msg_id: "clear_disp_001"
 }}]
 ```
->>>>>>> 21c568d1
 
 #### 👓 Glasses → Phone
 
