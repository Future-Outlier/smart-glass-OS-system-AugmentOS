--- conflicted
+++ resolved
@@ -240,14 +240,6 @@
           core_token: coreInfo.core_token ?? null,
           cloud_connection_status: coreInfo.cloud_connection_status ?? 'DISCONNECTED',
           puck_connected: true,
-<<<<<<< HEAD
-          puck_battery_life: coreInfo.puck_battery_life ?? null,
-          puck_charging_status: coreInfo.charging_status ?? false,
-          sensing_enabled: coreInfo.sensing_enabled ?? false,
-          force_core_onboard_mic: coreInfo.force_core_onboard_mic ?? false,
-          contextual_dashboard_enabled: coreInfo.contextual_dashboard_enabled ?? true,
-          default_wearable: coreInfo.default_wearable ?? null,
-=======
           puck_battery_life: status.core_info.puck_battery_life ?? null,
           puck_charging_status: status.core_info.charging_status ?? false,
           sensing_enabled: status.core_info.sensing_enabled ?? false,
@@ -261,7 +253,6 @@
             : (status.core_info.default_wearable ?? null),
           is_mic_enabled_for_frontend: status.core_info.is_mic_enabled_for_frontend ?? false,
           always_on_status_bar_enabled: status.core_info.always_on_status_bar_enabled ?? false,
->>>>>>> 9eaaede0
         },
         glasses_info: status.connected_glasses
           ? {
