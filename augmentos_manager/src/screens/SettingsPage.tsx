--- conflicted
+++ resolved
@@ -15,29 +15,19 @@
 import Icon from 'react-native-vector-icons/FontAwesome';
 import { useNavigation } from '@react-navigation/native';
 
-<<<<<<< HEAD
-import { useStatus } from '../providers/AugmentOSStatusProvider';
-import { BluetoothService } from '../BluetoothService';
-import { loadSetting, saveSetting } from '../logic/SettingsHelper';
-import ManagerCoreCommsService from '../bridge/ManagerCoreCommsService';
-=======
 import { useStatus } from '../providers/AugmentOSStatusProvider.tsx';
 import coreCommunicator from '../bridge/CoreCommunicator';
 import { stopExternalService } from '../bridge/CoreServiceStarter';
 import CoreCommsService from '../bridge/CoreCommsService';
 import { loadSetting, saveSetting } from '../logic/SettingsHelper.tsx';
->>>>>>> 9eaaede0
 import NavigationBar from '../components/NavigationBar';
 
 import { SETTINGS_KEYS } from '../consts';
 import { supabase } from '../supabaseClient';
 
-<<<<<<< HEAD
 import HeadUpAngleComponent from "../components/HeadUpAngleComponent";
 import { SafeAreaView } from 'react-native-safe-area-context';
 
-=======
->>>>>>> 9eaaede0
 interface SettingsPageProps {
   isDarkTheme: boolean;
   toggleTheme: () => void;
@@ -72,7 +62,6 @@
     status.core_info.always_on_status_bar_enabled
   );
 
-<<<<<<< HEAD
   const [isAutoBrightnessEnabled, setIsAutoBrightnessEnabled] = useState(
     status.glasses_info?.auto_brightness
   );
@@ -82,9 +71,8 @@
   // -- HEAD UP ANGLE STATES --
   const [headUpAngleComponentVisible, setHeadUpAngleComponentVisible] = useState(false);
   const [headUpAngle, setHeadUpAngle] = useState<number | null>(null); // default or loaded
-
-=======
->>>>>>> 9eaaede0
+  const [brightness, setBrightness] = useState<number|null>(null);
+
   // -- Handlers for toggles, etc. --
   const toggleSensing = async () => {
     const newSensing = !isSensingEnabled;
@@ -108,6 +96,18 @@
     const newVal = !isAutoBrightnessEnabled;
     await BluetoothService.getInstance().setGlassesBrightnessMode(brightness, newVal);
     setIsAutoBrightnessEnabled(newVal);
+  };
+
+  const toggleAutoBrightness = async () => {
+    const newVal = !isAutoBrightnessEnabled;
+    await BluetoothService.getInstance().setGlassesBrightnessMode(brightness, newVal);
+    setIsAutoBrightnessEnabled(newVal);
+  };
+
+  const toggleAlwaysOnStatusBar = async () => {
+    const newVal = !isAlwaysOnStatusBarEnabled;
+    await coreCommunicator.sendToggleAlwaysOnStatusBar(newVal);
+    setIsAlwaysOnStatusBarEnabled(newVal);
   };
 
   useEffect(() => {
@@ -119,11 +119,7 @@
         setIsAutoBrightnessEnabled(status.glasses_info.auto_brightness);
       }
     }
-<<<<<<< HEAD
-  }, [status.glasses_info?.headUp_angle, status.glasses_info?.brightness, status.glasses_info?.auto_brightness, status.glasses_info]);
-=======
-  }, [status.glasses_info?.brightness, status.glasses_info]);
->>>>>>> 9eaaede0
+  }, [status.glasses_info?.brightness, status.glasses_info?.auto_brightness, status.glasses_info]);
 
   const changeBrightness = async (newBrightness: number) => {
     if (!status.glasses_info) {
@@ -135,8 +131,7 @@
       return;
     }
 
-<<<<<<< HEAD
-    if (status.glasses_info.brightness === -1) { return; } // or handle accordingly
+    if (status.glasses_info.brightness === '-') {return;} // or handle accordingly
     await BluetoothService.getInstance().setGlassesBrightnessMode(newBrightness, false);
     setBrightness(newBrightness);
   };
@@ -169,13 +164,6 @@
     await BluetoothService.getInstance().setGlassesHeadUpAngle(newHeadUpAngle);
     setHeadUpAngle(newHeadUpAngle);
   };
-=======
-    if (status.glasses_info.brightness === '-') {return;} // or handle accordingly
-    await coreCommunicator.setGlassesBrightnessMode(newBrightness, false);
-    setBrightness(newBrightness);
-  };
-
->>>>>>> 9eaaede0
 
   const forgetGlasses = async () => {
     await coreCommunicator.sendForgetSmartGlasses();
@@ -290,11 +278,10 @@
     selectedChipText: isDarkTheme ? '#FFFFFF' : '#FFFFFF',
   };
 
-<<<<<<< HEAD
   // Condition to disable HeadUp Angle setting
   const disableHeadUpAngle =
     !status.glasses_info?.model_name ||
-    status.glasses_info?.brightness === -1 ||
+    status.glasses_info?.brightness === '-' ||
     !status.glasses_info.model_name.toLowerCase().includes('even');
 
   // Fixed slider props to avoid warning
@@ -339,30 +326,6 @@
     trackStyle: { height: 5 },
     thumbStyle: { height: 20, width: 20 }
   };
-=======
-
- // Fixed slider props to avoid warning
- const sliderProps = {
-  disabled: !status.glasses_info?.model_name ||
-           status.glasses_info?.brightness === '-' ||
-           !status.glasses_info.model_name.toLowerCase().includes('even'),
-  style: styles.slider,
-  minimumValue: 0,
-  maximumValue: 100,
-  step: 1,
-  onSlidingComplete: (value: number) => changeBrightness(value),
-  value: brightness ?? 50,
-  minimumTrackTintColor: styles.minimumTrackTintColor.color,
-  maximumTrackTintColor: isDarkTheme
-    ? styles.maximumTrackTintColorDark.color
-    : styles.maximumTrackTintColorLight.color,
-  thumbTintColor: styles.thumbTintColor.color,
-  // Using inline objects instead of defaultProps
-  thumbTouchSize: { width: 40, height: 40 },
-  trackStyle: { height: 5 },
-  thumbStyle: { height: 20, width: 20 }
-};
->>>>>>> 9eaaede0
 
   return (
     <SafeAreaView style={{ flex: 1 }}>
@@ -384,126 +347,41 @@
           </Text>
         </View>
 
-<<<<<<< HEAD
-        <ScrollView style={styles.scrollViewContainer}>
-          {/* Force Onboard Microphone */}
-          <View style={styles.settingItem}>
-            <View style={styles.settingTextContainer}>
-              <Text
-                style={[
-                  styles.label,
-                  isDarkTheme ? styles.lightText : styles.darkText,
-                  // (!status.core_info.puck_connected || !status.glasses_info?.model_name) &&
-                  //   styles.disabledItem,
-                ]}
-              >
-                Force Phone Microphone
-              </Text>
-              <Text
-                style={[
-                  styles.value,
-                  isDarkTheme ? styles.lightSubtext : styles.darkSubtext,
-                  // (!status.core_info.puck_connected || !status.glasses_info?.model_name) &&
-                  //   styles.disabledItem,
-                ]}
-              >
-                Force the use of the phone's microphone instead of the glasses' microphone (if applicable).
-              </Text>
-            </View>
-            <Switch
-              //disabled={!status.glasses_info?.model_name}
-              value={forceCoreOnboardMic}
-              onValueChange={toggleForceCoreOnboardMic}
-              trackColor={switchColors.trackColor}
-              thumbColor={switchColors.thumbColor}
-              ios_backgroundColor={switchColors.ios_backgroundColor}
-            />
+      <ScrollView style={styles.scrollViewContainer}>
+        {/* Force Onboard Microphone */}
+        <View style={styles.settingItem}>
+          <View style={styles.settingTextContainer}>
+            <Text
+              style={[
+                styles.label,
+                isDarkTheme ? styles.lightText : styles.darkText,
+                // (!status.core_info.puck_connected || !status.glasses_info?.model_name) &&
+                //   styles.disabledItem,
+              ]}
+            >
+              Force Phone Microphone
+            </Text>
+            <Text
+              style={[
+                styles.value,
+                isDarkTheme ? styles.lightSubtext : styles.darkSubtext,
+                // (!status.core_info.puck_connected || !status.glasses_info?.model_name) &&
+                //   styles.disabledItem,
+              ]}
+            >
+              Force the use of the phone's microphone instead of the glasses' microphone (if applicable).
+            </Text>
           </View>
-
-          {/* Privacy Settings */}
-          <TouchableOpacity
-            style={styles.settingItem}
-            onPress={() => {
-              navigation.navigate('PrivacySettingsScreen');
-            }}
-          >
-            <View style={styles.settingTextContainer}>
-              <Text
-                style={[
-                  styles.label,
-                  isDarkTheme ? styles.lightText : styles.darkText,
-                ]}
-              >
-                Privacy Settings
-              </Text>
-            </View>
-            <Icon
-              name="angle-right"
-              size={20}
-              color={isDarkTheme ? styles.lightIcon.color : styles.darkIcon.color}
-            />
-          </TouchableOpacity>
-
-          {/* Contextual Dashboard */}
-          <View style={styles.settingItem}>
-            <View style={styles.settingTextContainer}>
-              <Text
-                style={[
-                  styles.label,
-                  isDarkTheme ? styles.lightText : styles.darkText,
-                ]}
-              >
-                Contextual Dashboard
-              </Text>
-              {status.glasses_info?.model_name && (
-                <Text
-                  style={[
-                    styles.value,
-                    isDarkTheme ? styles.lightSubtext : styles.darkSubtext,
-                  ]}
-                >
-                  {`Show a summary of your phone notifications when you ${status.glasses_info?.model_name
-                    .toLowerCase()
-                    .includes('even')
-                    ? 'look up'
-                    : 'tap your smart glasses'
-                    }.`}
-                </Text>
-              )}
-            </View>
-            <Switch
-              value={isContextualDashboardEnabled}
-              onValueChange={toggleContextualDashboard}
-              trackColor={switchColors.trackColor}
-              thumbColor={switchColors.thumbColor}
-              ios_backgroundColor={switchColors.ios_backgroundColor}
-            />
-          </View>
-
-          {/* HEADUP ANGLE SETTING (Button that opens the modal) */}
-          <TouchableOpacity
-            style={[
-              styles.settingItem,
-              disableHeadUpAngle && styles.disabledItem,
-            ]}
-            disabled={disableHeadUpAngle}
-            onPress={() => setHeadUpAngleComponentVisible(true)}
-          >
-            <View style={styles.settingTextContainer}>
-              <Text
-                style={[
-                  styles.label,
-                  isDarkTheme ? styles.lightText : styles.darkText,
-                ]}
-              >
-                HeadUp Settings
-              </Text>
-            </View>
-            <Icon
-              name="angle-right"
-              size={20}
-              color={isDarkTheme ? styles.lightIcon.color : styles.darkIcon.color}
-=======
+          <Switch
+            //disabled={!status.glasses_info?.model_name}
+            value={forceCoreOnboardMic}
+            onValueChange={toggleForceCoreOnboardMic}
+            trackColor={switchColors.trackColor}
+            thumbColor={switchColors.thumbColor}
+            ios_backgroundColor={switchColors.ios_backgroundColor}
+          />
+        </View>
+
         {/* Always on time, date and battery */}
         <View style={styles.settingItem}>
           <View style={styles.settingTextContainer}>
@@ -533,29 +411,29 @@
           />
         </View>
 
-        {/* Privacy Settings */}
-        <TouchableOpacity
-          style={styles.settingItem}
-          onPress={() => {
-            navigation.navigate('PrivacySettingsScreen');
-          }}
-        >
-          <View style={styles.settingTextContainer}>
-            <Text
-              style={[
-                styles.label,
-                isDarkTheme ? styles.lightText : styles.darkText,
-              ]}
-            >
-              Privacy Settings
-            </Text>
-          </View>
-          <Icon
-            name="angle-right"
-            size={20}
-            color={isDarkTheme ? styles.lightIcon.color : styles.darkIcon.color}
-          />
-        </TouchableOpacity>
+          {/* Privacy Settings */}
+          <TouchableOpacity
+            style={styles.settingItem}
+            onPress={() => {
+              navigation.navigate('PrivacySettingsScreen');
+            }}
+          >
+            <View style={styles.settingTextContainer}>
+              <Text
+                style={[
+                  styles.label,
+                  isDarkTheme ? styles.lightText : styles.darkText,
+                ]}
+              >
+                Privacy Settings
+              </Text>
+            </View>
+            <Icon
+              name="angle-right"
+              size={20}
+              color={isDarkTheme ? styles.lightIcon.color : styles.darkIcon.color}
+            />
+          </TouchableOpacity>
 
         {/* Dashboard Settings */}
         <TouchableOpacity
@@ -592,66 +470,8 @@
           />
         </TouchableOpacity>
 
-               {/* Brightness Slider */}
-               <View style={styles.settingItem}>
-          <View style={styles.settingTextContainer}>
-            <Text
-              style={[
-                styles.label,
-                isDarkTheme ? styles.lightText : styles.darkText,
-                (!status.core_info.puck_connected || !status.glasses_info?.model_name) &&
-                  styles.disabledItem,
-              ]}
-            >
-              Brightness
-            </Text>
-            <Text
-              style={[
-                styles.value,
-                isDarkTheme ? styles.lightSubtext : styles.darkSubtext,
-                (!status.core_info.puck_connected || !status.glasses_info?.model_name) &&
-                  styles.disabledItem,
-              ]}
-            >
-              Adjust the brightness level of your smart glasses.
-            </Text>
-            <Slider
-              {...sliderProps}
->>>>>>> 9eaaede0
-            />
-          </TouchableOpacity>
-
-<<<<<<< HEAD
           {/* Bug Report */}
           {/* <TouchableOpacity style={styles.settingItem} onPress={() => {
-=======
-        {/* Developer Settings */}
-        <TouchableOpacity
-          style={styles.settingItem}
-          onPress={() => {
-            navigation.navigate('DeveloperSettingsScreen');
-          }}
-        >
-          <View style={styles.settingTextContainer}>
-            <Text
-              style={[
-                styles.label,
-                isDarkTheme ? styles.lightText : styles.darkText,
-              ]}
-            >
-              Developer Settings
-            </Text>
-          </View>
-          <Icon
-            name="angle-right"
-            size={20}
-            color={isDarkTheme ? styles.lightIcon.color : styles.darkIcon.color}
-          />
-        </TouchableOpacity>
-
-        {/* Bug Report */}
-        {/* <TouchableOpacity style={styles.settingItem} onPress={() => {
->>>>>>> 9eaaede0
             navigation.navigate('ErrorReportScreen');
         }}>
           <View style={styles.settingTextContainer}>
@@ -716,6 +536,30 @@
               />
             </View>
           </View>)}
+
+        {/* Developer Settings */}
+        <TouchableOpacity
+          style={styles.settingItem}
+          onPress={() => {
+            navigation.navigate('DeveloperSettingsScreen');
+          }}
+        >
+          <View style={styles.settingTextContainer}>
+            <Text
+              style={[
+                styles.label,
+                isDarkTheme ? styles.lightText : styles.darkText,
+              ]}
+            >
+              Developer Settings
+            </Text>
+          </View>
+          <Icon
+            name="angle-right"
+            size={20}
+            color={isDarkTheme ? styles.lightIcon.color : styles.darkIcon.color}
+          />
+        </TouchableOpacity>
 
           <View style={styles.settingItem}>
             <View style={styles.settingTextContainer}>
@@ -747,7 +591,6 @@
             />
           </View>
 
-<<<<<<< HEAD
           {/* Forget Glasses */}
           <TouchableOpacity
             style={styles.settingItem}
@@ -784,10 +627,6 @@
           onSave={onSaveHeadUpAngle}
         />
       </View >
-=======
-
-      {/* Your app's bottom navigation bar */}
->>>>>>> 9eaaede0
       <NavigationBar toggleTheme={toggleTheme} isDarkTheme={isDarkTheme} />
     </SafeAreaView >
   );
@@ -797,31 +636,18 @@
 
 const styles = StyleSheet.create({
   scrollViewContainer: {
-<<<<<<< HEAD
     paddingHorizontal: 20,
     marginBottom: 10,
   },
   container: {
     flex: 1,
-=======
-    marginBottom: 0,
-  },
-  container: {
-    flex: 1,
-    padding: -1,
-    margin: -1,
-    paddingLeft: 20,
-    paddingRight: 20,
->>>>>>> 9eaaede0
+    padding: 20,
   },
   titleContainer: {
     paddingVertical: 15,
     paddingHorizontal: 20,
-<<<<<<< HEAD
-=======
     marginHorizontal: -20,
     marginTop: 0,
->>>>>>> 9eaaede0
     marginBottom: 10,
   },
   titleContainerDark: {
