--- conflicted
+++ resolved
@@ -1,10 +1,6 @@
 import React, { useEffect, useState, useRef } from 'react';
 import { GestureHandlerRootView } from 'react-native-gesture-handler';
-<<<<<<< HEAD
-import { NavigationContainer, useNavigation } from '@react-navigation/native';
-=======
-import { NavigationContainer, useNavigationContainerRef } from '@react-navigation/native';
->>>>>>> 27f88b00
+import { NavigationContainer, useNavigation, useNavigationContainerRef } from '@react-navigation/native';
 import { createNativeStackNavigator } from '@react-navigation/native-stack';
 import { StatusProvider } from './providers/AugmentOSStatusProvider';
 import Homepage from './screens/Homepage';
@@ -52,12 +48,9 @@
 import DeveloperSettingsScreen from './screens/DeveloperSettingsScreen.tsx';
 import DashboardSettingsScreen from './screens/DashboardSettingsScreen.tsx';
 import ScreenSettingsScreen from './screens/ScreenSettingsScreen.tsx';
-<<<<<<< HEAD
 import GlassesWifiSetupScreen from './screens/GlassesWifiSetupScreen';
 import GlobalEventEmitter from './logic/GlobalEventEmitter';
-=======
 import NavigationBar from './components/NavigationBar';
->>>>>>> 27f88b00
 
 const linking = {
   prefixes: [
@@ -85,12 +78,8 @@
 
 const App: React.FC = () => {
   const [isDarkTheme, setIsDarkTheme] = useState(false);
-<<<<<<< HEAD
-  const navigationRef = useRef(null);
-=======
   const [currentRouteName, setCurrentRouteName] = useState<string>('');
   const navigationRef = useNavigationContainerRef();
->>>>>>> 27f88b00
 
   // Reset ignoreVersionCheck setting on app start
   useEffect(() => {
@@ -151,37 +140,6 @@
                 <GlassesMirrorProvider>
                   <MessageBanner />
                   <ModalProvider isDarkTheme={isDarkTheme} />
-<<<<<<< HEAD
-                  <NavigationContainer ref={navigationRef} linking={linking}>
-                    <Stack.Navigator initialRouteName="SplashScreen">
-                      <Stack.Screen
-                        name="SplashScreen"
-                        component={SplashScreen}
-                        options={{ headerShown: false }}
-                      />
-                      <Stack.Screen
-                        name="Login"
-                        component={LoginScreen}
-                        options={{ headerShown: false }}
-                      />
-                      <Stack.Screen
-                        name="VerifyEmailScreen"
-                        component={VerifyEmailScreen}
-                        options={{ headerShown: false }}
-                      />
-
-                      <Stack.Screen
-                        name="VersionUpdateScreen"
-                        options={{
-                          headerShown: false,
-                          // Optional: prevent going back with hardware back button on Android
-                          gestureEnabled: false,
-                        }}
-                      >
-                        {({ route }) => (
-                          <VersionUpdateScreen
-                            route={{ params: { ...route?.params, isDarkTheme } }}
-=======
                   <NavigationContainer 
                     linking={linking}
                     ref={navigationRef}
@@ -197,7 +155,6 @@
                             name="SplashScreen"
                             component={SplashScreen}
                             options={{ headerShown: false }}
->>>>>>> 27f88b00
                           />
                           <Stack.Screen
                             name="Login"
@@ -242,59 +199,175 @@
                             )}
                           </Stack.Screen>
 
-<<<<<<< HEAD
-                      <Stack.Screen
-                        name="AppDetails"
-                        options={({ route }) => ({
-                          headerShown: false,
-                          title: route.params.app.name || 'App Details',
-                          headerStyle: {
-                            backgroundColor: isDarkTheme ? '#333333' : '#FFFFFF',
-                          },
-                          headerTintColor: isDarkTheme ? '#FFFFFF' : '#000000',
-                          headerTitleStyle: {
-                            color: isDarkTheme ? '#FFFFFF' : '#000000',
-                          },
-                        })}>
-                        {props => <AppDetails toggleTheme={function (): void {
-                          throw new Error('Function not implemented.');
-                        }} {...props} isDarkTheme={isDarkTheme} />}
-                      </Stack.Screen>
-                      <Stack.Screen
-                        name="ProfileSettings"
-                        options={{
-                          headerShown: false,
-                          title: 'Profile Settings',
-                          headerStyle: {
-                            backgroundColor: isDarkTheme ? '#000000' : '#ffffff',
-                          },
-                          headerTintColor: isDarkTheme ? '#ffffff' : '#000000',
-                        }}>
-                        {props => (
-                          <ProfileSettingsPage {...props} isDarkTheme={isDarkTheme} />
-                        )}
-                      </Stack.Screen>
-                      <Stack.Screen
-                        name="GlassesMirror"
-                        options={{
-                          headerShown: false,
-                          title: 'Glasses Mirror',
-                          headerStyle: {
-                            backgroundColor: isDarkTheme ? '#000000' : '#ffffff',
-                          },
-                          headerTintColor: isDarkTheme ? '#ffffff' : '#000000',
-                        }}>
-                        {() => <GlassesMirror isDarkTheme={isDarkTheme} />}
-                      </Stack.Screen>
-                      <Stack.Screen
-                        name="GlassesMirrorFullscreen"
-                        options={{
-                          headerShown: false,
-                          title: 'Glasses Mirror Fullscreen',
-                          gestureEnabled: false,
-                        }}>
-                        {() => <GlassesMirrorFullscreen isDarkTheme={isDarkTheme} />}
-                      </Stack.Screen>
+                          <Stack.Screen name="ConnectingToPuck" options={{ headerShown: false }}>
+                            {() => (
+                              <ConnectingToPuckComponent
+                                isDarkTheme={isDarkTheme}
+                                toggleTheme={toggleTheme}
+                              />
+                            )}
+                          </Stack.Screen>
+
+                          <Stack.Screen name="Testing" options={{ headerShown: false }}>
+                            {() => (
+                              <TestingPage
+                                isDarkTheme={isDarkTheme}
+                                toggleTheme={toggleTheme}
+                              />
+                            )}
+                          </Stack.Screen>
+                          <Stack.Screen
+                            name="Register"
+                            component={RegisterScreen}
+                            options={{ headerShown: false }}
+                          />
+                          <Stack.Screen name="SettingsPage" options={{ headerShown: false }}>
+                            {props => (
+                              <SettingsPage
+                                {...props}
+                                isDarkTheme={isDarkTheme}
+                                toggleTheme={toggleTheme}
+                              />
+                            )}
+                          </Stack.Screen>
+                          <Stack.Screen name="PrivacySettingsScreen"
+                            options={{ title: 'Privacy Settings' }}
+                          >
+                            {props => (
+                              <PrivacySettingsScreen
+                                {...props}
+                                toggleTheme={toggleTheme}
+                                isDarkTheme={isDarkTheme}
+                              />
+                            )}
+                          </Stack.Screen>
+                          <Stack.Screen name="DeveloperSettingsScreen"
+                            options={{ title: 'Developer Settings' }}
+                          >
+                            {props => (
+                              <DeveloperSettingsScreen
+                                {...props}
+                                toggleTheme={toggleTheme}
+                                isDarkTheme={isDarkTheme}
+                              />
+                            )}
+                          </Stack.Screen>
+                          <Stack.Screen name="DashboardSettingsScreen"
+                            options={{ title: 'Dashboard Settings' }}
+                          >
+                            {props => (
+                              <DashboardSettingsScreen
+                                {...props}
+                                toggleTheme={toggleTheme}
+                                isDarkTheme={isDarkTheme}
+                              />
+                            )}
+                          </Stack.Screen>
+                          <Stack.Screen name="ScreenSettingsScreen"
+                            options={{ title: 'Screen Settings' }}
+                          >
+                            {props => (
+                              <ScreenSettingsScreen
+                                {...props}
+                                toggleTheme={toggleTheme}
+                                isDarkTheme={isDarkTheme}
+                              />
+                            )}
+                          </Stack.Screen>
+                          <Stack.Screen name="GrantPermissionsScreen"
+                            options={{ title: 'Grant Permissions' }}
+                          >
+                            {props => (
+                              <GrantPermissionsScreen
+                                {...props}
+                                toggleTheme={toggleTheme}
+                                isDarkTheme={isDarkTheme}
+                              />
+                            )}
+                          </Stack.Screen>
+                          <Stack.Screen
+                            name="AppStore"
+                            options={{ title: 'App Store', headerShown: false }}>
+                            {props => <AppStore {...props} isDarkTheme={isDarkTheme} />}
+                          </Stack.Screen>
+                          <Stack.Screen
+                            name="AppStoreNative"
+                            options={{ title: 'App Store (Native)', headerShown: false }}>
+                            {props => <AppStoreNative {...props} isDarkTheme={isDarkTheme} />}
+                          </Stack.Screen>
+                          <Stack.Screen
+                            name="AppStoreWeb"
+                            options={{ title: 'App Store', headerShown: false }}>
+                            {props => <AppStoreWeb {...props} isDarkTheme={isDarkTheme} />}
+                          </Stack.Screen>
+                          <Stack.Screen
+                            name="Reviews"
+                            options={({ route }) => ({
+                              headerShown: false,
+
+                                    title: route.params.appName
+                                      ? `Reviews for ${route.params.appName}`
+                                      : 'Reviews',
+                                    headerStyle: {
+                                      backgroundColor: isDarkTheme ? '#333333' : '#FFFFFF',
+                                    },
+                                    headerTintColor: isDarkTheme ? '#FFFFFF' : '#000000',
+                                  })}>
+                                  {props => <Reviews {...props} isDarkTheme={isDarkTheme} />}
+                                </Stack.Screen>
+
+                                  <Stack.Screen
+                                    name="AppDetails"
+                                    options={({ route }) => ({
+                                      headerShown: false,
+                                      title: route.params.app.name || 'App Details',
+                                      headerStyle: {
+                                        backgroundColor: isDarkTheme ? '#333333' : '#FFFFFF',
+                                      },
+                                      headerTintColor: isDarkTheme ? '#FFFFFF' : '#000000',
+                                      headerTitleStyle: {
+                                        color: isDarkTheme ? '#FFFFFF' : '#000000',
+                                      },
+                                    })}>
+                                    {props => <AppDetails toggleTheme={function (): void {
+                                      throw new Error('Function not implemented.');
+                                    }} {...props} isDarkTheme={isDarkTheme} />}
+                                  </Stack.Screen>
+                                  <Stack.Screen
+                                    name="ProfileSettings"
+                                    options={{
+                                      headerShown: false,
+                                      title: 'Profile Settings',
+                                      headerStyle: {
+                                        backgroundColor: isDarkTheme ? '#000000' : '#ffffff',
+                                      },
+                                      headerTintColor: isDarkTheme ? '#ffffff' : '#000000',
+                                    }}>
+                                    {props => (
+                                      <ProfileSettingsPage {...props} isDarkTheme={isDarkTheme} />
+                                    )}
+                                  </Stack.Screen>
+                                  <Stack.Screen
+                                    name="GlassesMirror"
+                                    options={{
+                                      headerShown: false,
+                                      title: 'Glasses Mirror',
+                                      headerStyle: {
+                                        backgroundColor: isDarkTheme ? '#000000' : '#ffffff',
+                                      },
+                                      headerTintColor: isDarkTheme ? '#ffffff' : '#000000',
+                                    }}>
+                                    {() => <GlassesMirror isDarkTheme={isDarkTheme} />}
+                                  </Stack.Screen>
+                                  <Stack.Screen
+                                    name="GlassesMirrorFullscreen"
+                                    options={{
+                                      headerShown: false,
+                                      title: 'Glasses Mirror Fullscreen',
+                                      gestureEnabled: false,
+                                    }}>
+                                    {() => <GlassesMirrorFullscreen isDarkTheme={isDarkTheme} />}
+                                  </Stack.Screen>
                       <Stack.Screen
                         name="GlassesRecordingsGallery"
                         options={{
@@ -323,60 +396,60 @@
                         }}>
                         {(props) => <VideoPlayerScreen {...props} isDarkTheme={isDarkTheme} />}
                       </Stack.Screen>
-                      <Stack.Screen name="AppSettings"
-                        options={({ route }) => ({
-                          title: route.params?.appName,
-                          headerStyle: {
-                            backgroundColor: isDarkTheme ? '#000000' : '#ffffff',
-                          },
-                          headerTintColor: isDarkTheme ? '#ffffff' : '#000000',
-                        })}>
-                        {props => (
-                          <AppSettings
-                            {...props}
-                            toggleTheme={toggleTheme}
-                            isDarkTheme={isDarkTheme}
-                          />
-                        )}
-                      </Stack.Screen>
-                      <Stack.Screen name="AppWebView"
-                        options={({ route }) => ({
-                          title: route.params?.appName || 'App',
-                          headerStyle: {
-                            backgroundColor: isDarkTheme ? '#000000' : '#ffffff',
-                          },
-                          headerTintColor: isDarkTheme ? '#ffffff' : '#000000',
-                          headerBackTitle: 'Back',
-                        })}>
-                        {props => (
-                          <AppWebView
-                            {...props}
-                            toggleTheme={toggleTheme}
-                            isDarkTheme={isDarkTheme}
-                          />
-                        )}
-                      </Stack.Screen>
-                      <Stack.Screen name="PhoneNotificationSettings"
-                        options={{
-                          title: 'Notifications',
-                          headerStyle: {
-                            backgroundColor: isDarkTheme ? '#000000' : '#ffffff',
-                          },
-                          headerTintColor: isDarkTheme ? '#ffffff' : '#000000',
-                        }}>
-                        {props => (
-                          <PhoneNotificationSettings
-                            {...props}
-                            toggleTheme={toggleTheme}
-                            isDarkTheme={isDarkTheme}
-                          />
-                        )}
-                      </Stack.Screen>
-                      <Stack.Screen
-                        name="ErrorReportScreen"
-                        component={ErrorReportScreen}
-                        options={{ title: 'Report an Error' }}
-                      />
+                                  <Stack.Screen name="AppSettings"
+                                    options={({ route }) => ({
+                                      title: route.params?.appName,
+                                      headerStyle: {
+                                        backgroundColor: isDarkTheme ? '#000000' : '#ffffff',
+                                      },
+                                      headerTintColor: isDarkTheme ? '#ffffff' : '#000000',
+                                    })}>
+                                    {props => (
+                                      <AppSettings
+                                        {...props}
+                                        toggleTheme={toggleTheme}
+                                        isDarkTheme={isDarkTheme}
+                                      />
+                                    )}
+                                  </Stack.Screen>
+                                  <Stack.Screen name="AppWebView"
+                                    options={({ route }) => ({
+                                      title: route.params?.appName || 'App',
+                                      headerStyle: {
+                                        backgroundColor: isDarkTheme ? '#000000' : '#ffffff',
+                                      },
+                                      headerTintColor: isDarkTheme ? '#ffffff' : '#000000',
+                                      headerBackTitle: 'Back',
+                                    })}>
+                                    {props => (
+                                      <AppWebView
+                                        {...props}
+                                        toggleTheme={toggleTheme}
+                                        isDarkTheme={isDarkTheme}
+                                      />
+                                    )}
+                                  </Stack.Screen>
+                                  <Stack.Screen name="PhoneNotificationSettings"
+                                    options={{
+                                      title: 'Notifications',
+                                      headerStyle: {
+                                        backgroundColor: isDarkTheme ? '#000000' : '#ffffff',
+                                      },
+                                      headerTintColor: isDarkTheme ? '#ffffff' : '#000000',
+                                    }}>
+                                    {props => (
+                                      <PhoneNotificationSettings
+                                        {...props}
+                                        toggleTheme={toggleTheme}
+                                        isDarkTheme={isDarkTheme}
+                                      />
+                                    )}
+                                  </Stack.Screen>
+                                  <Stack.Screen
+                                    name="ErrorReportScreen"
+                                    component={ErrorReportScreen}
+                                    options={{ title: 'Report an Error' }}
+                                  />
                       <Stack.Screen
                         name="GlassesWifiSetupScreen"
                         options={{ 
@@ -393,272 +466,6 @@
                           />
                         )}
                       </Stack.Screen>
-                      <Stack.Screen name="SelectGlassesModelScreen"
-                        options={{ title: 'Select Glasses' }}
-                      >
-                        {props => (
-                          <SelectGlassesModelScreen
-                            {...props}
-                            toggleTheme={toggleTheme}
-                            isDarkTheme={isDarkTheme}
-                          />
-                        )}
-                      </Stack.Screen>
-                      <Stack.Screen name="GlassesPairingGuideScreen"
-                        options={{ title: 'Pairing Guide' }}
-                      >
-                        {props => (
-                          <GlassesPairingGuideScreen
-                            {...props}
-                            toggleTheme={toggleTheme}
-                            isDarkTheme={isDarkTheme}
-                          />
-                        )}
-                      </Stack.Screen>
-                      <Stack.Screen name="GlassesPairingGuidePreparationScreen"
-                        options={{ title: 'Pairing Guide' }}
-                      >
-                        {props => (
-                          <GlassesPairingGuidePreparationScreen
-                            {...props}
-                            toggleTheme={toggleTheme}
-                            isDarkTheme={isDarkTheme}
-                          />
-                        )}
-                      </Stack.Screen>
-                      <Stack.Screen name="SelectGlassesBluetoothScreen"
-                        options={{ title: 'Finding Glasses' }}
-                      >
-                        {props => (
-                          <SelectGlassesBluetoothScreen
-                            {...props}
-                            toggleTheme={toggleTheme}
-                            isDarkTheme={isDarkTheme}
-=======
-                          <Stack.Screen name="ConnectingToPuck" options={{ headerShown: false }}>
-                            {() => (
-                              <ConnectingToPuckComponent
-                                isDarkTheme={isDarkTheme}
-                                toggleTheme={toggleTheme}
-                              />
-                            )}
-                          </Stack.Screen>
-
-                          <Stack.Screen name="Testing" options={{ headerShown: false }}>
-                            {() => (
-                              <TestingPage
-                                isDarkTheme={isDarkTheme}
-                                toggleTheme={toggleTheme}
-                              />
-                            )}
-                          </Stack.Screen>
-                          <Stack.Screen
-                            name="Register"
-                            component={RegisterScreen}
-                            options={{ headerShown: false }}
->>>>>>> 27f88b00
-                          />
-                          <Stack.Screen name="SettingsPage" options={{ headerShown: false }}>
-                            {props => (
-                              <SettingsPage
-                                {...props}
-                                isDarkTheme={isDarkTheme}
-                                toggleTheme={toggleTheme}
-                              />
-                            )}
-                          </Stack.Screen>
-                          <Stack.Screen name="PrivacySettingsScreen"
-                            options={{ title: 'Privacy Settings' }}
-                          >
-                            {props => (
-                              <PrivacySettingsScreen
-                                {...props}
-                                toggleTheme={toggleTheme}
-                                isDarkTheme={isDarkTheme}
-                              />
-                            )}
-                          </Stack.Screen>
-                          <Stack.Screen name="DeveloperSettingsScreen"
-                            options={{ title: 'Developer Settings' }}
-                          >
-                            {props => (
-                              <DeveloperSettingsScreen
-                                {...props}
-                                toggleTheme={toggleTheme}
-                                isDarkTheme={isDarkTheme}
-                              />
-                            )}
-                          </Stack.Screen>
-                          <Stack.Screen name="DashboardSettingsScreen"
-                            options={{ title: 'Dashboard Settings' }}
-                          >
-                            {props => (
-                              <DashboardSettingsScreen
-                                {...props}
-                                toggleTheme={toggleTheme}
-                                isDarkTheme={isDarkTheme}
-                              />
-                            )}
-                          </Stack.Screen>
-                          <Stack.Screen name="ScreenSettingsScreen"
-                            options={{ title: 'Screen Settings' }}
-                          >
-                            {props => (
-                              <ScreenSettingsScreen
-                                {...props}
-                                toggleTheme={toggleTheme}
-                                isDarkTheme={isDarkTheme}
-                              />
-                            )}
-                          </Stack.Screen>
-                          <Stack.Screen name="GrantPermissionsScreen"
-                            options={{ title: 'Grant Permissions' }}
-                          >
-                            {props => (
-                              <GrantPermissionsScreen
-                                {...props}
-                                toggleTheme={toggleTheme}
-                                isDarkTheme={isDarkTheme}
-                              />
-                            )}
-                          </Stack.Screen>
-                          <Stack.Screen
-                            name="AppStore"
-                            options={{ title: 'App Store', headerShown: false }}>
-                            {props => <AppStore {...props} isDarkTheme={isDarkTheme} />}
-                          </Stack.Screen>
-                          <Stack.Screen
-                            name="AppStoreNative"
-                            options={{ title: 'App Store (Native)', headerShown: false }}>
-                            {props => <AppStoreNative {...props} isDarkTheme={isDarkTheme} />}
-                          </Stack.Screen>
-                          <Stack.Screen
-                            name="AppStoreWeb"
-                            options={{ title: 'App Store', headerShown: false }}>
-                            {props => <AppStoreWeb {...props} isDarkTheme={isDarkTheme} />}
-                          </Stack.Screen>
-                          <Stack.Screen
-                            name="Reviews"
-                            options={({ route }) => ({
-                              headerShown: false,
-
-                                    title: route.params.appName
-                                      ? `Reviews for ${route.params.appName}`
-                                      : 'Reviews',
-                                    headerStyle: {
-                                      backgroundColor: isDarkTheme ? '#333333' : '#FFFFFF',
-                                    },
-                                    headerTintColor: isDarkTheme ? '#FFFFFF' : '#000000',
-                                  })}>
-                                  {props => <Reviews {...props} isDarkTheme={isDarkTheme} />}
-                                </Stack.Screen>
-
-                                  <Stack.Screen
-                                    name="AppDetails"
-                                    options={({ route }) => ({
-                                      headerShown: false,
-                                      title: route.params.app.name || 'App Details',
-                                      headerStyle: {
-                                        backgroundColor: isDarkTheme ? '#333333' : '#FFFFFF',
-                                      },
-                                      headerTintColor: isDarkTheme ? '#FFFFFF' : '#000000',
-                                      headerTitleStyle: {
-                                        color: isDarkTheme ? '#FFFFFF' : '#000000',
-                                      },
-                                    })}>
-                                    {props => <AppDetails toggleTheme={function (): void {
-                                      throw new Error('Function not implemented.');
-                                    }} {...props} isDarkTheme={isDarkTheme} />}
-                                  </Stack.Screen>
-                                  <Stack.Screen
-                                    name="ProfileSettings"
-                                    options={{
-                                      headerShown: false,
-                                      title: 'Profile Settings',
-                                      headerStyle: {
-                                        backgroundColor: isDarkTheme ? '#000000' : '#ffffff',
-                                      },
-                                      headerTintColor: isDarkTheme ? '#ffffff' : '#000000',
-                                    }}>
-                                    {props => (
-                                      <ProfileSettingsPage {...props} isDarkTheme={isDarkTheme} />
-                                    )}
-                                  </Stack.Screen>
-                                  <Stack.Screen
-                                    name="GlassesMirror"
-                                    options={{
-                                      headerShown: false,
-                                      title: 'Glasses Mirror',
-                                      headerStyle: {
-                                        backgroundColor: isDarkTheme ? '#000000' : '#ffffff',
-                                      },
-                                      headerTintColor: isDarkTheme ? '#ffffff' : '#000000',
-                                    }}>
-                                    {() => <GlassesMirror isDarkTheme={isDarkTheme} />}
-                                  </Stack.Screen>
-                                  <Stack.Screen
-                                    name="GlassesMirrorFullscreen"
-                                    options={{
-                                      headerShown: false,
-                                      title: 'Glasses Mirror Fullscreen',
-                                      gestureEnabled: false,
-                                    }}>
-                                    {() => <GlassesMirrorFullscreen isDarkTheme={isDarkTheme} />}
-                                  </Stack.Screen>
-                                  <Stack.Screen name="AppSettings"
-                                    options={({ route }) => ({
-                                      title: route.params?.appName,
-                                      headerStyle: {
-                                        backgroundColor: isDarkTheme ? '#000000' : '#ffffff',
-                                      },
-                                      headerTintColor: isDarkTheme ? '#ffffff' : '#000000',
-                                    })}>
-                                    {props => (
-                                      <AppSettings
-                                        {...props}
-                                        toggleTheme={toggleTheme}
-                                        isDarkTheme={isDarkTheme}
-                                      />
-                                    )}
-                                  </Stack.Screen>
-                                  <Stack.Screen name="AppWebView"
-                                    options={({ route }) => ({
-                                      title: route.params?.appName || 'App',
-                                      headerStyle: {
-                                        backgroundColor: isDarkTheme ? '#000000' : '#ffffff',
-                                      },
-                                      headerTintColor: isDarkTheme ? '#ffffff' : '#000000',
-                                      headerBackTitle: 'Back',
-                                    })}>
-                                    {props => (
-                                      <AppWebView
-                                        {...props}
-                                        toggleTheme={toggleTheme}
-                                        isDarkTheme={isDarkTheme}
-                                      />
-                                    )}
-                                  </Stack.Screen>
-                                  <Stack.Screen name="PhoneNotificationSettings"
-                                    options={{
-                                      title: 'Notifications',
-                                      headerStyle: {
-                                        backgroundColor: isDarkTheme ? '#000000' : '#ffffff',
-                                      },
-                                      headerTintColor: isDarkTheme ? '#ffffff' : '#000000',
-                                    }}>
-                                    {props => (
-                                      <PhoneNotificationSettings
-                                        {...props}
-                                        toggleTheme={toggleTheme}
-                                        isDarkTheme={isDarkTheme}
-                                      />
-                                    )}
-                                  </Stack.Screen>
-                                  <Stack.Screen
-                                    name="ErrorReportScreen"
-                                    component={ErrorReportScreen}
-                                    options={{ title: 'Report an Error' }}
-                                  />
                                   <Stack.Screen name="SelectGlassesModelScreen"
                                     options={{ title: 'Select Glasses' }}
                                   >
