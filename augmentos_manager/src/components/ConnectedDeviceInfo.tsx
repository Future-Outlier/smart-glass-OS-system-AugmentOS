--- conflicted
+++ resolved
@@ -210,19 +210,12 @@
                     onPress={sendDisconnectWearable}
                     disabled={isDisconnectButtonDisabled}
                   >
-<<<<<<< HEAD
-                    <Icon name="power-off" size={18} color="white" style={styles.icon} />
-                    <Text style={styles.disconnectText}>
-                      Disconnect
-                    </Text>
-=======
                     <Text style={styles.buttonText}>
                       {isConnectButtonDisabled || status.glasses_info?.is_searching ? 'Connecting Glasses...' : 'Connect Glasses'}
                     </Text>
                     {status.glasses_info?.is_searching && (
                       <ActivityIndicator size="small" color="#fff" style={{ marginLeft: 5 }} />
                     )}
->>>>>>> 90679dcd
                   </TouchableOpacity>
                 </Animated.View>
               </>
