--- conflicted
+++ resolved
@@ -190,7 +190,6 @@
     serverComms.setAuthCredentials("", coreToken)
   }
 
-<<<<<<< HEAD
   @objc func startApp(_ packageName: String) {
     serverComms.startApp(packageName: packageName)
   }
@@ -259,8 +258,6 @@
     }
   }
 
-=======
->>>>>>> 1375842c
   func onConnectionAck() {
     handleRequestStatus()
 
@@ -797,15 +794,15 @@
 //    }
 
   }
-  
-  
+
+
   // command functions:
-  
+
   private func setServerUrl(url: String) {
     print("Setting server URL to: \(url)")
     self.serverComms.setServerUrl(url)
   }
-  
+
   func setAuthSecretKey(secretKey: String, userId: String) {
     print("Setting auth secret key to: \(secretKey)")
     self.setup()// finish init():
@@ -1468,7 +1465,7 @@
     static let preferredMic = "preferredMic"
     static let metricSystemEnabled = "metricSystemEnabled"
   }
-  
+
   internal func onStatusUpdate(_ status: [String: Any]) {
     // handle the settings from the server:
     // print("onStatusUpdate: \(status)")
@@ -1522,27 +1519,27 @@
     if let newPreferredMic = coreInfo?["preferred_mic"] as? String, newPreferredMic != self.preferredMic {
       setPreferredMic(newPreferredMic)
     }
-    
+
     if let newHeadUpAngle = coreInfo?["head_up_angle"] as? Int, newHeadUpAngle != self.headUpAngle {
       updateGlassesHeadUpAngle(newHeadUpAngle)
     }
-    
+
     if let newBrightness = glassesSettings?["brightness"] as? Int, newBrightness != self.brightness {
       updateGlassesBrightness(newBrightness, autoBrightness: false)
     }
-    
+
     if let newDashboardHeight = glassesSettings?["dashboard_height"] as? Int, newDashboardHeight != self.dashboardHeight {
       updateGlassesHeight(newDashboardHeight)
     }
-    
+
     if let newDashboardDepth = glassesSettings?["dashboard_depth"] as? Int, newDashboardDepth != self.dashboardDepth {
       updateGlassesDepth(newDashboardDepth)
     }
-    
+
     if let newAutoBrightness = glassesSettings?["auto_brightness"] as? Bool, newAutoBrightness != self.autoBrightness {
       updateGlassesBrightness(self.brightness, autoBrightness: newAutoBrightness)
     }
-    
+
     if let sensingEnabled = coreInfo?["sensing_enabled"] as? Bool, sensingEnabled != self.sensingEnabled {
       enableSensing(sensingEnabled)
     }
@@ -1550,11 +1547,11 @@
     if let newAlwaysOnStatusBar = coreInfo?["always_on_status_bar_enabled"] as? Bool, newAlwaysOnStatusBar != self.alwaysOnStatusBar {
       enableAlwaysOnStatusBar(newAlwaysOnStatusBar)
     }
-    
+
     if let newBypassVad = coreInfo?["bypass_vad_for_debugging"] as? Bool, newBypassVad != self.bypassVad {
       bypassVad(newBypassVad)
     }
-    
+
     if let newMetricSystemEnabled = coreInfo?["metric_system_enabled"] as? Bool, newMetricSystemEnabled != self.metricSystemEnabled {
       setMetricSystemEnabled(newMetricSystemEnabled)
     }
@@ -1569,7 +1566,7 @@
       saveSettings()
     }
 
-    // get device 
+    // get device
   }
 
   private func saveSettings() {
