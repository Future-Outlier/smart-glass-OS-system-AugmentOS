--- conflicted
+++ resolved
@@ -1,7 +1,7 @@
 <?xml version="1.0" encoding="UTF-8"?>
 <!DOCTYPE plist PUBLIC "-//Apple//DTD PLIST 1.0//EN" "http://www.apple.com/DTDs/PropertyList-1.0.dtd">
 <plist version="1.0">
-<<<<<<< HEAD
+
 <dict>
 	<key>CADisableMinimumFrameDurationOnPhone</key>
 	<true/>
@@ -102,106 +102,4 @@
 	<key>UIViewControllerBasedStatusBarAppearance</key>
 	<false/>
 </dict>
-=======
-  <dict>
-    <key>CADisableMinimumFrameDurationOnPhone</key>
-    <true/>
-    <key>CFBundleDevelopmentRegion</key>
-    <string>$(DEVELOPMENT_LANGUAGE)</string>
-    <key>CFBundleDisplayName</key>
-    <string>MentraOS</string>
-    <key>CFBundleExecutable</key>
-    <string>$(EXECUTABLE_NAME)</string>
-    <key>CFBundleIdentifier</key>
-    <string>$(PRODUCT_BUNDLE_IDENTIFIER)</string>
-    <key>CFBundleInfoDictionaryVersion</key>
-    <string>6.0</string>
-    <key>CFBundleName</key>
-    <string>$(PRODUCT_NAME)</string>
-    <key>CFBundlePackageType</key>
-    <string>$(PRODUCT_BUNDLE_PACKAGE_TYPE)</string>
-    <key>CFBundleShortVersionString</key>
-    <string>2.1.16</string>
-    <key>CFBundleSignature</key>
-    <string>????</string>
-    <key>CFBundleURLTypes</key>
-    <array>
-      <dict>
-        <key>CFBundleURLSchemes</key>
-        <array>
-          <string>com.mentra</string>
-          <string>com.mentra.mentra</string>
-        </array>
-      </dict>
-    </array>
-    <key>CFBundleVersion</key>
-    <string>1</string>
-    <key>LSApplicationQueriesSchemes</key>
-    <array>
-      <string>com.mentra</string>
-    </array>
-    <key>LSMinimumSystemVersion</key>
-    <string>12.0</string>
-    <key>LSRequiresIPhoneOS</key>
-    <true/>
-    <key>NSAppTransportSecurity</key>
-    <dict>
-      <key>NSAllowsArbitraryLoads</key>
-      <false/>
-      <key>NSAllowsLocalNetworking</key>
-      <true/>
-    </dict>
-    <key>NSBluetoothAlwaysUsageDescription</key>
-    <string>This app needs access to your Bluetooth to connect to your glasses.</string>
-    <key>NSBluetoothPeripheralUsageDescription</key>
-    <string>This app needs access to your Bluetooth to connect to your glasses.</string>
-    <key>NSCalendarUsageDescription</key>
-    <string>MentraOS accesses your calendar to display upcoming events and reminders directly on your smart glasses. For example, the app can show 'Meeting with John at 3 PM in Conference Room A' or remind you '15 minutes until dentist appointment' on your glasses display.</string>
-    <key>NSCalendarsFullAccessUsageDescription</key>
-    <string>MentraOS accesses your calendar to display upcoming events and reminders directly on your smart glasses. For example, the app can show 'Meeting with John at 3 PM in Conference Room A' or remind you '15 minutes until dentist appointment' on your glasses display.</string>
-    <key>NSCalendarsUsageDescription</key>
-    <string>MentraOS accesses your calendar to display upcoming events and reminders directly on your smart glasses. For example, the app can show 'Meeting with John at 3 PM in Conference Room A' or remind you '15 minutes until dentist appointment' on your glasses display.</string>
-    <key>NSCameraUsageDescription</key>
-    <string>Allow $(PRODUCT_NAME) to access your camera</string>
-    <key>NSLocationAlwaysAndWhenInUseUsageDescription</key>
-    <string>MentraOS requires background location access to deliver continuous updates for apps like navigation and running, even when the app isn’t in the foreground.</string>
-    <key>NSLocationWhenInUseUsageDescription</key>
-    <string>MentraOS uses your location to display nearby points of interest, weather updates, and navigation directions on your smart glasses. For example, when you're walking, the app can show restaurants within 100 meters or provide turn-by-turn directions to your destination on your glasses display.</string>
-    <key>NSMicrophoneUsageDescription</key>
-    <string>MentraOS uses your microphone to enable the 'Hey Mira' AI assistant and provide live captions for deaf and hard-of-hearing users on smart glasses. For example, you can say 'Hey Mira, what's on my calendar today?' or the app can caption conversations in real-time on your glasses display.</string>
-    <key>NSPhotoLibraryUsageDescription</key>
-    <string>This app needs access to your photo library to provide you with photo based information on your glasses.</string>
-    <key>NSUserActivityTypes</key>
-    <array>
-      <string>$(PRODUCT_BUNDLE_IDENTIFIER).expo.index_route</string>
-    </array>
-    <key>NSUserNotificationUsageDescription</key>
-    <string>This app needs access to your notifications to provide you with notifications.</string>
-    <key>UIBackgroundModes</key>
-    <array>
-      <string>bluetooth-central</string>
-      <string>audio</string>
-      <string>location</string>
-    </array>
-    <key>UILaunchStoryboardName</key>
-    <string>SplashScreen</string>
-    <key>UIRequiredDeviceCapabilities</key>
-    <array>
-      <string>arm64</string>
-    </array>
-    <key>UIRequiresFullScreen</key>
-    <true/>
-    <key>UIStatusBarStyle</key>
-    <string/>
-    <key>UISupportedInterfaceOrientations</key>
-    <array>
-      <string>UIInterfaceOrientationPortrait</string>
-      <string>UIInterfaceOrientationPortraitUpsideDown</string>
-    </array>
-    <key>UIUserInterfaceStyle</key>
-    <string>Automatic</string>
-    <key>UIViewControllerBasedStatusBarAppearance</key>
-    <false/>
-  </dict>
->>>>>>> 3ff53867
 </plist>