--- conflicted
+++ resolved
@@ -14,8 +14,7 @@
 
 4. If you're running the backend on localhost and want to access it from your connected phone:
 
-<<<<<<< HEAD
-`adb reverse tcp:7002 tcp:7002`
+`adb reverse tcp:8002 tcp:8002`
 
 
 
@@ -31,7 +30,4 @@
 - Make sure `ios/.xcode.env.local` contains the correct path to your node install
    - if you're using brew, this file might look like: `export NODE_BINARY=/opt/homebrew/bin/node`
 - Try deleting the `ios/build`, `ios/Podfile.lock`, and `ios/Pods` folders and then re-running `pod install`
-- Try deleting XCode's derived data: `rm -rf ~/Library/Developer/Xcode/DerivedData`
-=======
-`adb reverse tcp:8002 tcp:8002`
->>>>>>> 9eaaede0
+- Try deleting XCode's derived data: `rm -rf ~/Library/Developer/Xcode/DerivedData`