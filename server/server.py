--- conflicted
+++ resolved
@@ -224,46 +224,7 @@
     resp["system_messages"] = db_handler.get_system_messages_for_user_device(
         user_id=user_id, device_id=device_id)
     if resp["system_messages"]:
-        print("server.py ================================= system_messages")
-        print(resp["system_messages"])
-
-    # get agent results
-
-    # explicit agent - user queries and agent responses
-    explicit_insight_queries = db_handler.get_explicit_query_history_for_user(user_id=user_id, device_id=device_id)
-    explicit_insight_results = db_handler.get_explicit_insights_history_for_user(user_id=user_id, device_id=device_id)
-    wake_word_time = db_handler.get_wake_word_time_for_user(user_id=user_id)
-    resp["explicit_insight_queries"] = explicit_insight_queries
-    resp["explicit_insight_results"] = explicit_insight_results
-    resp["wake_word_time"] = wake_word_time
-
-    #proactive agents
-    # Ignore proactive agents if we've had a query in past 15 seconds
-    if not explicit_insight_queries or (time.time() - explicit_insight_queries[-1]['timestamp'] < (1000 * 15)):
-        agent_insight_results = db_handler.get_proactive_agents_insights_results_for_user_device(user_id=user_id, device_id=device_id)
-        resp["results_proactive_agent_insights"] = agent_insight_results
-
-    # intelligent definer
-    entity_definitions = db_handler.get_agent_proactive_definer_results_for_user_device(user_id=user_id, device_id=device_id)
-    resp["entity_definitions"] = entity_definitions
-
-    # language learning rare word translation
-    language_learning_results = db_handler.get_language_learning_results_for_user_device(user_id=user_id, device_id=device_id)
-    resp["language_learning_results"] = language_learning_results
-    
-    # language learning contextual convos
-    ll_context_convo_results = db_handler.get_ll_context_convo_results_for_user_device(user_id=user_id, device_id=device_id)
-    resp["ll_context_convo_results"] = ll_context_convo_results
-
-    #language learning word suggestion upgrade
-    ll_word_suggest_upgrade_results = db_handler.get_ll_word_suggest_upgrade_results_for_user_device(user_id=user_id, device_id=device_id)
-    resp["ll_word_suggest_upgrade_results"] = ll_word_suggest_upgrade_results
-
-<<<<<<< HEAD
-
-=======
->>>>>>> a1fa219e
-    # ADHD short term memory buffer
+        print("server.py # ADHD short term memory buffer
     adhd_stmb_agent_results = db_handler.get_adhd_stmb_results_for_user_device(user_id=user_id, device_id=device_id)
     resp["adhd_stmb_agent_results"] = adhd_stmb_agent_results
 
