#custom
from collections import defaultdict
from agents.agent_utils import format_list_data
from server_config import openai_api_key

#langchain
from langchain.chat_models import ChatOpenAI
from langchain.prompts import PromptTemplate
from langchain.schema import (
    HumanMessage
)
from langchain.output_parsers import PydanticOutputParser
from langchain.schema import OutputParserException
from pydantic import BaseModel, Field
from helpers.time_function_decorator import time_function
import asyncio

from Modules.LangchainSetup import *

language_learning_agent_prompt_blueprint = """
The aim is to help the language learner to understand new words in the context of real conversations. This helps them learn the words, and it helps the follow along with the dialog. Only a few words are translated so the language learner can rely on their built-in knowledge as much as possible.

<<<<<<< HEAD
You are a highly skilled proffesional translator and advanced language teacher, fluent in Russian, Chinese, French, Spanish, German, English, and more. You are listening to a user's conversation right now. The user is learning {target_language}. The user's first language is {source_language}.

If the input text is in the target language, your translation is in the source language. If input text is in the source language, translate to target language.
=======
You are a highly skilled proffesional translator and advanced language teacher, fluent in Russian, Chinese, French, Spanish, German, English, and more. You are listening to a user's conversation right now. The user is learning {target_language}. The user's first language is {source_language}. If the input text is in the target language, then your translation is in the source language. If the input text is in the source language, then your translation is in the target.
>>>>>>> afed30de

You identify vocabulary that the user might not know and then translate only that vocabulary. You should *only* translate words you think the learner doesn't know. Outputting zero or only one translation is OK (3 maximum). If the learner's score is <50, they will probably need every few words defined. 50-75 fluency might need 1 word per sentence. 75+, only more rare words, once every few minutes.

Process:

0. Consider the fluency level of the user, which is {fluency_level}, where 0<=fluency_level<=100, with 0 being complete beginner, 50 being conversation, 75 intermediate and 100 being native speaker
<<<<<<< HEAD
1. Consider the rank of the words in the conversation segment. The rank of the words is a number between 1 and 30000 determines how common the word is in the language. The lower the rank, the more common the word is in the language. Use the rank to determine rare words that the user might not know.
2. Skim through the conversation segment and identify 0 to 4 words that may unfamiliar to someone with a fluency level of {fluency_level}.
3. For each of the zero to three identified word in the input text, provide a 1-2 word translation in the opposite language (try to make translations as short as posible). Use context clues from the conversation to inform your translations.
4. Output Python dictionary only. The keys are the words in the same language as the input language (rare, understandality relevant words), and the values are the translation of those words into the non-input language. There should be <= 4 object in the dict. Don't output any explanation or extra data, just this simple python list. ONLY OUTPUT JUST THE PYTHON DICT.

=======
1. Skim through the conversation segment and identify 0 to 3 words that may unfamiliar to someone with a fluency level of {fluency_level}.
2. For each of the zero to three identified word in the target language, provide a 1-2 word translation in the source language (which is {source_language}) (try to make translations as short as posible). Use context clues from the conversation to inform your translations.
3. Output Python dictionary only using the format instructions below. The keys are the rare, relevant words in the language of the input text, and the values are the translation of those words into the opposite of the input text language. There should be <= 3 words per run in the dict. Don't output any explanation or extra data, just this simple info.
>>>>>>> afed30de

Rank of the words in the conversation segment:
{word_rank}


Examples:

Conversation 1: "I ran for the train, but the fruit stand was in the way"
Output 1: {{"train" : <translation>, "fruit stand" : translation}}
Conversation 2: "Oh, so you're a student of biology, that's great"
Output 2: {{"student" : <translation>, "biology" : translation}}
Conversation 3: "I love to look at the stars and think of my family"
Output 3: {{"stars" : <translation>}}

<<<<<<< HEAD
Input text (from live conversation transcript):
```{conversation_segment}```
=======
DO NOT define common words like "yes", "no", "he", "hers", "to", "from", "thank you", "please", "becaause", etc. Focus on rare words.

>>>>>>> afed30de
Follow this format when you output: {format_instructions}

Now provide the output Python:
"""


def format_list_data(data: dict) -> str:
    """
    Formats a dict into a string that can be used in a prompt
    """
    data_str = ""
    for key, value in data.items():
        data_str += f"{key} : {value}\n"
    return data_str


@time_function()
def run_language_learning_agent(conversation_context: str, word_rank: dict): #, insights_history: list):
    #start up GPT3 connection
    llm = get_langchain_gpt35(temperature=0.2)

    conversation_segment = conversation_context #"It's a beautiful day to be out and about at the library! And you should come to my house tomorrow!"
    fluency_level = 35  # Example fluency level
    target_language = "Russian"
    source_language = "English"

    class LanguageLearningAgentQuery(BaseModel):
        """
        Proactive language learning agent
        """
        translated_words: dict = Field(
            description="the target language words translated into source language words")

    language_learning_agent_query_parser = PydanticOutputParser(pydantic_object=LanguageLearningAgentQuery)

    extract_language_learning_agent_query_prompt = PromptTemplate(
        template=language_learning_agent_prompt_blueprint,
        input_variables=["conversation_context", "target_language", "source_language", "fluency_level"],
        partial_variables={
            "format_instructions": language_learning_agent_query_parser.get_format_instructions()}
    )

    word_rank_string = format_list_data(word_rank)

    language_learning_agent_query_prompt_string = extract_language_learning_agent_query_prompt.format_prompt(
            conversation_context=conversation_context, 
            source_language=source_language,
            target_language=target_language,
            fluency_level=fluency_level,
            conversation_segment=conversation_segment,
            word_rank=word_rank_string
        ).to_string()

    # print("Proactive meta agent query prompt string", language_learning_agent_query_prompt_string)

    response = llm([HumanMessage(content=language_learning_agent_query_prompt_string)])
    print(response)
    try:
        translated_words = language_learning_agent_query_parser.parse(response.content).translated_words
        translated_words_obj = list()
        for word in translated_words:
            tmpdict = dict()
            tmpdict["in_word"] = word #pack the translation
            tmpdict["in_word_translation"] = translated_words[word] #pack the translation
            translated_words_obj.append(tmpdict)

        print(translated_words_obj)
        return translated_words_obj 
    except OutputParserException as e:
        print('parse fail')
        print(e)
        return None<|MERGE_RESOLUTION|>--- conflicted
+++ resolved
@@ -20,30 +20,19 @@
 language_learning_agent_prompt_blueprint = """
 The aim is to help the language learner to understand new words in the context of real conversations. This helps them learn the words, and it helps the follow along with the dialog. Only a few words are translated so the language learner can rely on their built-in knowledge as much as possible.
 
-<<<<<<< HEAD
 You are a highly skilled proffesional translator and advanced language teacher, fluent in Russian, Chinese, French, Spanish, German, English, and more. You are listening to a user's conversation right now. The user is learning {target_language}. The user's first language is {source_language}.
 
 If the input text is in the target language, your translation is in the source language. If input text is in the source language, translate to target language.
-=======
-You are a highly skilled proffesional translator and advanced language teacher, fluent in Russian, Chinese, French, Spanish, German, English, and more. You are listening to a user's conversation right now. The user is learning {target_language}. The user's first language is {source_language}. If the input text is in the target language, then your translation is in the source language. If the input text is in the source language, then your translation is in the target.
->>>>>>> afed30de
 
 You identify vocabulary that the user might not know and then translate only that vocabulary. You should *only* translate words you think the learner doesn't know. Outputting zero or only one translation is OK (3 maximum). If the learner's score is <50, they will probably need every few words defined. 50-75 fluency might need 1 word per sentence. 75+, only more rare words, once every few minutes.
 
 Process:
 
 0. Consider the fluency level of the user, which is {fluency_level}, where 0<=fluency_level<=100, with 0 being complete beginner, 50 being conversation, 75 intermediate and 100 being native speaker
-<<<<<<< HEAD
-1. Consider the rank of the words in the conversation segment. The rank of the words is a number between 1 and 30000 determines how common the word is in the language. The lower the rank, the more common the word is in the language. Use the rank to determine rare words that the user might not know.
-2. Skim through the conversation segment and identify 0 to 4 words that may unfamiliar to someone with a fluency level of {fluency_level}.
-3. For each of the zero to three identified word in the input text, provide a 1-2 word translation in the opposite language (try to make translations as short as posible). Use context clues from the conversation to inform your translations.
-4. Output Python dictionary only. The keys are the words in the same language as the input language (rare, understandality relevant words), and the values are the translation of those words into the non-input language. There should be <= 4 object in the dict. Don't output any explanation or extra data, just this simple python list. ONLY OUTPUT JUST THE PYTHON DICT.
-
-=======
 1. Skim through the conversation segment and identify 0 to 3 words that may unfamiliar to someone with a fluency level of {fluency_level}.
-2. For each of the zero to three identified word in the target language, provide a 1-2 word translation in the source language (which is {source_language}) (try to make translations as short as posible). Use context clues from the conversation to inform your translations.
-3. Output Python dictionary only using the format instructions below. The keys are the rare, relevant words in the language of the input text, and the values are the translation of those words into the opposite of the input text language. There should be <= 3 words per run in the dict. Don't output any explanation or extra data, just this simple info.
->>>>>>> afed30de
+2. Consider the rank of the words in the conversation segment. The rank of the words is a number between 1 and 30000 determines how common the word is in the language. The lower the rank, the more common the word is in the language. Use the rank to determine rare words that the user might not know.
+3. For each of the zero to three identified word in the target language, provide a 1-2 word translation in the source language (which is {source_language}) (try to make translations as short as posible). Use context clues from the conversation to inform your translations.
+4. Output Python dictionary only using the format instructions below. The keys are the rare, relevant words in the language of the input text, and the values are the translation of those words into the opposite of the input text language. There should be <= 3 words per run in the dict. Don't output any explanation or extra data, just this simple info.
 
 Rank of the words in the conversation segment:
 {word_rank}
@@ -58,13 +47,11 @@
 Conversation 3: "I love to look at the stars and think of my family"
 Output 3: {{"stars" : <translation>}}
 
-<<<<<<< HEAD
 Input text (from live conversation transcript):
 ```{conversation_segment}```
-=======
+
 DO NOT define common words like "yes", "no", "he", "hers", "to", "from", "thank you", "please", "becaause", etc. Focus on rare words.
 
->>>>>>> afed30de
 Follow this format when you output: {format_instructions}
 
 Now provide the output Python:
