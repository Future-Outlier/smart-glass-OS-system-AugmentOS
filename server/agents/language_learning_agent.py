--- conflicted
+++ resolved
@@ -66,12 +66,7 @@
 
 Output Format: {format_instructions}
 
-<<<<<<< HEAD
-Don't redefine recently defined words! Don't include punctuation or periods (do not include ?.,;) in your output! Output all lowercase! Define 1/4 of the words in the input text. Now provide the output:
-"""
-=======
 Don't redefine recently defined words! Don't include punctuation or periods (do not include ?.,;) in your output! Output all lowercase! Define 1/6 of the words in the input text (never define all of the words in the input, never define highly common words like "the", "a", "it", etc.). Output words in the order they appear in the input text. Now provide the output:"""
->>>>>>> 507e060c
 
 #opposite language (either {source_language} or {target_language}, whatever is
 
@@ -152,11 +147,7 @@
     )
 
     word_rank_string = format_list_data(word_rank)
-<<<<<<< HEAD
-    # print("LANGUAGE LEARNING WORD RANK STRING:" + word_rank_string)
-=======
     #print("LANGUAGE LEARNING WORD RANK STRING:" + word_rank_string)
->>>>>>> 507e060c
 
     language_learning_agent_query_prompt_string = extract_language_learning_agent_query_prompt.format_prompt(
         conversation_context=conversation_context,
