--- conflicted
+++ resolved
@@ -61,22 +61,13 @@
 
 DO NOT define common words like "yes", "no", "he", "hers", "to", "from", "thank you", "please", "because", etc. in ANY language - they are too common. Focus on rare words.
 
-<<<<<<< HEAD
 Frequency Ranking:
 IGNORE THIS FOR NOW: The frequency ranking of each word tells you how common it is in daily speech. The frequency ranking of the wordsin the conversation context are: ```{word_rank}```
 
-Input:
-
-Follow this format when you output: {format_instructions}
-
-Frequency Ranking:
-IGNORE THIS FOR NOW: The frequency ranking of each word tells you how common it is in daily speech. The frequency ranking of the wordsin the conversation context are: ```{word_rank}```
-=======
 FINAL DATA AND COMMANDS:
 Previous Definitions:
 Don't define any of the words in this list, as they were all recently defined:
 ```{live_translate_word_history}```
->>>>>>> 59d088f7
 
 Input Text (transcript from user's live conversation):
 ```{conversation_context}```
