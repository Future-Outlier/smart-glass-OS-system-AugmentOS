from pymongo.mongo_client import MongoClient
from pymongo.server_api import ServerApi
import time
import math
from hashlib import sha256
from server_config import database_uri, clear_users_on_start, clear_cache_on_start
import uuid


class DatabaseHandler:
    def __init__(self, parent_handler=True):
        print("INITTING DB HANDLER")
        self.uri = database_uri
        self.min_transcript_word_length = 5
        self.wake_word_min_update_time = 2 # 2 seconds
        self.user_collection = None
        self.cache_collection = None
        self.ready = False
        self.backslide = 4
        self.intermediate_transcript_validity_time = 0  # .3 # 300 ms in seconds
        self.final_transcript_validity_time = 0  # .3 # 300 ms in seconds
        self.transcript_expiration_time = 600  # 10 minutes in seconds
        self.parent_handler = parent_handler
        self.empty_transcript = {"text": "", "timestamp": -1, "is_final": False, "uuid": -1}

        # Create a new client and connect to the server
        self.client = MongoClient(self.uri, server_api=ServerApi('1'))

        # Send a ping to confirm a successful connection
        try:
            self.client.admin.command('ping')
            print("Pinged your deployment. You successfully connected to MongoDB!")

            self.init_users_collection()
            self.init_cache_collection()
        except Exception as e:
            print(e)

    ### INIT ###

    def init_users_collection(self):
        self.user_db = self.client['users']
        if 'users' in self.user_db.list_collection_names():
            self.user_collection = self.user_db.get_collection('users')

            if clear_users_on_start and self.parent_handler:
                self.user_collection.drop()
                self.init_users_collection()
        else:
            self.user_collection = self.user_db.create_collection('users')

        self.ready = True

    def init_cache_collection(self):
        self.cache_db = self.client['cache']
        if 'cache' in self.cache_db.list_collection_names():
            self.cache_collection = self.cache_db.get_collection('cache')

            if clear_cache_on_start and self.parent_handler:
                self.cache_collection.drop()
                self.init_cache_collection()
        else:
            self.cache_collection = self.cache_db.create_collection('cache')

    ### MISC ###

    # Returns the index of the nearest beginning of a word before "curr_index"
    # EX: find_closest_start_word_index('hello world, my name is alex!', 5) => 5
    # EX: ...
    # EX: find_closest_start_word_index('hello world, my name is alex!', 11) => 5
    # EX: find_closest_start_word_index('hello world, my name is alex!', 12) => 12
    def find_closest_start_word_index(self, text, curr_index):
        latest_stop_index = 0
        for i, c in enumerate(text):
            if c == " ":
                if(i > curr_index):
                    return latest_stop_index
                latest_stop_index = i
        return curr_index

    def create_user_if_not_exists(self, user_id):
        users = self.user_collection.find()
        need_create = True
        for u in users:
            if user_id == u['user_id']:
                need_create = False
        if need_create:
            print('Creating new user: ' + user_id)
            self.user_collection.insert_one(
                {"user_id": user_id,
                 "latest_intermediate_transcript": self.empty_transcript,
                 "final_transcripts": [],
                 "last_wake_word_time": -1,
                 "cse_consumed_transcript_id": -1,
                 "cse_consumed_transcript_idx": 0, 
                 "transcripts": [], 
                 "cse_results": [], 
                 "ui_list": [],
                 "agent_insights_results" : []})

    ### CACHE ###

    def find_cached_summary(self, long_description):
        description_hash = sha256(long_description.encode("utf-8")).hexdigest()
        filter = {"description": description_hash}
        item = self.cache_collection.find_one(filter)
        if item and 'summary' in item:
            return item['summary']
        else:
            return None

    def save_cached_summary(self, long_description, summary):
        description_hash = sha256(long_description.encode("utf-8")).hexdigest()
        item = {"description": description_hash, "summary": summary}
        self.cache_collection.insert_one(item)

    ### TRANSCRIPTS ###

    def save_transcript_for_user(self, user_id, text, timestamp, is_final):
        if text == "": return

        transcript = {"user_id": user_id, "text": text,
                      "timestamp": timestamp, "is_final": is_final, "uuid": str(uuid.uuid4())}
        self.create_user_if_not_exists(user_id)

        self.purge_old_transcripts_for_user_id(user_id)

        if is_final:
            # Save to `final_transcripts` database with id `my_new_id`
            filter = {"user_id": user_id}
            update = {"$push": {"final_transcripts": transcript}}
            self.user_collection.update_one(filter=filter, update=update)

            # Set `latest_intermediate_transcript` to empty string and timestamp -1
            update = {
                "$set": {"latest_intermediate_transcript": self.empty_transcript}}
            self.user_collection.update_one(filter=filter, update=update)

            # If `cse_consumed_transcript_id` == -1:
            # Set `cse_consumed_transcript_id` = `my_new_id`
            # `cse_consumed_transcript_idx` stays the same
            user = self.get_user(user_id)
            if user['cse_consumed_transcript_id'] == -1:
                update = {
                    "$set": {"cse_consumed_transcript_id": transcript['uuid']}}
                self.user_collection.update_one(filter=filter, update=update)
        else:
            # Save to `latest_intermediate_transcript` field in database - text and timestamp
            filter = {"user_id": user_id}
            update = {"$set": {"latest_intermediate_transcript": transcript}}
            self.user_collection.update_one(filter=filter, update=update)

    def get_user(self, user_id):
        return self.user_collection.find_one({"user_id": user_id})

    def get_all_transcripts_for_user(self, user_id, delete_after=False):
        self.create_user_if_not_exists(user_id)
        user = self.get_user(user_id)
        return user['final_transcripts']

    def combine_text_from_transcripts(self, transcripts, recent_transcripts_only=True):
        curr_time = time.time()
        text = ""
        for t in transcripts:
            if recent_transcripts_only and (curr_time - t['timestamp'] < self.final_transcript_validity_time):
                text += t['text'] + " "
        return text

    def get_new_cse_transcripts_for_user(self, user_id, delete_after=False):
        self.create_user_if_not_exists(user_id)
        user = self.get_user(user_id)
        unconsumed_transcripts = []

        if user['cse_consumed_transcript_id'] != -1:
            print()
            # Get the transcript with ID `cse_consumed_transcript_id`, get the last part of it (anything after `cse_consumed_transcript_idx`)
            first_transcript = None
            for index, t in enumerate(user['final_transcripts']):
                # Get the first unconsumed final
                if t['uuid'] == user['cse_consumed_transcript_id']:
                    first_transcript = t
                    start_index = user['cse_consumed_transcript_idx']
                    
                    # ensure start_index points to the beginning of a word
                    start_index = self.find_closest_start_word_index(first_transcript['text'], start_index)

                    # backslide
                    most_recent_final_text = self.combine_text_from_transcripts(user['final_transcripts'][:index])
                    previous_text_to_backslide = most_recent_final_text + " " + first_transcript['text'][:start_index]
                    #most_recent_final_text = user['final_transcripts'][index - 1]['text'] if index > 0 else ""
                    #previous_text_to_backslide = most_recent_final_text + " " + first_transcript['text'][:start_index]
                    backslide_word_list = previous_text_to_backslide.strip().split()
                    backslide_words = ' '.join(backslide_word_list[-(self.backslide-len(backslide_word_list)):])

                    words_from_start = first_transcript['text'][start_index:].strip()
                    first_transcript['text'] = backslide_words + " " + words_from_start

                    if first_transcript['text'] != "":
                        unconsumed_transcripts.append(first_transcript)
                    continue

                # Get any subsequent unconsumed final
                if first_transcript != None:
                    # (any transcript newer than cse_consumed_transcript_id)
                    # Append any transcript from `final_transcripts` that is newer in time than the `cse_consumed_transcript_id` transcript
                    unconsumed_transcripts.append(t)

            # Append `latest_intermediate_transcript`
            if user['latest_intermediate_transcript']['text'] != "":
                unconsumed_transcripts.append(
                    user['latest_intermediate_transcript'])
            index_offset = 0
        else:
            #if the latest intermediate is old/stale, then the frontend client stops streaming transcripts before giving us a final, so make it final and drop it
            stale_intermediate_time = 10
            if (user['latest_intermediate_transcript']['timestamp'] != -1) and ((time.time() - user['latest_intermediate_transcript']['timestamp']) > stale_intermediate_time):
                print("~~~~~~~~~~~~~~ Killing stale intermediate transcript")
                filter = {"user_id": user_id}
                # Set `latest_intermediate_transcript` to empty string and timestamp -1
                update = {
                    "$set": {"latest_intermediate_transcript": self.empty_transcript}}
                self.user_collection.update_one(filter=filter, update=update)

            # Get part `latest_intermediate_transcript` after `cse_consumed_transcript_idx` index
            start_index = user['cse_consumed_transcript_idx']
            t = user['latest_intermediate_transcript']

            # ensure start_index points to the beginning of a word
            start_index = self.find_closest_start_word_index(t['text'], start_index)

            # Make sure protect against if intermediate transcript gets smaller
            if (len(t['text']) - 1) > start_index:
                # backslide
                most_recent_final_text = self.combine_text_from_transcripts(user['final_transcripts'])
                previous_text_to_backslide = most_recent_final_text + " " + t['text'][:start_index]
                #refactor2
                #most_recent_final_text = user['final_transcripts'][-1]['text'] if len(user['final_transcripts']) > 0 else ""
                #previous_text_to_backslide = most_recent_final_text + " " + t['text'][:start_index]
                backslide_word_list = previous_text_to_backslide.strip().split()
                backslide_words = ' '.join(backslide_word_list[-(self.backslide-len(backslide_word_list)):])

                words_from_start = t['text'][start_index:].strip()
                t['text'] = backslide_words + " " + words_from_start
                unconsumed_transcripts.append(t)
            index_offset = start_index

        # Update step
        # `cse_consumed_transcript_id` = -1
        # `cse_consumed_transcript_idx` to index of most recent transcript we consumed in 1.
        if len(unconsumed_transcripts) > 0:
            new_index = len(unconsumed_transcripts[-1]['text']) + index_offset
        else:
            new_index = 0

        filter = {"user_id": user_id}
        update = {"$set": {"cse_consumed_transcript_id": -1, "cse_consumed_transcript_idx": new_index}}
        self.user_collection.update_one(filter=filter, update=update)
        return unconsumed_transcripts

    def update_cse_consumed_transcript_idx_for_user(self, user_id, new_index):
        filter = {"user_id": user_id}
        update = {"$set": {"cse_consumed_transcript_idx": new_index}}
        self.user_collection.update_one(filter=filter, update=update)

    def get_final_transcript_by_uuid(self, uuid):
        filter = {"final_transcripts.uuid": uuid}
        return self.user_collection.find_one(filter)

    def get_new_cse_transcripts_for_user_as_string(self, user_id, delete_after=False):
        transcripts = self.get_new_cse_transcripts_for_user(
            user_id, delete_after=delete_after)
        the_string = ""
        for t in transcripts:
            the_string += t['text'] + ' '
        return the_string.strip()

    def delete_all_transcripts_for_user(self, user_id):
        filter = {"user_id": user_id}
        update = {"$set": {"final_transcripts": []}}
        self.user_collection.update_one(filter=filter, update=update)

    def get_new_cse_transcripts_for_all_users(self, combine_transcripts=False, delete_after=False):
        users = self.user_collection.find()
        transcripts = []
        for user in users:
            user_id = user['user_id']
            if combine_transcripts:
                transcript_string = self.get_new_cse_transcripts_for_user_as_string(
                    user_id, delete_after=delete_after)
                if transcript_string:
                    transcripts.append(
                        {'user_id': user_id, 'text': transcript_string})
            else:
                transcripts.extend(self.get_new_cse_transcripts_for_user(
                    user_id, delete_after=delete_after))

        return transcripts

    def get_recent_transcripts_from_last_nseconds_for_all_users(self, n=30, users_list=None):
        users = self.user_collection.find() if users_list is None else users_list
        transcripts = []
        for user in users:
            user_id = user['user_id']
            transcript_string = self.get_transcripts_from_last_nseconds_for_user_as_string(
                user_id, n)
            if transcript_string:
                transcripts.append(
                    {'user_id': user_id, 'text': transcript_string})

        return transcripts
    
    def get_transcripts_from_last_nseconds_for_user(self, user_id, n=30):
        all_transcripts = self.get_all_transcripts_for_user(user_id)

        recent_transcripts = []
        current_time = time.time()
        for transcript in all_transcripts:
            if current_time - transcript['timestamp'] < n:
                recent_transcripts.append(transcript)
        return recent_transcripts

    def get_transcripts_from_last_nseconds_for_user_as_string(self, user_id, n=30):
        transcripts = self.get_transcripts_from_last_nseconds_for_user(user_id, n)
        return self.stringify_transcripts(transcript_list=transcripts)

    def purge_old_transcripts_for_user_id(self, user_id):
        transcript_expiration_date = time.time() - self.transcript_expiration_time
        filter = {'user_id': user_id}
        condition = {'$pull': {'transcripts': {
            'timestamp': {'$lt': transcript_expiration_date}}}}
        self.user_collection.update_many(filter, condition)

    ### TRANSCRIPT FORMATTING ###

    def get_stringified_transcript_window(self, transcript_list):
        # If we only have an intermediate, use the latest 15 words at most
        #if len(transcript_list) == 1 and not transcript_list[0]['is_final']:
        #    text = transcript_list[0]['text']
        #    text_word_list = text.strip().split()
        #    text_last_nwords = ' '.join(text_word_list[-(15-len(text_word_list)):])
        #    return text_last_nwords

        #transcript_to_run_on = ""
        #for t in transcript_list:
        #    if False:
        #        # This is effectively the backslider/window/thing
        #       # TODO: Only take last 4 words?
        #        transcript_to_run_on += " " + t['text']
        #    else:
        #        transcript_to_run_on += " " + t['text']

        # if len(transcript_list) == 0: return None
        # back_slider = 4
        # latest_transcript = transcript_list[-1]['text']
        # latest_transcript_word_list = latest_transcript.strip().split()
        # transcript_to_run_on = latest_transcript
        # if len(latest_transcript_word_list) < back_slider and len(transcript_list) > 1:
        #     # Defer to penultimate transcript (if there is one)
        #     penultimate_transcript = transcript_list[-2]['text']
        #     penultimate_transcript_word_list = penultimate_transcript.strip().split()
        #     penultimate_transcript_last_nwords = ' '.join(penultimate_transcript_word_list[-(back_slider-len(latest_transcript_word_list)):])
        #     transcript_to_run_on = penultimate_transcript_last_nwords + ' ' + latest_transcript
        return 0

    def stringify_transcripts(self, transcript_list):
        output = ""
        if len(transcript_list) == 0:
            return output

        # Concatenate text of all FINAL transcripts
        last_final_transcript_index = 99999999
        for index, t in enumerate(transcript_list):
            if t['is_final'] == True:
                last_final_transcript_index = index
                output = output + t['text'] + ' '

        # Then add the last intermediate if it occurs later than the latest final...
        last_intermediate_text = ""
        for i in range(last_final_transcript_index, len(transcript_list)):
            if transcript_list[i]['is_final'] == False:
                last_intermediate_text = transcript_list[i]['text']
        output = output + ' ' + last_intermediate_text

        return output.strip()

    ### WAKE WORDS ###

    def update_wake_word_time_for_user(self, user_id):
        self.create_user_if_not_exists(user_id)
        print("UPDATE WW TIME")
        current_time = time.time()

        # Only update if we haven't already noted a wake word within the last 2 seconds, OR if the time is -1
        query_condition = {
            "user_id": user_id, 
            '$or': [
                {'last_wake_word_time': {'$lt': (current_time - self.wake_word_min_update_time)}},
                {'last_wake_word_time': -1}
            ]
        }

        update = {"$set": {"last_wake_word_time": current_time}}
        
        self.user_collection.update_one(query_condition, update)

    def get_users_with_recent_wake_words(self):
        filter = {"last_wake_word_time": {'$ne': -1}}
        relevant_users = self.user_collection.find(filter)
        return relevant_users
    
    def reset_wake_word_time_for_user(self, user_id):
        self.create_user_if_not_exists(user_id)
        filter = {"user_id": user_id}
        update = {"$set": {"last_wake_word_time": -1}}
        self.user_collection.update_one(filter=filter, update=update)


    ### CSE RESULTS ###

    def add_cse_results_for_user(self, user_id, results):
        filter = {"user_id": user_id}
        update = {"$push": {"cse_results": {'$each': results}}}
        self.user_collection.update_one(filter=filter, update=update)

    def delete_cse_results_for_user(self, user_id):
        filter = {"user_id": user_id}
        update = {"$set": {"cse_results": []}}
        self.user_collection.update_one(filter=filter, update=update)

    def add_agent_insights_results_for_user(self, user_id, query, insight):
        insight_time = math.trunc(time.time())
        insight_uuid = str(uuid.uuid4())
        insight_obj = {'timestamp': insight_time, 'uuid': insight_uuid, 'query': query, 'insight': insight}

        filter = {"user_id": user_id}
        update = {"$push": {"agent_insights_results": {'$each': [insight_obj]}}}
        self.user_collection.update_one(filter=filter, update=update)

    ### CSE RESULTS FOR SPECIFIC DEVICE (USE THIS) ###

    def get_cse_results_for_user_device(self, user_id, device_id, should_consume=True, include_consumed=False):
        self.add_ui_device_to_user_if_not_exists(user_id, device_id)

        user = self.user_collection.find_one({"user_id": user_id})
        results = user['cse_results'] if user != None else []
        already_consumed_ids = [
        ] if include_consumed else self.get_consumed_cse_result_ids_for_user_device(user_id, device_id)

        # print("ALREADY CONSUMED IDS:")
        # print(already_consumed_ids)
        new_results = []
        for res in results:
            if ('uuid' in res) and (res['uuid'] not in already_consumed_ids):
                if should_consume:
                    self.add_consumed_cse_result_id_for_user_device(
                        user_id, device_id, res['uuid'])
                new_results.append(res)
        return new_results

<<<<<<< HEAD
    def get_proactive_agents_insights_results_for_user_device(self, user_id, device_id, should_consume=True, include_consumed=False):
=======
    def get_agent_insights_history_for_user(self, user_id):
        self.create_user_if_not_exists(user_id)
        filter = {"user_id": user_id}
        user = self.user_collection.find_one(filter)
        return user['agent_insights_results'] 

    def get_agent_insights_results_for_user_device(self, user_id, device_id, should_consume=True, include_consumed=False):
>>>>>>> 73d56de3
        self.add_ui_device_to_user_if_not_exists(user_id, device_id)

        user = self.user_collection.find_one({"user_id": user_id})
        results = user['agent_insights_results'] if user != None else []
        already_consumed_ids = [
        ] if include_consumed else self.get_consumed_agent_insights_result_ids_for_user_device(user_id, device_id)
        new_results = []
        for res in results:
            if ('uuid' in res) and (res['uuid'] not in already_consumed_ids):
                if should_consume:
                    self.add_consumed_agent_insights_result_id_for_user_device(
                        user_id, device_id, res['uuid'])
                new_results.append(res)
        return new_results

    def add_consumed_cse_result_id_for_user_device(self, user_id, device_id, consumed_result_uuid):
        filter = {"user_id": user_id, "ui_list.device_id": device_id}
        update = {"$addToSet": {
            "ui_list.$.consumed_cse_result_ids": consumed_result_uuid}}
        # "$add_to_set": {"ui_list": device_id}}
        self.user_collection.update_many(filter=filter, update=update)

    def add_consumed_agent_insights_result_id_for_user_device(self, user_id, device_id, consumed_result_uuid):
        filter = {"user_id": user_id, "ui_list.device_id": device_id}
        update = {"$addToSet": {
            "ui_list.$.consumed_agent_insights_result_ids": consumed_result_uuid}}
        # "$add_to_set": {"ui_list": device_id}}
        self.user_collection.update_many(filter=filter, update=update)

    def get_consumed_cse_result_ids_for_user_device(self, user_id, device_id):
        filter = {"user_id": user_id, "ui_list.device_id": device_id}
        user = self.user_collection.find_one(filter=filter)
        if user == None or user['ui_list'] == None or user['ui_list'][0] == None:
            return []
        to_return = user['ui_list'][0]['consumed_cse_result_ids']
        return to_return if to_return != None else []

    def get_consumed_agent_insights_result_ids_for_user_device(self, user_id, device_id):
        filter = {"user_id": user_id, "ui_list.device_id": device_id}
        user = self.user_collection.find_one(filter=filter)
        if user == None or user['ui_list'] == None or user['ui_list'][0] == None:
            return []
        to_return = user['ui_list'][0]['consumed_agent_insights_result_ids']
        return to_return if to_return != None else []

    def get_cse_result_by_uuid(self, uuid):
        filter = {"cse_results.uuid": uuid}
        user = self.user_collection.find_one(filter=filter)
        user_results = user['cse_results']
        for res in user_results:
            if res['uuid'] == uuid:
                return res
        return None

    def get_consumed_cse_results_for_user_device(self, user_id, device_id):
        consumed_ids = self.get_consumed_cse_result_ids_for_user_device(
            user_id, device_id)
        consumed_results = []
        for id in consumed_ids:
            result = self.get_cse_result_by_uuid(id)
            if result != None:
                consumed_results.append(result)
        return consumed_results

    def get_defined_terms_from_last_nseconds_for_user_device(self, user_id, n=300):
        consumed_results = self.get_cse_results_for_user_device(
            user_id=user_id, device_id="", should_consume=False, include_consumed=True)

        previously_defined_terms = []
        current_time = math.trunc(time.time())
        for result in consumed_results:
            if current_time - result['timestamp'] < n:
                previously_defined_terms.append(result)
        return previously_defined_terms

    ### UI DEVICE ###

    def get_all_ui_devices_for_user(self, user_id):
        user = self.user_collection.find_one({"user_id": user_id})
        ui_list = user['ui_list']
        ui_list_ids = []
        for ui in ui_list:
            ui_list_ids.append(ui['device_id'])
        return ui_list_ids

    def add_ui_device_to_user_if_not_exists(self, user_id, device_id):
        self.create_user_if_not_exists(user_id)
        user = self.user_collection.find_one({"user_id": user_id})

        need_add = True
        if user['ui_list'] != None:
            for ui in user['ui_list']:
                if ui['device_id'] == device_id:
                    need_add = False

        if need_add:
            print("Creating device for user '{}': {}".format(user_id, device_id))
            ui_object = {"device_id": device_id, "consumed_cse_result_ids": [], "consumed_agent_insights_result_ids": []}
            filter = {"user_id": user_id}
            update = {"$addToSet": {"ui_list": ui_object}}
            self.user_collection.update_one(filter=filter, update=update)

### Function list for developers ###
#
# * save_transcript_for_user
#   => Saves a transcript for a user. User is created if they don't already exist
#
# * add_cse_result_for_user
#   => Saves a cse_result object to a user's object
#
# * get_cse_results_for_user_device
#   => REQUIRES device_id. Returns a list of CSE results that have not been consumed by that device_id yet.
#   => Once this has been run, the same CSE result will not return again for the same device_id.
#   => Device is created if it doesn't already exist.
#


"""
print("BEGIN DB TESTING")
db = DatabaseHandler()
db.save_transcript_for_user("alex", "fedora tip", 0, False)
db.add_cse_result_for_user("alex", {'uuid': '69'})
res1 = db.get_cse_results_for_user_device('alex', 'pc')
print('res1 (Should have 1 obj):')
for r in res1:
    print(r)
res2 = db.get_cse_results_for_user_device('alex', 'pc')
print("res2 (Shouldn't display anything):")
for r in res2:
    print(r)
print('\n\nfinally:')
z = db.user_collection.find()
for pp in z:
    print(pp)
"""<|MERGE_RESOLUTION|>--- conflicted
+++ resolved
@@ -457,17 +457,13 @@
                 new_results.append(res)
         return new_results
 
-<<<<<<< HEAD
-    def get_proactive_agents_insights_results_for_user_device(self, user_id, device_id, should_consume=True, include_consumed=False):
-=======
     def get_agent_insights_history_for_user(self, user_id):
         self.create_user_if_not_exists(user_id)
         filter = {"user_id": user_id}
         user = self.user_collection.find_one(filter)
         return user['agent_insights_results'] 
 
-    def get_agent_insights_results_for_user_device(self, user_id, device_id, should_consume=True, include_consumed=False):
->>>>>>> 73d56de3
+    def get_proactive_agents_insights_results_for_user_device(self, user_id, device_id, should_consume=True, include_consumed=False):
         self.add_ui_device_to_user_if_not_exists(user_id, device_id)
 
         user = self.user_collection.find_one({"user_id": user_id})
