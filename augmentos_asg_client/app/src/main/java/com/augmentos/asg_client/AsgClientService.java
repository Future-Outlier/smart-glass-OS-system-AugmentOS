package com.augmentos.asg_client;

// ---------------------------------------------------------------------------------
// Below are the imports you likely need; if your project requires others, keep them:
// ---------------------------------------------------------------------------------
import static com.augmentos.asg_client.AsgConstants.asgServiceNotificationId;

import android.app.Notification;
import android.app.NotificationChannel;
import android.app.NotificationManager;
import android.app.PendingIntent;
import android.app.Service;
import android.content.ComponentName;
import android.content.Context;
import android.content.Intent;
import android.content.ServiceConnection;
import android.content.SharedPreferences;
import android.os.Binder;
import android.os.Build;
import android.os.Bundle;
import android.os.Handler;
import android.os.IBinder;
import android.os.Looper;
import android.util.Log;
import android.view.View;
import android.widget.FrameLayout;

import org.json.JSONException;
import org.json.JSONObject;
import java.util.ArrayList;
import java.util.List;

import androidx.core.app.NotificationCompat;
import androidx.preference.PreferenceManager;

import org.json.JSONArray;
import org.json.JSONException;
import org.json.JSONObject;

import com.augmentos.asg_client.streaming.RtmpStreamingService;
import com.augmentos.augmentos_core.AugmentosService;
import com.augmentos.asg_client.bluetooth.BluetoothManagerFactory;
import com.augmentos.asg_client.bluetooth.BluetoothStateListener;
import com.augmentos.asg_client.bluetooth.IBluetoothManager;
import com.augmentos.asg_client.camera.MediaCaptureService;
import com.augmentos.asg_client.camera.MediaUploadQueueManager;
import com.augmentos.asg_client.network.INetworkManager;
import com.augmentos.asg_client.network.NetworkManagerFactory;
import com.augmentos.asg_client.network.NetworkStateListener; // Make sure this is the correct import path for your library
import com.augmentos.augmentos_core.smarterglassesmanager.camera.CameraRecordingService;

import java.nio.charset.StandardCharsets;
import java.util.ArrayList;
import java.util.Iterator;
import java.util.List;
import java.util.Locale;

/**
 * This is the FULL AsgClientService code that:
 * 1) Runs in the foreground.
 * 2) Starts and binds to AugmentosService so we can get its instance.
 * 3) Cleans up properly when stopped or destroyed.
 *
 * "NOTHING LEFT OUT" – all functionality is shown below.
 */
public class AsgClientService extends Service implements NetworkStateListener, BluetoothStateListener {

    // ---------------------------------------------
    // Constants & Class Fields
    // ---------------------------------------------
    public static final String TAG = "AugmentOS_AsgClientService";

    // Actions for starting/stopping service
    public static final String ACTION_START_CORE = "ACTION_START_CORE";
    public static final String ACTION_STOP_CORE = "ACTION_STOP_CORE";
    public static final String ACTION_START_FOREGROUND_SERVICE = "MY_ACTION_START_FOREGROUND_SERVICE";
    public static final String ACTION_STOP_FOREGROUND_SERVICE = "MY_ACTION_STOP_FOREGROUND_SERVICE";

    // Notification channel info
    private final String notificationAppName = "ASG Client";
    private final String notificationDescription = "Running in foreground";
    private final String myChannelId = "asg_client";

    // Binder for any clients that bind to AsgClientService (optional usage)
    private final IBinder binder = new LocalBinder();

    // Reference to the AugmentosService we bind to
    private AugmentosService augmentosService = null;
    private boolean isAugmentosBound = false;

    // Network management
    private static final int WIFI_SETUP_PORT = 8088;
    private INetworkManager networkManager;

    // Bluetooth management
    private IBluetoothManager bluetoothManager;

    // Microphone management for non-K900 devices
    private com.augmentos.asg_client.audio.GlassesMicrophoneManager glassesMicrophoneManager;
    private boolean isK900Device = false;
<<<<<<< HEAD

    // DEBUG: Timer and handler for VPS photo uploads
    private Handler debugVpsPhotoHandler;
    private Runnable debugVpsPhotoRunnable;
=======
>>>>>>> ed295e98

    // Photo queue manager for handling offline media uploads
    private MediaUploadQueueManager mMediaQueueManager;

    // Media capture service
    private MediaCaptureService mMediaCaptureService;

    // 1. Add enum for photo capture mode at the top of the class
    private enum PhotoCaptureMode {
        SAVE_LOCALLY,
        CLOUD
    }

    // 2. Add a field to store the current mode
    private PhotoCaptureMode currentPhotoMode = PhotoCaptureMode.CLOUD;

    // ---------------------------------------------
    // ServiceConnection for the AugmentosService
    // ---------------------------------------------
    private final ServiceConnection augmentosConnection = new ServiceConnection() {
        @Override
        public void onServiceConnected(ComponentName name, IBinder service) {
            Log.d(TAG, "onServiceConnected: AugmentosService is connected");
            // We have the binder from AugmentosService, so cast and get the instance
            AugmentosService.LocalBinder binder = (AugmentosService.LocalBinder) service;
            augmentosService = binder.getService();
            isAugmentosBound = true;

            Log.d(TAG, "AugmentosService is bound and ready for action!");

            // Check if we're connected to WiFi
            if (networkManager != null && networkManager.isConnectedToWifi()) {
                Log.d(TAG, "We have WiFi connectivity - ready to connect to backend");
                onWifiConnected();
            } else {
                Log.d(TAG, "No WiFi connectivity detected - waiting for user to provide credentials via hotspot");
            }
        }

        @Override
        public void onServiceDisconnected(ComponentName name) {
            Log.d(TAG, "onServiceDisconnected: AugmentosService disconnected");
            isAugmentosBound = false;
            augmentosService = null;
        }
    };

    // ---------------------------------------------
    // LocalBinder: allows this service to be bound
    // ---------------------------------------------
    public class LocalBinder extends Binder {
        public AsgClientService getService() {
            return AsgClientService.this;
        }
    }

    // ---------------------------------------------
    // Lifecycle Methods
    // ---------------------------------------------
    public AsgClientService() {
        // Empty constructor
    }

    @Override
    public void onCreate() {
        super.onCreate();
        Log.d(TAG, "AsgClientService onCreate");

        // Initialize the network manager
        initializeNetworkManager();

        // Initialize the bluetooth manager
        initializeBluetoothManager();

        // Initialize the photo queue manager
        initializeMediaQueueManager();

        // Initialize the photo capture service
        initializeMediaCaptureService();

        // Initialize streaming callbacks
        initializeStreamingCallbacks();

        // Start RTMP streaming for testing
        //startRtmpStreaming();

        // Recording test code (kept from original)
        // this.recordFor5Seconds();

        // DEBUG: Start the debug photo upload timer for VPS
        //startDebugVpsPhotoUploadTimer();

        SysControl.disablePackageViaAdb(getApplicationContext(), "com.xy.fakelauncher");
        SysControl.disablePackage(getApplicationContext(), "com.xy.fakelauncher");
        SysControl.uninstallPackage(getApplicationContext(), "com.lhs.btserver");
        SysControl.uninstallPackageViaAdb(getApplicationContext(), "com.lhs.btserver");
    }

    /**
     * Initialize streaming callbacks for RTMP status updates
     */
    private void initializeStreamingCallbacks() {
        // Register for streaming status callbacks
        com.augmentos.asg_client.streaming.RtmpStreamingService.setStreamingStatusCallback(streamingStatusCallback);
        Log.d(TAG, "Registered RTMP streaming callbacks");
    }

    /**
     * Handle streaming events from the RtmpStreamingService
     */
    @org.greenrobot.eventbus.Subscribe(threadMode = org.greenrobot.eventbus.ThreadMode.MAIN)
    public void onStreamingEvent(com.augmentos.asg_client.streaming.StreamingEvent event) {
        if (event instanceof com.augmentos.asg_client.streaming.StreamingEvent.Started) {
            Log.d(TAG, "RTMP streaming started successfully");
        } else if (event instanceof com.augmentos.asg_client.streaming.StreamingEvent.Stopped) {
            Log.d(TAG, "RTMP streaming stopped");
        } else if (event instanceof com.augmentos.asg_client.streaming.StreamingEvent.Error) {
            Log.e(TAG, "RTMP streaming error: " + ((com.augmentos.asg_client.streaming.StreamingEvent.Error) event).getMessage());
        } else if (event instanceof com.augmentos.asg_client.streaming.StreamingEvent.Connected) {
            Log.d(TAG, "RTMP connection established");
        } else if (event instanceof com.augmentos.asg_client.streaming.StreamingEvent.ConnectionFailed) {
            Log.e(TAG, "RTMP connection failed: " + ((com.augmentos.asg_client.streaming.StreamingEvent.ConnectionFailed) event).getMessage());
        }
    }

    /**
     * Initialize the media queue manager
     */
    private void initializeMediaQueueManager() {
        if (mMediaQueueManager == null) {
            mMediaQueueManager = new MediaUploadQueueManager(getApplicationContext());

            // Set up queue callback
            mMediaQueueManager.setMediaQueueCallback(new MediaUploadQueueManager.MediaQueueCallback() {
                @Override
                public void onMediaQueued(String requestId, String filePath, int mediaType) {
                    Log.d(TAG, "Media queued: " + requestId + ", path: " + filePath + ", type: " +
                            (mediaType == MediaUploadQueueManager.MEDIA_TYPE_PHOTO ? "photo" : "video"));
                }

                @Override
                public void onMediaUploaded(String requestId, String url, int mediaType) {
                    String mediaTypeName = mediaType == MediaUploadQueueManager.MEDIA_TYPE_PHOTO ? "Photo" : "Video";
                    Log.d(TAG, mediaTypeName + " uploaded from queue: " + requestId + ", URL: " + url);
                    // Send notification to phone if connected
                    sendMediaSuccessResponse(requestId, url, mediaType);
                }

                @Override
                public void onMediaUploadFailed(String requestId, String error, int mediaType) {
                    String mediaTypeName = mediaType == MediaUploadQueueManager.MEDIA_TYPE_PHOTO ? "Photo" : "Video";
                    Log.d(TAG, mediaTypeName + " upload failed from queue: " + requestId + ", error: " + error);
                    // We don't send error notifications to avoid spamming the phone
                }
            });

            // Process the queue in case there are queued items from previous sessions
            mMediaQueueManager.processQueue();
        }
    }


    /**
     * Initialize the media capture service
     */
    private void initializeMediaCaptureService() {
        if (mMediaCaptureService == null) {
            if (mMediaQueueManager == null) {
                initializeMediaQueueManager();
            }

            mMediaCaptureService = new MediaCaptureService(getApplicationContext(), mMediaQueueManager) {
                @Override
                protected void sendMediaSuccessResponse(String requestId, String mediaUrl, int mediaType) {
                    // Override to delegate to parent class
                    AsgClientService.this.sendMediaSuccessResponse(requestId, mediaUrl, mediaType);
                }

                @Override
                protected void sendMediaErrorResponse(String requestId, String errorMessage, int mediaType) {
                    // Override to delegate to parent class
                    AsgClientService.this.sendMediaErrorResponse(requestId, errorMessage, mediaType);
                }
            };

            // Set the media capture listener
            mMediaCaptureService.setMediaCaptureListener(mediaCaptureListener);
        }
    }

    /**
     * Get the media queue manager instance
     *
     * @return MediaUploadQueueManager instance
     */
    public MediaUploadQueueManager getMediaQueueManager() {
        if (mMediaQueueManager == null) {
            initializeMediaQueueManager();
        }
        return mMediaQueueManager;
    }

    /**
     * Get the media capture service instance
     *
     * @return MediaCaptureService instance
     */
    public MediaCaptureService getMediaCaptureService() {
        if (mMediaCaptureService == null) {
            initializeMediaCaptureService();
        }
        return mMediaCaptureService;
    }

    /**
     * Initialize the network manager and set up callbacks
     */
    private void initializeNetworkManager() {
        // Create the network manager using the factory
        networkManager = NetworkManagerFactory.getNetworkManager(getApplicationContext());

        // Add a listener for network state changes (using the service itself as the listener)
        networkManager.addWifiListener(this);

        // Initialize the network manager
        networkManager.initialize();
    }

    /**
     * Initialize the bluetooth manager and set up callbacks
     */
    private void initializeBluetoothManager() {
        // Enhanced logging
        Log.e(TAG, "==========================================================");
        Log.e(TAG, "== INITIALIZING BLUETOOTH MANAGER");
        Log.e(TAG, "== Thread: " + Thread.currentThread().getId());
        Log.e(TAG, "==========================================================");

        // Create the bluetooth manager using the factory
        bluetoothManager = BluetoothManagerFactory.getBluetoothManager(getApplicationContext());

        // Enhanced logging about which manager was created
        Log.e(TAG, "==========================================================");
        Log.e(TAG, "== BLUETOOTH MANAGER CREATED");
        Log.e(TAG, "== Class: " + bluetoothManager.getClass().getName());
        Log.e(TAG, "== Simple name: " + bluetoothManager.getClass().getSimpleName());
        Log.e(TAG, "==========================================================");

        // Check if we're on a K900 device
        isK900Device = bluetoothManager.getClass().getSimpleName().contains("K900");
        Log.d(TAG, "Device type detected: " + (isK900Device ? "K900" : "Standard Android"));

        // If not a K900 device, initialize the glasses microphone manager
        if (!isK900Device) {
            //initializeGlassesMicrophoneManager();
        }

        // Add a listener for bluetooth state changes (using the service itself as the listener)
        bluetoothManager.addBluetoothListener(this);

        // Initialize the bluetooth manager
        bluetoothManager.initialize();
    }

    /**
     * Initialize the glasses microphone manager (only for non-K900 devices)
     * Passes the existing bluetoothManager instance to ensure thread safety
     */
    private void initializeGlassesMicrophoneManager() {
        if (glassesMicrophoneManager != null) {
            // Already initialized
            return;
        }

        try {
            Log.d(TAG, "Initializing glasses microphone manager for non-K900 device");
            Log.d(TAG, "Thread ID: " + Thread.currentThread().getId() + ", Thread name: " + Thread.currentThread().getName());

            // Pass the existing bluetoothManager instance instead of creating a new one
            glassesMicrophoneManager = new com.augmentos.asg_client.audio.GlassesMicrophoneManager(
                getApplicationContext(), bluetoothManager);

            // Set up a callback for LC3 encoded audio data if needed
            glassesMicrophoneManager.setLC3DataCallback(lc3Data -> {
                // This callback is optional - we already send data directly through BLE in the manager
                //Log.d(TAG, "Received LC3 encoded audio data: " + lc3Data.length + " bytes");
            });

            Log.d(TAG, "Successfully initialized glasses microphone manager with shared bluetoothManager");
        } catch (Exception e) {
            Log.e(TAG, "Error initializing glasses microphone manager", e);
            glassesMicrophoneManager = null;
        }
    }

    /**
     * Called when WiFi is connected
     */
    private void onWifiConnected() {
        Log.d(TAG, "Connected to WiFi network");

        // If the AugmentOS service is bound, connect to the backend
        if (isAugmentosBound && augmentosService != null) {
            Log.d(TAG, "AugmentOS service is available, connecting to backend...");
            // Add code to connect to backend service here
            // For example:
            // augmentosService.connectToBackend();
        }
    }

    /**
     * This is where we handle start commands, like ACTION_START_CORE or ACTION_STOP_CORE.
     * We also start/stop or bind/unbind AugmentosService here.
     */
    @Override
    public int onStartCommand(Intent intent, int flags, int startId) {
        super.onStartCommand(intent, flags, startId);

        // CRITICAL: Ensure we call startForeground immediately on API 26+ to avoid ANR
        // This is a safety measure to ensure we're always starting in foreground mode
        if (android.os.Build.VERSION.SDK_INT >= android.os.Build.VERSION_CODES.O) {
            createNotificationChannel();
            startForeground(asgServiceNotificationId, updateNotification());
            Log.d(TAG, "Pre-emptively called startForeground to avoid background execution errors");
        }

        if (intent == null || intent.getAction() == null) {
            Log.e(TAG, "Received null intent or null action");
            return START_STICKY;
        }

        String action = intent.getAction();
        Bundle extras = intent.getExtras(); // Not used, but available if needed

        switch (action) {
            case ACTION_START_CORE:
            case ACTION_START_FOREGROUND_SERVICE:
                Log.d(TAG, "AsgClientService onStartCommand -> starting foreground");
                createNotificationChannel();
                startForeground(asgServiceNotificationId, updateNotification());

                // 1) Start AugmentosService in the background/foreground
                //    so it's alive even if we unbind.
                Intent augmentosIntent = new Intent(this, AugmentosService.class);
                augmentosIntent.setAction(AugmentosService.ACTION_START_CORE);
//                startForegroundService(augmentosIntent);
//
//                // 2) Bind to AugmentosService to get a reference to it
//                bindService(
//                        new Intent(this, AugmentosService.class),
//                        augmentosConnection,
//                        BIND_AUTO_CREATE
//                );
                break;

            case ACTION_STOP_CORE:
            case ACTION_STOP_FOREGROUND_SERVICE:
                Log.d(TAG, "AsgClientService onStartCommand -> stopping foreground");
                stopForeground(true);
                stopSelf();

                // If we're bound to AugmentosService, unbind
                if (isAugmentosBound) {
                    unbindService(augmentosConnection);
                    isAugmentosBound = false;
                }

                // Optionally also stop AugmentosService entirely
                // if you want it fully shut down:
                stopService(new Intent(this, AugmentosService.class));
                break;

            default:
                Log.d(TAG, "Unknown action received in onStartCommand: " + action);
                break;
        }

        return START_STICKY;
    }

    private void recordFor5Seconds(){
        // This method is no longer used, but kept for reference
        // Would need to implement using CameraNeo if needed
    }
    /**
     * Creates or updates our foreground notification channel and returns the
     * Notification object used by startForeground().
     */
    private Notification updateNotification() {
        Context context = getApplicationContext();

        // This PendingIntent leads to MainActivity if user taps the notification
        PendingIntent action = PendingIntent.getActivity(
                context,
                0,
                new Intent(context, MainActivity.class),
                PendingIntent.FLAG_CANCEL_CURRENT | PendingIntent.FLAG_MUTABLE
        );

        NotificationManager manager = (NotificationManager) getSystemService(Context.NOTIFICATION_SERVICE);
        if (manager == null) {
            // Fallback - if manager is null, we can't create a channel, but we can build a basic notification
            return new NotificationCompat.Builder(this, myChannelId)
                    .setContentTitle(notificationAppName)
                    .setContentText(notificationDescription)
                    .setSmallIcon(com.augmentos.augmentos_core.R.drawable.ic_launcher_foreground)
                    .setOngoing(true)
                    .build();
        }

        // For Android O+, create or update notification channel
        if (Build.VERSION.SDK_INT >= Build.VERSION_CODES.O) {
            NotificationChannel channel = new NotificationChannel(
                    myChannelId,
                    notificationAppName,
                    NotificationManager.IMPORTANCE_HIGH
            );
            channel.setDescription(notificationDescription);
            manager.createNotificationChannel(channel);
        }

        // Build the actual notification
        NotificationCompat.Builder builder = new NotificationCompat.Builder(this, myChannelId)
                .setContentIntent(action)
                .setContentTitle(notificationAppName)
                .setContentText(notificationDescription)
                .setSmallIcon(com.augmentos.augmentos_core.R.drawable.ic_launcher_foreground)
                .setTicker("...")
                .setOngoing(true);

        return builder.build();
    }


    /**
     * Called when we're destroyed. Good place to unbind from services if needed.
     */
    @Override
    public void onDestroy() {
        Log.d(TAG, "AsgClientService onDestroy");
        // If still bound to AugmentosService, unbind
        if (isAugmentosBound) {
            unbindService(augmentosConnection);
            isAugmentosBound = false;
        }

        // Unregister streaming callback
        com.augmentos.asg_client.streaming.RtmpStreamingService.setStreamingStatusCallback(null);

        // Stop RTMP streaming if active
        try {
            org.greenrobot.eventbus.EventBus.getDefault().post(
                new com.augmentos.asg_client.streaming.StreamingCommand.Stop()
            );

            // Also use the static method as a backup
            com.augmentos.asg_client.streaming.RtmpStreamingService.stopStreaming(this);
        } catch (Exception e) {
            Log.e(TAG, "Error stopping RTMP streaming", e);
        }

        // Unregister from EventBus
        if (org.greenrobot.eventbus.EventBus.getDefault().isRegistered(this)) {
            org.greenrobot.eventbus.EventBus.getDefault().unregister(this);
        }

        // Shutdown the network manager if it's initialized
        if (networkManager != null) {
            networkManager.shutdown();
        }

        // Shutdown the bluetooth manager if it's initialized
        if (bluetoothManager != null) {
            // Remove this service as a listener first
            bluetoothManager.removeBluetoothListener(this);
            // Then shutdown the bluetooth manager
            bluetoothManager.shutdown();
        }

        // Clean up the glasses microphone manager if it's initialized
        if (glassesMicrophoneManager != null) {
            glassesMicrophoneManager.destroy();
            glassesMicrophoneManager = null;
        }

        // No need to clean up MediaQueueManager as it's stateless and file-based

        super.onDestroy();
    }

    // ---------------------------------------------
    // Binding and Binder logic
    // ---------------------------------------------
    @Override
    public IBinder onBind(Intent intent) {
        Log.d(TAG, "AsgClientService onBind -> returning binder");
        return binder;
    }

    // ---------------------------------------------
    // Example public method to use AugmentosService
    // ---------------------------------------------
    public void doSomethingWithAugmentos() {
        if (isAugmentosBound && augmentosService != null) {
            // For example, call some method on AugmentosService
            // augmentosService.sendStatusToBackend();
            Log.d(TAG, "Called a method on the bound AugmentosService!");
        } else {
            Log.w(TAG, "AugmentosService is not bound yet.");
        }
    }

    /**
     * If needed, you can check whether we're bound to AugmentosService,
     * or retrieve the instance (e.g. for Activity usage).
     */
    public AugmentosService getAugmentosService() {
        return augmentosService;
    }

    public boolean isAugmentosServiceBound() {
        return isAugmentosBound;
    }

    /**
     * Method for activities to check if we're connected to WiFi
     */
    public boolean isConnectedToWifi() {
        return networkManager != null && networkManager.isConnectedToWifi();
    }

    /**
     * Method for activities to check if a Bluetooth device is connected
     */
    public boolean isBluetoothConnected() {
        return bluetoothManager != null && bluetoothManager.isConnected();
    }

    /**
     * Method for activities to start Bluetooth advertising
     */
    public void startBluetoothAdvertising() {
        if (bluetoothManager != null) {
            bluetoothManager.startAdvertising();
        }
    }

    /**
     * Method for activities to stop Bluetooth advertising
     */
    public void stopBluetoothAdvertising() {
        if (bluetoothManager != null) {
            bluetoothManager.stopAdvertising();
        }
    }

    /**
     * Method for activities to manually disconnect from a Bluetooth device
     */
    public void disconnectBluetooth() {
        if (bluetoothManager != null) {
            bluetoothManager.disconnect();
        }
    }

    /**
     * Method for activities to send data over Bluetooth
     * @return true if data was sent successfully, false otherwise
     */
    public boolean sendBluetoothData(byte[] data) {
        if (bluetoothManager != null && bluetoothManager.isConnected()) {
            return bluetoothManager.sendData(data);
        }
        return false;
    }

    /**
     * Testing method that manually starts the WiFi setup process
     * This can be called from an activity for testing purposes
     */
    public void testWifiSetup() {
        if (networkManager != null) {
            // Force hotspot to start with default config
            networkManager.startHotspot(null, null);
        }
    }

    /**
     * Try to connect to a specific WiFi network
     * This can be called from an activity for testing purposes
     */
    public void testConnectToWifi(String ssid, String password) {
        if (networkManager != null) {
            networkManager.connectToWifi(ssid, password);
        }
    }

    // ---------------------------------------------
    // NetworkStateListener Interface Methods
    // ---------------------------------------------

    /**
     * Handle WiFi state changes
     */
    @Override
    public void onWifiStateChanged(boolean isConnected) {
        Log.d(TAG, "WiFi state changed: " + (isConnected ? "CONNECTED" : "DISCONNECTED"));

        // When WiFi state changes, send status to AugmentOS Core via Bluetooth
        sendWifiStatusOverBle(isConnected);

        if (isConnected) {
            // Handle connection
            onWifiConnected();

            // Process photo upload queue when connection is restored
            if (mMediaQueueManager != null && !mMediaQueueManager.isQueueEmpty()) {
                Log.d(TAG, "WiFi connected - processing media upload queue");
                mMediaQueueManager.processQueue();
            }
        } else {
            // Handle disconnection
            Log.d(TAG, "WiFi disconnected");
        }
    }

    /**
     * Handle hotspot state changes
     */
    @Override
    public void onHotspotStateChanged(boolean isEnabled) {
        Log.d(TAG, "Hotspot state changed: " + (isEnabled ? "ENABLED" : "DISABLED"));
        // We don't need to report hotspot state via BLE
    }

    /**
     * Handle WiFi credentials received through setup
     */
    @Override
    public void onWifiCredentialsReceived(String ssid, String password, String authToken) {
        Log.d(TAG, "WiFi credentials received for network: " + ssid);
        // After receiving credentials, we'll likely connect to WiFi,
        // and onWifiStateChanged will be called, which will send status via BLE
    }

    /**
     * Send current WiFi status to AugmentOS Core via Bluetooth
     */
    private void sendWifiStatusOverBle(boolean isConnected) {
        if (bluetoothManager != null && bluetoothManager.isConnected()) {
            try {
                JSONObject wifiStatus = new JSONObject();
                wifiStatus.put("type", "wifi_status");
                wifiStatus.put("connected", isConnected);

                // Include SSID if connected
                if (isConnected && networkManager != null) {
                    String ssid = networkManager.getCurrentWifiSsid();
                    if (ssid != null && !ssid.isEmpty()) {
                        wifiStatus.put("ssid", ssid);
                    } else {
                        wifiStatus.put("ssid", "unknown");
                    }
                } else {
                    wifiStatus.put("ssid", "");
                }

                // Convert to string
                String jsonString = wifiStatus.toString();
                Log.d(TAG, "Formatted WiFi status message: " + jsonString);

                // Convert JSON to bytes and send
                bluetoothManager.sendData(jsonString.getBytes());

                Log.d(TAG, "Sent WiFi status via BLE");
            } catch (JSONException e) {
                Log.e(TAG, "Error creating WiFi status JSON", e);
            }
        }
    }

    /**
     * Send WiFi scan results to AugmentOS Core via Bluetooth
     */
    private void sendWifiScanResultsOverBle(List<String> networks) {
        if (bluetoothManager != null && bluetoothManager.isConnected()) {
            try {
                JSONObject scanResults = new JSONObject();
                scanResults.put("type", "wifi_scan_result");

                // Add the networks as a JSON array
                JSONArray networksArray = new JSONArray();
                for (String network : networks) {
                    networksArray.put(network);
                }
                scanResults.put("networks", networksArray);

                // Convert to string
                String jsonString = scanResults.toString();
                Log.d(TAG, "Formatted WiFi scan results: " + jsonString);

                // Convert JSON to bytes and send
                bluetoothManager.sendData(jsonString.getBytes());

                Log.d(TAG, "Sent WiFi scan results via BLE. Found " + networks.size() + " networks.");
            } catch (JSONException e) {
                Log.e(TAG, "Error creating WiFi scan results JSON", e);
            }
        }
    }

    // ---------------------------------------------
    // BluetoothStateListener Interface Methods
    // ---------------------------------------------

    /**
     * Called when Bluetooth connection state changes
     */
    @Override
    public void onConnectionStateChanged(boolean connected) {
        Log.d(TAG, "Bluetooth connection state changed: " + (connected ? "CONNECTED" : "DISCONNECTED"));

        if (connected) {
            Log.d(TAG, "Bluetooth device connected - ready for data exchange");

            // When Bluetooth connects, send the current WiFi status
            // Adding a 3 second delay before sending WiFi status
            if (networkManager != null) {
                new Handler(Looper.getMainLooper()).postDelayed(() -> {
                    boolean wifiConnected = networkManager.isConnectedToWifi();
                    sendWifiStatusOverBle(wifiConnected);
                    Log.d(TAG, "Sent WiFi status after 3s delay: " + (wifiConnected ? "CONNECTED" : "DISCONNECTED"));
                }, 3000); // 3 second delay
            }

            // For non-K900 devices, start the microphone to stream audio
            if (!isK900Device && glassesMicrophoneManager != null) {
                Log.d(TAG, "Starting microphone streaming for non-K900 device");
                glassesMicrophoneManager.startRecording();
            }

            // Notify any components that care about bluetooth status
            // For example, you could send a broadcast, update UI, etc.
        } else {
            Log.d(TAG, "Bluetooth device disconnected");

            // For non-K900 devices, stop the microphone when disconnected
            if (!isK900Device && glassesMicrophoneManager != null) {
                Log.d(TAG, "Stopping microphone streaming for non-K900 device");
                glassesMicrophoneManager.stopRecording();
            }

            // You might want to attempt reconnection here, or notify components
        }
    }

    /**
     * Called when data is received over Bluetooth (from either K900 or standard implementation)
     */
    @Override
    public void onDataReceived(byte[] data) {
        if (data == null || data.length == 0) {
            Log.w(TAG, "Received empty data packet from Bluetooth");
            return;
        }

        Log.d(TAG, "Received " + data.length + " bytes from Bluetooth");

        // Process the data

        // First, log the data for debugging (only in development)
        StringBuilder hexData = new StringBuilder();
        for (byte b : data) {
            hexData.append(String.format("%02X ", b));
        }
        Log.d(TAG, "Bluetooth data: " + hexData.toString());

        // Check if this is a message with ##...## format (K900 BES2700 protocol)
        if (data.length > 4 && data[0] == 0x23 && data[1] == 0x23) {
            Log.d(TAG, "🔍 Detected ##...## protocol formatted message");

            // Look for end marker ($$)
            int endMarkerPos = -1;
            for (int i = 4; i < data.length - 1; i++) {
                if (data[i] == 0x24 && data[i+1] == 0x24) {
                    endMarkerPos = i;
                    break;
                }
            }

            if (endMarkerPos > 0) {
                Log.d(TAG, "🔍 Found end marker at position: " + endMarkerPos);

                // Extract the command code and log it
                byte commandType = data[2];
                Log.d(TAG, "🔍 Command type byte: 0x" + String.format("%02X", commandType));

                // Extract length (assuming little-endian 2 bytes)
                int length = (data[3] & 0xFF);
                if (data.length > 4) {
                    length |= ((data[4] & 0xFF) << 8);
                }
                Log.d(TAG, "🔍 Payload length from header: " + length);

                // Extract payload (assuming it starts at position 5)
                int payloadStart = 5;
                int payloadLength = endMarkerPos - payloadStart;
                Log.d(TAG, "🔍 Actual payload length: " + payloadLength);

                // Only process if payload length looks correct
                if (payloadLength > 0) {
                    // Check if payload is JSON (starts with '{')
                    if (data[payloadStart] == '{') {
                        try {
                            // Extract the JSON string
                            String jsonStr = new String(data, payloadStart, payloadLength, "UTF-8");
                            Log.d(TAG, "✅ Extracted JSON from ##...$$: " + jsonStr);

                            // Parse the JSON
                            JSONObject jsonObject = new JSONObject(jsonStr);

                            // Extract the "C" field value, which we'll pass to the JSON processor
                            // This simplifies our approach - we just use the C field regardless
                            // of whether it's part of a command or our direct data
                            processJsonCommand(jsonObject);
                            return;
                        } catch (Exception e) {
                            Log.e(TAG, "❌ Error parsing JSON from ##...$$: " + e.getMessage());
                        }
                    } else {
                        Log.d(TAG, "⚠️ Payload doesn't start with '{': 0x" + String.format("%02X", data[payloadStart]));
                    }
                } else {
                    Log.e(TAG, "❌ Invalid payload length: " + payloadLength);
                }
            } else {
                Log.e(TAG, "❌ End marker not found in ##...## message");
            }

            // If extraction failed, fall through to standard processing
            Log.d(TAG, "⚠️ Failed to extract JSON from ##...## message, trying standard processing");
        }

        // Check if this is a JSON message (starts with '{')
        if (data.length > 0 && data[0] == '{') {
            try {
                String jsonStr = new String(data, "UTF-8");
                Log.d(TAG, "Received JSON data: " + jsonStr);
                JSONObject jsonObject = new JSONObject(jsonStr);
                processJsonCommand(jsonObject);
                return;
            } catch (Exception e) {
                Log.e(TAG, "Error parsing JSON data", e);
                // Fall through to binary command processing
            }
        }
    }

    /**
     * Process JSON commands received via Bluetooth
     */
    private void processJsonCommand(JSONObject json) {
        try {
            // If this is our direct data format (only C field), extract the JSON from it
            JSONObject dataToProcess = json;
            if (json.has("C")) {
                String dataPayload = json.optString("C", "");
                Log.d(TAG, "📦 Detected direct data format! Payload: " + dataPayload);

                // Try to parse the payload as JSON
                try {
                    dataToProcess = new JSONObject(dataPayload);
                    Log.d(TAG, "📦 Successfully parsed payload as JSON");
                } catch (JSONException e) {
                    Log.d(TAG, "📦 Payload is not valid JSON, using as-is");
                    // If not valid JSON, continue with original json object
                    parseK900Command(dataPayload);
                    return;
                }
            }

            // Process the data (either original or extracted from C field)
            String type = dataToProcess.optString("type", "");
            Log.d(TAG, "Processing JSON message type: " + type);

            switch (type) {
                case "phone_ready":
                    // Phone is connected and ready - respond that we're also ready
                    Log.d(TAG, "📱 Received phone_ready message - sending glasses_ready response");

                    try {
                        // Create a glasses_ready response
                        JSONObject response = new JSONObject();
                        response.put("type", "glasses_ready");
                        response.put("timestamp", System.currentTimeMillis());

                        // Convert to string
                        String jsonResponse = response.toString();
                        Log.d(TAG, "Formatted glasses_ready response: " + jsonResponse);

                        // Send the response back
                        if (bluetoothManager != null && bluetoothManager.isConnected()) {
                            bluetoothManager.sendData(jsonResponse.getBytes());
                            Log.d(TAG, "✅ Sent glasses_ready response to phone");
                            
                            // Automatically send WiFi status after glasses_ready
                            Log.d(TAG, "📶 Auto-sending WiFi status after glasses_ready");
                            if (networkManager != null) {
                                // Add a small delay to ensure glasses_ready is processed first
                                new Handler(Looper.getMainLooper()).postDelayed(() -> {
                                    boolean wifiConnected = networkManager.isConnectedToWifi();
                                    sendWifiStatusOverBle(wifiConnected);
                                    Log.d(TAG, "✅ Auto-sent WiFi status: " + (wifiConnected ? "CONNECTED" : "DISCONNECTED"));
                                }, 500); // 500ms delay to ensure glasses_ready is processed
                            }
                        }
                    } catch (JSONException e) {
                        Log.e(TAG, "Error creating glasses_ready response", e);
                    }
                    break;

                case "auth_token":
                    // Handle authentication token
                    String coreToken = dataToProcess.optString("coreToken", "");
                    if (!coreToken.isEmpty()) {
                        Log.d(TAG, "Received coreToken from AugmentOS Core");
                        saveCoreToken(coreToken);

                        // Send acknowledgment
                        sendTokenStatusResponse(true);
                    } else {
                        Log.e(TAG, "Received empty coreToken");
                        sendTokenStatusResponse(false);
                    }
                    break;

                case "take_photo":
                    String requestId = dataToProcess.optString("requestId", "");

                    if (requestId.isEmpty()) {
                        Log.e(TAG, "Cannot take photo - missing requestId");
                        return;
                    }

                    // Generate a temporary file path for the photo
                    String timeStamp = new java.text.SimpleDateFormat("yyyyMMdd_HHmmss", java.util.Locale.US).format(new java.util.Date());
                    String photoFilePath = getExternalFilesDir(null) + java.io.File.separator + "IMG_" + timeStamp + ".jpg";

                    Log.d(TAG, "Taking photo with requestId: " + requestId);
                    Log.d(TAG, "Photo will be saved to: " + photoFilePath);

                    // Take the photo using CameraNeo instead of CameraRecordingService
                    mMediaCaptureService.takePhotoAndUpload(photoFilePath, requestId);
                    break;

                case "start_video_recording":
                    String videoRequestId = dataToProcess.optString("requestId", "");

                    if (videoRequestId.isEmpty()) {
                        Log.e(TAG, "Cannot start video recording - missing requestId");
                        sendVideoRecordingStatusResponse(false, "missing_request_id", null);
                        return;
                    }

                    MediaCaptureService captureService = getMediaCaptureService();
                    if (captureService == null) {
                        Log.e(TAG, "Media capture service is not initialized");
                        sendVideoRecordingStatusResponse(false, "service_unavailable", null);
                        return;
                    }

                    // Check if already recording
                    if (captureService.isRecordingVideo()) {
                        Log.d(TAG, "Already recording video, ignoring start command");
                        sendVideoRecordingStatusResponse(true, "already_recording", null);
                        return;
                    }

                    Log.d(TAG, "Starting video recording with requestId: " + videoRequestId);

                    // Start video recording
                    captureService.handleVideoButtonPress();

                    // Send success response
                    sendVideoRecordingStatusResponse(true, "recording_started", null);
                    break;

                case "stop_video_recording":
                    captureService = getMediaCaptureService();
                    if (captureService == null) {
                        Log.e(TAG, "Media capture service is not initialized");
                        sendVideoRecordingStatusResponse(false, "service_unavailable", null);
                        return;
                    }

                    // Check if actually recording
                    if (!captureService.isRecordingVideo()) {
                        Log.d(TAG, "Not currently recording, ignoring stop command");
                        sendVideoRecordingStatusResponse(false, "not_recording", null);
                        return;
                    }

                    Log.d(TAG, "Stopping video recording");

                    // Stop the recording
                    captureService.stopVideoRecording();

                    // Send success response
                    sendVideoRecordingStatusResponse(true, "recording_stopped", null);
                    break;

                case "get_video_recording_status":
                    captureService = getMediaCaptureService();
                    if (captureService == null) {
                        Log.e(TAG, "Media capture service is not initialized");
                        sendVideoRecordingStatusResponse(false, "service_unavailable", null);
                        return;
                    }

                    boolean isRecording = captureService.isRecordingVideo();
                    Log.d(TAG, "Video recording status requested: " + (isRecording ? "RECORDING" : "NOT RECORDING"));

                    try {
                        JSONObject status = new JSONObject();
                        status.put("recording", isRecording);

                        // If recording, include duration information
                        if (isRecording) {
                            // Get duration in milliseconds from MediaCaptureService
                            long durationMs = captureService.getRecordingDurationMs();
                            status.put("duration_ms", durationMs);

                            // Also include formatted duration for convenience
                            String formattedDuration = formatDuration(durationMs);
                            status.put("duration_formatted", formattedDuration);
                        }

                        // Send the status response
                        sendVideoRecordingStatusResponse(true, status);
                    } catch (JSONException e) {
                        Log.e(TAG, "Error creating video recording status response", e);
                        sendVideoRecordingStatusResponse(false, "json_error", e.getMessage());
                    }
                    break;

                case "start_rtmp_stream":
                    Log.d(TAG, "RTMP streaming requested via BLE command");
                    String rtmpUrl = dataToProcess.optString("rtmpUrl", "");

                    if (rtmpUrl.isEmpty()) {
                        Log.e(TAG, "Cannot start RTMP stream - missing rtmpUrl");
                        sendRtmpStatusResponse(false, "missing_rtmp_url", null);
                        break;
                    }

                    // Check WiFi connection first
                    if (networkManager == null || !networkManager.isConnectedToWifi()) {
                        Log.e(TAG, "Cannot start RTMP stream - no WiFi connection");
                        sendRtmpStatusResponse(false, "no_wifi_connection", null);
                        break;
                    }

                    // Check if already streaming
                    if (com.augmentos.asg_client.streaming.RtmpStreamingService.isStreaming()) {
                        Log.d(TAG, "RTMP stream already active - stopping current stream first");
                        com.augmentos.asg_client.streaming.RtmpStreamingService.stopStreaming(this);
                        // Short delay to ensure resources are released
                        try {
                            Thread.sleep(500);
                        } catch (InterruptedException e) {
                        }
                    }

                    // Parse and log video settings if provided
                    if (dataToProcess.has("video")) {
                        try {
                            JSONObject videoConfig = dataToProcess.getJSONObject("video");
                            int bitrate = videoConfig.optInt("bitrate", 2000000);
                            int width = videoConfig.optInt("width", 640);
                            int height = videoConfig.optInt("height", 480);
                            int fps = videoConfig.optInt("fps", 30);

                            Log.d(TAG, "RTMP video config - bitrate: " + bitrate +
                                   ", resolution: " + width + "x" + height +
                                   ", fps: " + fps);

                            // TODO: In the future, these could be passed to configure the stream quality
                        } catch (Exception e) {
                            Log.e(TAG, "Error parsing video config: " + e.getMessage());
                        }
                    }

                    // Parse and log audio settings if provided
                    if (dataToProcess.has("audio")) {
                        try {
                            JSONObject audioConfig = dataToProcess.getJSONObject("audio");
                            int bitrate = audioConfig.optInt("bitrate", 128000);
                            int sampleRate = audioConfig.optInt("sampleRate", 44100);
                            boolean stereo = audioConfig.optBoolean("stereo", true);

                            Log.d(TAG, "RTMP audio config - bitrate: " + bitrate +
                                   ", sampleRate: " + sampleRate +
                                   ", stereo: " + stereo);
                        } catch (Exception e) {
                            Log.e(TAG, "Error parsing audio config: " + e.getMessage());
                        }
                    }

                    // Start streaming with the specified URL (callback already registered)
                    try {
                        // Extract streamId if provided
                        String streamId = dataToProcess.optString("streamId", "");

<<<<<<< HEAD
                        com.augmentos.asg_client.streaming.RtmpStreamingService.startStreaming(this, rtmpUrl);

                        // Start timeout tracking if streamId is provided
                        if (!streamId.isEmpty()) {
                            com.augmentos.asg_client.streaming.RtmpStreamingService.startStreamTimeout(streamId);
                            Log.d(TAG, "Started timeout tracking for stream: " + streamId);
                        }

                        Log.d(TAG, "RTMP streaming started with URL: " + rtmpUrl);
=======
                        // Pass streamId to the service
                        com.augmentos.asg_client.streaming.RtmpStreamingService.startStreaming(this, rtmpUrl, streamId);

                        Log.d(TAG, "RTMP streaming started with URL: " + rtmpUrl + 
                               (streamId.isEmpty() ? "" : " and streamId: " + streamId));
>>>>>>> ed295e98
                    } catch (Exception e) {
                        Log.e(TAG, "Error starting RTMP streaming", e);
                        sendRtmpStatusResponse(false, "exception", e.getMessage());
                    }
                    break;

                case "stop_rtmp_stream":
                    Log.d(TAG, "RTMP streaming stop requested via BLE command");

                    if (com.augmentos.asg_client.streaming.RtmpStreamingService.isStreaming()) {
                        com.augmentos.asg_client.streaming.RtmpStreamingService.stopStreaming(this);
                        sendRtmpStatusResponse(true, "stopping", null);
                    } else {
                        sendRtmpStatusResponse(false, "not_streaming", null);
                    }
                    break;

                case "get_rtmp_status":
                    Log.d(TAG, "RTMP status requested via BLE command");

                    boolean isStreaming = com.augmentos.asg_client.streaming.RtmpStreamingService.isStreaming();
                    boolean isReconnecting = com.augmentos.asg_client.streaming.RtmpStreamingService.isReconnecting();

                    try {
                        JSONObject status = new JSONObject();
                        status.put("streaming", isStreaming);

                        if (isReconnecting) {
                            status.put("reconnecting", true);
                            status.put("attempt", com.augmentos.asg_client.streaming.RtmpStreamingService.getReconnectAttempt());
                        }

                        // Send the status response
                        sendRtmpStatusResponse(true, status);
                    } catch (JSONException e) {
                        Log.e(TAG, "Error creating RTMP status response", e);
                        sendRtmpStatusResponse(false, "json_error", e.getMessage());
                    }
                    break;

                case "keep_rtmp_stream_alive":
                    Log.d(TAG, "Received RTMP keep-alive message");

                    String streamId = dataToProcess.optString("streamId", "");
                    String ackId = dataToProcess.optString("ackId", "");

                    if (!streamId.isEmpty() && !ackId.isEmpty()) {
<<<<<<< HEAD
                        // Reset the timeout for this stream
                        com.augmentos.asg_client.streaming.RtmpStreamingService.resetStreamTimeout(streamId);

                        // Send ACK response back to cloud
                        sendKeepAliveAck(streamId, ackId);

                        Log.d(TAG, "Processed keep-alive for stream: " + streamId + ", ackId: " + ackId);
=======
                        // Try to reset the timeout for this stream
                        boolean streamIdValid = com.augmentos.asg_client.streaming.RtmpStreamingService.resetStreamTimeout(streamId);
                        
                        if (streamIdValid) {
                            // Send ACK response back to cloud
                            sendKeepAliveAck(streamId, ackId);
                            Log.d(TAG, "Processed keep-alive for stream: " + streamId + ", ackId: " + ackId);
                        } else {
                            // Unknown stream ID - kill current stream and request restart
                            Log.e(TAG, "Received keep-alive for unknown stream ID: " + streamId + " - terminating current stream");
                            com.augmentos.asg_client.streaming.RtmpStreamingService.stopStreaming(this);
                            
                            // Send error status to cloud to request proper restart
                            try {
                                JSONObject errorStatus = new JSONObject();
                                errorStatus.put("type", "rtmp_stream_status");
                                errorStatus.put("status", "error");
                                errorStatus.put("error", "Unknown stream ID - please send start_rtmp_stream command");
                                errorStatus.put("receivedStreamId", streamId);
                                String statusString = errorStatus.toString();
                                sendBluetoothData(statusString.getBytes(StandardCharsets.UTF_8));
                                Log.d(TAG, "Sent stream error status for unknown stream ID");
                            } catch (JSONException e) {
                                Log.e(TAG, "Error creating stream error status", e);
                            }
                        }
>>>>>>> ed295e98
                    } else {
                        Log.w(TAG, "Keep-alive message missing streamId or ackId");
                    }
                    break;

                case "set_wifi_credentials":
                    // Handle WiFi configuration command if needed
                    String ssid = dataToProcess.optString("ssid", "");
                    String password = dataToProcess.optString("password", "");
                    if (!ssid.isEmpty()) {
                        Log.d(TAG, "Connecting to WiFi network: " + ssid);
                        if (networkManager != null) {
                            networkManager.connectToWifi(ssid, password);
                        }
                    }
                    break;

                case "request_wifi_status":
                    Log.d(TAG, "Got a request for wifi status");
                    if (networkManager != null) {
                        Log.d(TAG, "requesting wifi status");
                        boolean wifiConnected = networkManager.isConnectedToWifi();
                        sendWifiStatusOverBle(wifiConnected);
                    }
                    break;

                case "request_wifi_scan":
                    Log.d(TAG, "Got a request to scan for WiFi networks");
                    if (networkManager != null) {
                        Log.d(TAG, "Starting WiFi scan");
                        // Perform WiFi scan in a background thread
                        new Thread(() -> {
                            try {
                                List<String> networks = networkManager.scanWifiNetworks();
                                sendWifiScanResultsOverBle(networks);
                            } catch (Exception e) {
                                Log.e(TAG, "Error scanning for WiFi networks", e);
                                // Send empty list in case of error
                                sendWifiScanResultsOverBle(new ArrayList<>());
                            }
                        }).start();
                    } else {
                        Log.e(TAG, "Cannot scan for WiFi networks - networkManager is null");
                        sendWifiScanResultsOverBle(new ArrayList<>());
                    }
                    break;
                case "ping":
                    JSONObject pingResponse = new JSONObject();
                    pingResponse.put("type", "pong");
                    if(bluetoothManager != null && bluetoothManager.isConnected()) {
                        bluetoothManager.sendData(pingResponse.toString().getBytes());
                    }
                    break;
                case "request_battery_state":
                    break;
                case "set_mic_state":

                    break;
                case "set_mic_vad_state":

                    break;
                case "set_hotspot_state":
                    boolean hotspotEnabled = dataToProcess.optBoolean("enabled", false);

                    if(hotspotEnabled){
                        String hotspotSsid = dataToProcess.optString("ssid", "");
                        String hotspotPassword = dataToProcess.optString("password", "");
                        networkManager.startHotspot(hotspotSsid, hotspotPassword);
                    } else {
                        networkManager.stopHotspot();
                    }
                    break;
                case "request_version":
                case "cs_syvr":
                    Log.d(TAG, "📊 Received version request - sending version info");
                    sendVersionInfo();
                    break;
                case "":
                    Log.d(TAG, "Received data with no type field: " + dataToProcess);
                    break;
<<<<<<< HEAD
=======
                case "set_photo_mode": {
                    String mode = dataToProcess.optString("mode", "save_locally");
                    switch (mode) {
                        case "save_locally":
                            currentPhotoMode = PhotoCaptureMode.SAVE_LOCALLY;
                            break;
                        case "cloud":
                            currentPhotoMode = PhotoCaptureMode.CLOUD;
                            break;
                    }
                    // Optionally send an ACK back to the phone
                    JSONObject ack = new JSONObject();
                    ack.put("type", "set_photo_mode_ack");
                    ack.put("mode", mode);
                    if (bluetoothManager != null && bluetoothManager.isConnected()) {
                        bluetoothManager.sendData(ack.toString().getBytes());
                    }
                    break;
                }
>>>>>>> ed295e98

                default:
                    Log.w(TAG, "Unknown message type: " + type);
                    break;
            }
        } catch (Exception e) {
            Log.e(TAG, "Error processing JSON command", e);
        }
    }

    // These are plain text commands from the K900's MCU, usually from button presses on the device
    public void parseK900Command(String command){
        switch (command) {
            case "cs_pho":
                Log.d(TAG, "\uD83D\uDCE6 Payload is cs_pho (short press)");

                // If recording video, treat any button press as stop command
                if (getMediaCaptureService() != null && getMediaCaptureService().isRecordingVideo()) {
                    Log.d(TAG, "Stopping video recording due to button press");
                    getMediaCaptureService().stopVideoRecording();
                } else {
                    // Otherwise handle as normal photo capture
                    handlePhotoCaptureWithMode();
                }
                break;

            case "hm_htsp":
            case "mh_htsp":
                Log.d(TAG, "📦 Payload is hm_htsp or mh_htsp");
                networkManager.startHotspot("Mentra Live", "MentraLive");
                break;

            case "cs_vdo":
                Log.d(TAG, "📦 Payload is cs_vdo (long press)");

                MediaCaptureService mediaService = getMediaCaptureService();
                if (mediaService != null) {
                    if (mediaService.isRecordingVideo()) {
                        // If already recording, stop
                        Log.d(TAG, "Stopping video recording due to long press");
                        mediaService.stopVideoRecording();
                    } else {
                        // Otherwise start recording
                        Log.d(TAG, "Starting video recording due to long press");
                        mediaService.handleVideoButtonPress();
                    }
                }
                break;

            default:
                Log.d(TAG, "📦 Unknown payload: " + command);
                break;
        }
    }

    /**
     * Save the coreToken to SharedPreferences
     * This allows the ASG client to authenticate directly with the backend
     */
    private void saveCoreToken(String coreToken) {
        Log.d(TAG, "Saving coreToken to SharedPreferences");
        try {
            // Save to default SharedPreferences so it's accessible by all components
            SharedPreferences preferences = PreferenceManager.getDefaultSharedPreferences(getApplicationContext());
            SharedPreferences.Editor editor = preferences.edit();
            editor.putString("core_token", coreToken);
            editor.apply();

            Log.d(TAG, "CoreToken saved successfully");
        } catch (Exception e) {
            Log.e(TAG, "Error saving coreToken", e);
        }
    }

    /**
     * Send a token status response back to AugmentOS Core
     */
    private void sendTokenStatusResponse(boolean success) {
        if (bluetoothManager != null && bluetoothManager.isConnected()) {
            try {
                JSONObject response = new JSONObject();
                response.put("type", "token_status");
                response.put("success", success);
                response.put("timestamp", System.currentTimeMillis());

                // Convert to string
                String jsonString = response.toString();
                Log.d(TAG, "Formatted token status response: " + jsonString);

                // Send the JSON response
                bluetoothManager.sendData(jsonString.getBytes());

                Log.d(TAG, "Sent token status response: " + (success ? "SUCCESS" : "FAILED"));
            } catch (JSONException e) {
                Log.e(TAG, "Error creating token status response", e);
            }
        }
    }

    private void sendVersionInfo() {
        Log.d(TAG, "📊 Sending version information");

        try {
            JSONObject versionInfo = new JSONObject();
            versionInfo.put("type", "version_info");
            versionInfo.put("timestamp", System.currentTimeMillis());
            String appVersion = "1.0.0";
            String buildNumber = "1";
            try {
                appVersion = getPackageManager().getPackageInfo(getPackageName(), 0).versionName;
                buildNumber = String.valueOf(getPackageManager().getPackageInfo(getPackageName(), 0).versionCode);
            } catch (Exception e) {
                Log.e(TAG, "Error getting app version", e);
            }
            versionInfo.put("app_version", appVersion);
            versionInfo.put("build_number", buildNumber);
            versionInfo.put("device_model", android.os.Build.MODEL);
            versionInfo.put("android_version", android.os.Build.VERSION.RELEASE);

            if (bluetoothManager != null && bluetoothManager.isConnected()) {
                bluetoothManager.sendData(versionInfo.toString().getBytes(StandardCharsets.UTF_8));
                Log.d(TAG, "✅ Sent version info to phone");
            }
        } catch (JSONException e) {
            Log.e(TAG, "Error creating version info", e);
        }
    }

<<<<<<< HEAD
    public void handleButtonPressForVpsDemo() {
        Log.d(TAG, "Handling button press for VPS demo");

        // Initialize MediaCaptureService if needed
        if (mMediaCaptureService == null) {
            initializeMediaCaptureService();
        }

        // Call the VPS photo upload method directly
        // This bypasses the backend communication and directly calls the VPS service
        mMediaCaptureService.takeDebugVpsPhotoAndUpload();
    }

=======
>>>>>>> ed295e98
    /**
     * Take a photo and upload it to AugmentOS Cloud
     */
    /**
     * Start RTMP streaming for testing purposes
     */
    private void startRtmpStreaming() {
        try {
            Log.d(TAG, "Starting RTMP streaming service for testing");

            // Use the static convenience method to start streaming (callback already registered)
            com.augmentos.asg_client.streaming.RtmpStreamingService.startStreaming(
                    this,
                    "rtmp://10.0.0.22/s/streamKey"
            );

            Log.d(TAG, "RTMP streaming initialization complete");
        } catch (Exception e) {
            Log.e(TAG, "Error starting RTMP streaming service", e);
        }
    }

    /**
     * Stream status callback implementation
     */
    private final RtmpStreamingService.StreamingStatusCallback streamingStatusCallback =
            new RtmpStreamingService.StreamingStatusCallback() {
                @Override
                public void onStreamStarting(String rtmpUrl) {
                    Log.d(TAG, "RTMP Stream starting to: " + rtmpUrl);

                    // Send status update via BLE
                    try {
                        JSONObject status = new JSONObject();
                        status.put("type", "rtmp_stream_status");
                        status.put("status", "initializing");
                        // Add streamId if available
                        String streamId = com.augmentos.asg_client.streaming.RtmpStreamingService.getCurrentStreamId();
                        if (streamId != null && !streamId.isEmpty()) {
                            status.put("streamId", streamId);
                        }
                        sendRtmpStatusResponse(true, status);
                    } catch (JSONException e) {
                        Log.e(TAG, "Error creating RTMP initializing status", e);
                    }
                }

                @Override
                public void onStreamStarted(String rtmpUrl) {
                    Log.d(TAG, "RTMP Stream successfully started to: " + rtmpUrl);

                    // Send status update via BLE
                    try {
                        JSONObject status = new JSONObject();
                        status.put("type", "rtmp_stream_status");
                        status.put("status", "streaming");
                        status.put("rtmpUrl", rtmpUrl);
                        // Add streamId if available
                        String streamId = com.augmentos.asg_client.streaming.RtmpStreamingService.getCurrentStreamId();
                        if (streamId != null && !streamId.isEmpty()) {
                            status.put("streamId", streamId);
                        }

                        // Add some basic stats if available
                        JSONObject stats = new JSONObject();
                        stats.put("bitrate", 1500000);  // Default values as placeholders
                        stats.put("fps", 30);
                        stats.put("droppedFrames", 0);
                        stats.put("duration", 0);
                        status.put("stats", stats);

                        sendRtmpStatusResponse(true, status);
                    } catch (JSONException e) {
                        Log.e(TAG, "Error creating RTMP streaming status", e);
                    }
                }

                @Override
                public void onStreamStopped() {
                    Log.d(TAG, "RTMP Stream stopped");

                    // Send status update via BLE
                    try {
                        JSONObject status = new JSONObject();
                        status.put("type", "rtmp_stream_status");
                        status.put("status", "stopped");
                        // Add streamId if available
                        String streamId = com.augmentos.asg_client.streaming.RtmpStreamingService.getCurrentStreamId();
                        if (streamId != null && !streamId.isEmpty()) {
                            status.put("streamId", streamId);
                        }
                        sendRtmpStatusResponse(true, status);
                    } catch (JSONException e) {
                        Log.e(TAG, "Error creating RTMP stopped status", e);
                    }
                }

                @Override
                public void onReconnecting(int attempt, int maxAttempts, String reason) {
                    Log.d(TAG, "RTMP Stream reconnecting: attempt " + attempt + " of " + maxAttempts + " (reason: " + reason + ")");

                    // Send status update via BLE
                    try {
                        JSONObject status = new JSONObject();
                        status.put("type", "rtmp_stream_status");
                        status.put("status", "reconnecting");
                        status.put("attempt", attempt);
                        status.put("maxAttempts", maxAttempts);
                        status.put("reason", reason);
                        // Add streamId if available
                        String streamId = com.augmentos.asg_client.streaming.RtmpStreamingService.getCurrentStreamId();
                        if (streamId != null && !streamId.isEmpty()) {
                            status.put("streamId", streamId);
                        }
                        sendRtmpStatusResponse(true, status);
                    } catch (JSONException e) {
                        Log.e(TAG, "Error creating RTMP reconnecting status", e);
                    }
                }

                @Override
                public void onReconnected(String rtmpUrl, int attempt) {
                    Log.d(TAG, "RTMP Stream reconnected to " + rtmpUrl + " after " + attempt + " attempts");

                    // Send status update via BLE
                    try {
                        JSONObject status = new JSONObject();
                        status.put("type", "rtmp_stream_status");
                        status.put("status", "streaming");
                        status.put("rtmpUrl", rtmpUrl);
                        status.put("reconnected", true);
                        status.put("attempts", attempt);
                        // Add streamId if available
                        String streamId = com.augmentos.asg_client.streaming.RtmpStreamingService.getCurrentStreamId();
                        if (streamId != null && !streamId.isEmpty()) {
                            status.put("streamId", streamId);
                        }
                        sendRtmpStatusResponse(true, status);
                    } catch (JSONException e) {
                        Log.e(TAG, "Error creating RTMP reconnected status", e);
                    }
                }

                @Override
                public void onReconnectFailed(int maxAttempts) {
                    Log.d(TAG, "RTMP Stream failed to reconnect after " + maxAttempts + " attempts");

                    // Send status update via BLE
                    try {
                        JSONObject status = new JSONObject();
                        status.put("type", "rtmp_stream_status");
                        status.put("status", "error");
                        status.put("errorDetails", "Failed to reconnect after " + maxAttempts + " attempts");
                        // Add streamId if available
                        String streamId = com.augmentos.asg_client.streaming.RtmpStreamingService.getCurrentStreamId();
                        if (streamId != null && !streamId.isEmpty()) {
                            status.put("streamId", streamId);
                        }
                        sendRtmpStatusResponse(false, status);
                    } catch (JSONException e) {
                        Log.e(TAG, "Error creating RTMP reconnect failed status", e);
                    }
                }

                @Override
                public void onStreamError(String error) {
                    Log.e(TAG, "RTMP Stream error: " + error);

                    // Send status update via BLE
                    try {
                        JSONObject status = new JSONObject();
                        status.put("type", "rtmp_stream_status");
                        status.put("status", "error");
                        status.put("errorDetails", error);
                        // Add streamId if available
                        String streamId = com.augmentos.asg_client.streaming.RtmpStreamingService.getCurrentStreamId();
                        if (streamId != null && !streamId.isEmpty()) {
                            status.put("streamId", streamId);
                        }
                        sendRtmpStatusResponse(false, status);
                    } catch (JSONException e) {
                        Log.e(TAG, "Error creating RTMP error status", e);
                    }
                }
            };

    // Media capture listener (delegated to MediaCaptureService)
    private final MediaCaptureService.MediaCaptureListener mediaCaptureListener =
            new MediaCaptureService.MediaCaptureListener() {
            @Override
            public void onPhotoCapturing(String requestId) {
                Log.d(TAG, "Photo capturing started: " + requestId);
            }

            @Override
            public void onPhotoCaptured(String requestId, String filePath) {
                Log.d(TAG, "Photo captured: " + requestId + ", path: " + filePath);
            }

            @Override
            public void onPhotoUploading(String requestId) {
                Log.d(TAG, "Photo uploading: " + requestId);
            }

            @Override
            public void onPhotoUploaded(String requestId, String url) {
                Log.d(TAG, "Photo uploaded: " + requestId + ", URL: " + url);
            }

            @Override
            public void onVideoRecordingStarted(String requestId, String filePath) {
                Log.d(TAG, "Video recording started: " + requestId + ", path: " + filePath);
            }

            @Override
            public void onVideoRecordingStopped(String requestId, String filePath) {
                Log.d(TAG, "Video recording stopped: " + requestId + ", path: " + filePath);
            }

            @Override
            public void onVideoUploading(String requestId) {
                Log.d(TAG, "Video uploading: " + requestId);
            }

            @Override
            public void onVideoUploaded(String requestId, String url) {
                Log.d(TAG, "Video uploaded: " + requestId + ", URL: " + url);
            }

            @Override
            public void onMediaError(String requestId, String error, int mediaType) {
                String mediaTypeName = mediaType == MediaUploadQueueManager.MEDIA_TYPE_PHOTO ? "Photo" : "Video";
                Log.e(TAG, mediaTypeName + " error: " + requestId + ", error: " + error);
            }
        };

    /**
     * Send a success response for a media request
     */
    private void sendMediaSuccessResponse(String requestId, String mediaUrl, int mediaType) {
        try {
            JSONObject response = new JSONObject();

            if (mediaType == MediaUploadQueueManager.MEDIA_TYPE_PHOTO) {
                response.put("type", "photo_response");
                response.put("photoUrl", mediaUrl);
            } else {
                response.put("type", "video_response");
                response.put("videoUrl", mediaUrl);
            }

            response.put("requestId", requestId);
            response.put("success", true);

            // Convert to string
            String jsonString = response.toString();
            Log.d(TAG, "Formatted media success response: " + jsonString);

            // Send the response back
            if (bluetoothManager != null && bluetoothManager.isConnected()) {
                bluetoothManager.sendData(jsonString.getBytes());
            }
        } catch (JSONException e) {
            Log.e(TAG, "Error creating media success response", e);
        }
    }

    /**
     * Send an error response for a media request
     */
    private void sendMediaErrorResponse(String requestId, String errorMessage, int mediaType) {
        try {
            JSONObject response = new JSONObject();

            if (mediaType == MediaUploadQueueManager.MEDIA_TYPE_PHOTO) {
                response.put("type", "photo_response");
            } else {
                response.put("type", "video_response");
            }

            response.put("requestId", requestId);
            response.put("success", false);
            response.put("error", errorMessage);

            // Convert to string
            String jsonString = response.toString();
            Log.d(TAG, "Formatted media error response: " + jsonString);

            // Send the response back
            if (bluetoothManager != null && bluetoothManager.isConnected()) {
                bluetoothManager.sendData(jsonString.getBytes());
            }
        } catch (JSONException e) {
            Log.e(TAG, "Error creating media error response", e);
        }
    }

    /**
     * Send an RTMP status response via BLE
     *
     * @param success Whether the command succeeded
     * @param status  Status message or error code
     * @param details Additional details or error message
     */
    private void sendRtmpStatusResponse(boolean success, String status, String details) {
        if (bluetoothManager != null && bluetoothManager.isConnected()) {
            try {
                JSONObject response = new JSONObject();
                response.put("type", "rtmp_status");
                response.put("success", success);
                response.put("status", status);

                if (details != null) {
                    response.put("details", details);
                }

                // Convert to string
                String jsonString = response.toString();
                Log.d(TAG, "Sending RTMP status: " + jsonString);

                // Send the JSON response
                bluetoothManager.sendData(jsonString.getBytes(StandardCharsets.UTF_8));
            } catch (JSONException e) {
                Log.e(TAG, "Error creating RTMP status response", e);
            }
        }
    }

    /**
     * Send an RTMP status response with a custom status object
     *
     * @param success      Whether the command succeeded
     * @param statusObject Custom status object with details
     */
    private void sendRtmpStatusResponse(boolean success, JSONObject statusObject) {
        if (bluetoothManager != null && bluetoothManager.isConnected()) {
            try {
                // Don't wrap - send the status object directly since it's already in correct format
                String jsonString = statusObject.toString();
                Log.d(TAG, "Sending RTMP status: " + jsonString);
                bluetoothManager.sendData(jsonString.getBytes(StandardCharsets.UTF_8));
            } catch (Exception e) {
                Log.e(TAG, "Error sending RTMP status response", e);
            }
        }
    }

    /**
     * Send a keep-alive ACK response back to the cloud
     * @param streamId The stream ID
     * @param ackId The ACK ID to respond with
     */
    private void sendKeepAliveAck(String streamId, String ackId) {
        if (bluetoothManager != null && bluetoothManager.isConnected()) {
            try {
                JSONObject response = new JSONObject();
                response.put("type", "keep_alive_ack");
                response.put("streamId", streamId);
                response.put("ackId", ackId);
                response.put("timestamp", System.currentTimeMillis());

                // Convert to string
                String jsonString = response.toString();
                Log.d(TAG, "Sending keep-alive ACK: " + jsonString);

                // Send the JSON response
                bluetoothManager.sendData(jsonString.getBytes(StandardCharsets.UTF_8));
            } catch (JSONException e) {
                Log.e(TAG, "Error creating keep-alive ACK response", e);
            }
        } else {
            Log.w(TAG, "Cannot send keep-alive ACK - no bluetooth connection");
        }
    }

    /**
     * Send a keep-alive ACK response back to the cloud
     * @param streamId The stream ID
     * @param ackId The ACK ID to respond with
     */
    private void sendKeepAliveAck(String streamId, String ackId) {
        if (bluetoothManager != null && bluetoothManager.isConnected()) {
            try {
                JSONObject response = new JSONObject();
                response.put("type", "keep_alive_ack");
                response.put("streamId", streamId);
                response.put("ackId", ackId);
                response.put("timestamp", System.currentTimeMillis());

                // Convert to string
                String jsonString = response.toString();
                Log.d(TAG, "Sending keep-alive ACK: " + jsonString);

                // Send the JSON response
                bluetoothManager.sendData(jsonString.getBytes(StandardCharsets.UTF_8));
            } catch (JSONException e) {
                Log.e(TAG, "Error creating keep-alive ACK response", e);
            }
        } else {
            Log.w(TAG, "Cannot send keep-alive ACK - no bluetooth connection");
        }
    }

    /**
     * Send a video recording status response via BLE
     *
     * @param success Whether the command succeeded
     * @param status  Status message or error code
     * @param details Additional details or error message
     */
    /**
     * Format milliseconds into a human-readable duration string (MM:SS)
     */
    private String formatDuration(long durationMs) {
        long seconds = (durationMs / 1000) % 60;
        long minutes = (durationMs / (1000 * 60)) % 60;
        return String.format(Locale.US, "%02d:%02d", minutes, seconds);
    }

    private void sendVideoRecordingStatusResponse(boolean success, String status, String details) {
        if (bluetoothManager != null && bluetoothManager.isConnected()) {
            try {
                JSONObject response = new JSONObject();
                response.put("type", "video_recording_status");
                response.put("success", success);
                response.put("status", status);

                if (details != null) {
                    response.put("details", details);
                }

                // Convert to string
                String jsonString = response.toString();
                Log.d(TAG, "Sending video recording status: " + jsonString);

                // Send the JSON response
                bluetoothManager.sendData(jsonString.getBytes(StandardCharsets.UTF_8));
            } catch (JSONException e) {
                Log.e(TAG, "Error creating video recording status response", e);
            }
        }
    }

    /**
     * Send a video recording status response with a custom status object
     *
     * @param success      Whether the command succeeded
     * @param statusObject Custom status object with details
     */
    private void sendVideoRecordingStatusResponse(boolean success, JSONObject statusObject) {
        if (bluetoothManager != null && bluetoothManager.isConnected()) {
            try {
                JSONObject response = new JSONObject();
                response.put("type", "video_recording_status");
                response.put("success", success);

                // Merge the status object fields into the response
                Iterator<String> keys = statusObject.keys();
                while (keys.hasNext()) {
                    String key = keys.next();
                    response.put(key, statusObject.get(key));
                }

                // Convert to string
                String jsonString = response.toString();
                Log.d(TAG, "Sending video recording status: " + jsonString);

                // Send the JSON response
                bluetoothManager.sendData(jsonString.getBytes(StandardCharsets.UTF_8));
            } catch (JSONException e) {
                Log.e(TAG, "Error creating video recording status response", e);
            }
        }
    }


    /**
     * Example method to send status data back to the connected device
     */
    private void sendStatusData() {
        if (bluetoothManager != null && bluetoothManager.isConnected()) {
            // Create status data packet
            // Example: byte[] statusData = {0x04, 0x01, 0x00, 0x00}; // 0x04 = status response
            // bluetoothManager.sendData(statusData);
            Log.d(TAG, "Status data sent to connected device");
        } else {
            Log.w(TAG, "Cannot send status - no connected device");
        }
    }

    /**
     * Creates the channel once (used by updateNotification()).
     */
    private void createNotificationChannel() {
        if (Build.VERSION.SDK_INT >= Build.VERSION_CODES.O) {
            NotificationChannel channel = new NotificationChannel(
                    myChannelId,
                    notificationAppName,
                    NotificationManager.IMPORTANCE_HIGH
            );
            channel.setDescription(notificationDescription);
            NotificationManager manager = getSystemService(NotificationManager.class);
            if (manager != null) {
                manager.createNotificationChannel(channel);
            }
        }
    }

<<<<<<< HEAD
    /**
     * DEBUG FUNCTION: Starts a timer to take photos and upload them to the VPS server every 10 seconds.
     * This is only for debugging purposes and should not be enabled in production.
     */
    private void startDebugVpsPhotoUploadTimer() {
        Log.d(TAG, "DEBUG: Starting VPS photo upload debug timer");

        // Create a new Handler associated with the main thread
        debugVpsPhotoHandler = new Handler(Looper.getMainLooper());

        // Create a Runnable that will take and upload a photo
        debugVpsPhotoRunnable = new Runnable() {
            @Override
            public void run() {
                // Take a photo and upload it to the VPS server
                if (mMediaCaptureService != null && networkManager != null && networkManager.isConnectedToWifi()) {
                    mMediaCaptureService.takeDebugVpsPhotoAndUpload();
                } else {
                    Log.d(TAG, "Skipping VPS photo upload - no WiFi connection or capture service unavailable");
                }

                // Schedule the next execution
                debugVpsPhotoHandler.postDelayed(this, 10000); // 10 seconds
            }
        };

        // Start the timer
        debugVpsPhotoHandler.post(debugVpsPhotoRunnable);
    }

    /**
     * Stop the debug VPS photo upload timer
     */
    private void stopDebugVpsPhotoUploadTimer() {
        Log.d(TAG, "DEBUG: Stopping VPS photo upload debug timer");
        if (debugVpsPhotoHandler != null && debugVpsPhotoRunnable != null) {
            debugVpsPhotoHandler.removeCallbacks(debugVpsPhotoRunnable);
            debugVpsPhotoRunnable = null;
            debugVpsPhotoHandler = null;
        }
    }

    // RTMP streaming functionality moved to startRtmpStreaming() method

=======
>>>>>>> ed295e98
    /**
     * Track whether we've been initialized to avoid duplicate initialization
     */
    private boolean mIsInitialized = false;

    /**
     * Check if the service has been initialized
     */
    private boolean isInitialized() {
        return mIsInitialized;
    }

    /**
     * Safely initialize core components with proper error handling
     */
    private void safelyInitializeComponents() {
        try {
            Log.e(TAG, "Starting initialization of core components");

            // Initialize the network manager
            try {
                initializeNetworkManager();
                Log.e(TAG, "Successfully initialized network manager");
            } catch (Exception e) {
                Log.e(TAG, "Failed to initialize network manager: " + e.getMessage(), e);
            }

            // Initialize the bluetooth manager
            try {
                initializeBluetoothManager();
                Log.e(TAG, "Successfully initialized bluetooth manager");
            } catch (Exception e) {
                Log.e(TAG, "Failed to initialize bluetooth manager: " + e.getMessage(), e);
            }

            // Initialize the media queue manager
            try {
                initializeMediaQueueManager();
                Log.e(TAG, "Successfully initialized media queue manager");
            } catch (Exception e) {
                Log.e(TAG, "Failed to initialize media queue manager: " + e.getMessage(), e);
            }

            // Initialize the media capture service
            try {
                initializeMediaCaptureService();
                Log.e(TAG, "Successfully initialized media capture service");
            } catch (Exception e) {
                Log.e(TAG, "Failed to initialize media capture service: " + e.getMessage(), e);
            }

            // Mark as initialized
            mIsInitialized = true;
            Log.e(TAG, "Core components initialization complete");

        } catch (Exception e) {
            Log.e(TAG, "Uncaught exception during initialization: " + e.getMessage(), e);
        }
    }

    /**
     * Log detailed information about service start
     */
    private void logServiceStartInfo(Intent intent, int startId) {
        try {
            Log.e(TAG, "==============================================");
            Log.e(TAG, "SERVICE START INFO");
            Log.e(TAG, "StartId: " + startId);
            Log.e(TAG, "Android version: " + Build.VERSION.RELEASE + " (SDK " + Build.VERSION.SDK_INT + ")");
            Log.e(TAG, "Device: " + Build.MANUFACTURER + " " + Build.MODEL);
            Log.e(TAG, "Intent: " + (intent != null ? intent.toString() : "null"));
            Log.e(TAG, "Action: " + (intent != null ? intent.getAction() : "null"));
            if (intent != null && intent.getExtras() != null) {
                for (String key : intent.getExtras().keySet()) {
                    Log.e(TAG, "Extra: " + key + " = " + intent.getExtras().get(key));
                }
            }
            Log.e(TAG, "Thread ID: " + Thread.currentThread().getId());
            Log.e(TAG, "==============================================");
        } catch (Exception e) {
            Log.e(TAG, "Error logging service start info", e);
        }
    }

    /**
     * Record service start in SharedPreferences
     */
    private void recordServiceStart(String action, Bundle extras) {
        try {
            SharedPreferences prefs = getSharedPreferences("boot_stats", MODE_PRIVATE);
            SharedPreferences.Editor editor = prefs.edit();

            // Increment counter
            int serviceStartCount = prefs.getInt("service_start_count", 0) + 1;
            editor.putInt("service_start_count", serviceStartCount);

            // Record details
            editor.putString("last_service_action", action);
            editor.putLong("last_service_start_time", System.currentTimeMillis());

            // Extract any info from extras
            if (extras != null) {
                if (extras.containsKey("boot_source")) {
                    editor.putString("last_service_boot_source", extras.getString("boot_source"));
                }
                if (extras.containsKey("boot_time")) {
                    editor.putLong("last_service_boot_time", extras.getLong("boot_time"));
                }
            }

            editor.apply();

            Log.e(TAG, "Recorded service start #" + serviceStartCount + " with action: " + action);
        } catch (Exception e) {
            Log.e(TAG, "Error recording service start", e);
        }
    }

    /**
     * Update the service notification with latest information
     */
    private void updateServiceNotification() {
        if (Build.VERSION.SDK_INT >= Build.VERSION_CODES.O) {
            try {
                // Create an updated notification
                Notification notification = updateNotification();

                // Update the foreground notification
                NotificationManager notificationManager =
                    (NotificationManager) getSystemService(Context.NOTIFICATION_SERVICE);

                if (notificationManager != null) {
                    notificationManager.notify(asgServiceNotificationId, notification);
                    Log.e(TAG, "Updated foreground notification");
                }
            } catch (Exception e) {
                Log.e(TAG, "Error updating notification", e);
            }
        }
    }

    // Use existing RTMP implementation in the service
    // Our StreamPackLite-based implementation (RTMPStreamingExample) can be used
    // if the existing RTMP implementation needs to be enhanced in the future

    // In the method that handles photo capture (e.g., handlePhotoButtonPress or similar):
    private void handlePhotoCaptureWithMode() {
        Log.d(TAG, "Handling photo capture with current mode: " + currentPhotoMode);
        switch (currentPhotoMode) {
            case SAVE_LOCALLY:
                if (mMediaCaptureService != null) {
                    mMediaCaptureService.takePhotoLocally();
                }
                break;
            case CLOUD:
                if (mMediaCaptureService != null) {
                    // Generate a temporary requestId and file path for the photo
                    String timeStamp = new java.text.SimpleDateFormat("yyyyMMdd_HHmmss", java.util.Locale.US).format(new java.util.Date());
                    String requestId = "cloud_" + timeStamp;
                    String photoFilePath = getExternalFilesDir(null) + java.io.File.separator + "IMG_" + timeStamp + ".jpg";

                    // Take photo and upload to cloud
                    mMediaCaptureService.takePhotoAndUpload(photoFilePath, requestId);
                }
                break;
        }
    }
}<|MERGE_RESOLUTION|>--- conflicted
+++ resolved
@@ -98,13 +98,6 @@
     // Microphone management for non-K900 devices
     private com.augmentos.asg_client.audio.GlassesMicrophoneManager glassesMicrophoneManager;
     private boolean isK900Device = false;
-<<<<<<< HEAD
-
-    // DEBUG: Timer and handler for VPS photo uploads
-    private Handler debugVpsPhotoHandler;
-    private Runnable debugVpsPhotoRunnable;
-=======
->>>>>>> ed295e98
 
     // Photo queue manager for handling offline media uploads
     private MediaUploadQueueManager mMediaQueueManager;
@@ -1218,23 +1211,11 @@
                         // Extract streamId if provided
                         String streamId = dataToProcess.optString("streamId", "");
 
-<<<<<<< HEAD
-                        com.augmentos.asg_client.streaming.RtmpStreamingService.startStreaming(this, rtmpUrl);
-
-                        // Start timeout tracking if streamId is provided
-                        if (!streamId.isEmpty()) {
-                            com.augmentos.asg_client.streaming.RtmpStreamingService.startStreamTimeout(streamId);
-                            Log.d(TAG, "Started timeout tracking for stream: " + streamId);
-                        }
-
-                        Log.d(TAG, "RTMP streaming started with URL: " + rtmpUrl);
-=======
                         // Pass streamId to the service
                         com.augmentos.asg_client.streaming.RtmpStreamingService.startStreaming(this, rtmpUrl, streamId);
 
                         Log.d(TAG, "RTMP streaming started with URL: " + rtmpUrl + 
                                (streamId.isEmpty() ? "" : " and streamId: " + streamId));
->>>>>>> ed295e98
                     } catch (Exception e) {
                         Log.e(TAG, "Error starting RTMP streaming", e);
                         sendRtmpStatusResponse(false, "exception", e.getMessage());
@@ -1282,15 +1263,6 @@
                     String ackId = dataToProcess.optString("ackId", "");
 
                     if (!streamId.isEmpty() && !ackId.isEmpty()) {
-<<<<<<< HEAD
-                        // Reset the timeout for this stream
-                        com.augmentos.asg_client.streaming.RtmpStreamingService.resetStreamTimeout(streamId);
-
-                        // Send ACK response back to cloud
-                        sendKeepAliveAck(streamId, ackId);
-
-                        Log.d(TAG, "Processed keep-alive for stream: " + streamId + ", ackId: " + ackId);
-=======
                         // Try to reset the timeout for this stream
                         boolean streamIdValid = com.augmentos.asg_client.streaming.RtmpStreamingService.resetStreamTimeout(streamId);
                         
@@ -1317,7 +1289,6 @@
                                 Log.e(TAG, "Error creating stream error status", e);
                             }
                         }
->>>>>>> ed295e98
                     } else {
                         Log.w(TAG, "Keep-alive message missing streamId or ackId");
                     }
@@ -1398,8 +1369,6 @@
                 case "":
                     Log.d(TAG, "Received data with no type field: " + dataToProcess);
                     break;
-<<<<<<< HEAD
-=======
                 case "set_photo_mode": {
                     String mode = dataToProcess.optString("mode", "save_locally");
                     switch (mode) {
@@ -1419,7 +1388,6 @@
                     }
                     break;
                 }
->>>>>>> ed295e98
 
                 default:
                     Log.w(TAG, "Unknown message type: " + type);
@@ -1548,22 +1516,6 @@
         }
     }
 
-<<<<<<< HEAD
-    public void handleButtonPressForVpsDemo() {
-        Log.d(TAG, "Handling button press for VPS demo");
-
-        // Initialize MediaCaptureService if needed
-        if (mMediaCaptureService == null) {
-            initializeMediaCaptureService();
-        }
-
-        // Call the VPS photo upload method directly
-        // This bypasses the backend communication and directly calls the VPS service
-        mMediaCaptureService.takeDebugVpsPhotoAndUpload();
-    }
-
-=======
->>>>>>> ed295e98
     /**
      * Take a photo and upload it to AugmentOS Cloud
      */
@@ -1940,34 +1892,6 @@
     }
 
     /**
-     * Send a keep-alive ACK response back to the cloud
-     * @param streamId The stream ID
-     * @param ackId The ACK ID to respond with
-     */
-    private void sendKeepAliveAck(String streamId, String ackId) {
-        if (bluetoothManager != null && bluetoothManager.isConnected()) {
-            try {
-                JSONObject response = new JSONObject();
-                response.put("type", "keep_alive_ack");
-                response.put("streamId", streamId);
-                response.put("ackId", ackId);
-                response.put("timestamp", System.currentTimeMillis());
-
-                // Convert to string
-                String jsonString = response.toString();
-                Log.d(TAG, "Sending keep-alive ACK: " + jsonString);
-
-                // Send the JSON response
-                bluetoothManager.sendData(jsonString.getBytes(StandardCharsets.UTF_8));
-            } catch (JSONException e) {
-                Log.e(TAG, "Error creating keep-alive ACK response", e);
-            }
-        } else {
-            Log.w(TAG, "Cannot send keep-alive ACK - no bluetooth connection");
-        }
-    }
-
-    /**
      * Send a video recording status response via BLE
      *
      * @param success Whether the command succeeded
@@ -2072,53 +1996,6 @@
         }
     }
 
-<<<<<<< HEAD
-    /**
-     * DEBUG FUNCTION: Starts a timer to take photos and upload them to the VPS server every 10 seconds.
-     * This is only for debugging purposes and should not be enabled in production.
-     */
-    private void startDebugVpsPhotoUploadTimer() {
-        Log.d(TAG, "DEBUG: Starting VPS photo upload debug timer");
-
-        // Create a new Handler associated with the main thread
-        debugVpsPhotoHandler = new Handler(Looper.getMainLooper());
-
-        // Create a Runnable that will take and upload a photo
-        debugVpsPhotoRunnable = new Runnable() {
-            @Override
-            public void run() {
-                // Take a photo and upload it to the VPS server
-                if (mMediaCaptureService != null && networkManager != null && networkManager.isConnectedToWifi()) {
-                    mMediaCaptureService.takeDebugVpsPhotoAndUpload();
-                } else {
-                    Log.d(TAG, "Skipping VPS photo upload - no WiFi connection or capture service unavailable");
-                }
-
-                // Schedule the next execution
-                debugVpsPhotoHandler.postDelayed(this, 10000); // 10 seconds
-            }
-        };
-
-        // Start the timer
-        debugVpsPhotoHandler.post(debugVpsPhotoRunnable);
-    }
-
-    /**
-     * Stop the debug VPS photo upload timer
-     */
-    private void stopDebugVpsPhotoUploadTimer() {
-        Log.d(TAG, "DEBUG: Stopping VPS photo upload debug timer");
-        if (debugVpsPhotoHandler != null && debugVpsPhotoRunnable != null) {
-            debugVpsPhotoHandler.removeCallbacks(debugVpsPhotoRunnable);
-            debugVpsPhotoRunnable = null;
-            debugVpsPhotoHandler = null;
-        }
-    }
-
-    // RTMP streaming functionality moved to startRtmpStreaming() method
-
-=======
->>>>>>> ed295e98
     /**
      * Track whether we've been initialized to avoid duplicate initialization
      */
