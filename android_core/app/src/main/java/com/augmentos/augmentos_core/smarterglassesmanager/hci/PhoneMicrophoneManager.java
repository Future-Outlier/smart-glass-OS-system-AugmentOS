--- conflicted
+++ resolved
@@ -549,15 +549,11 @@
             notifyStatusChange();
             scoRetries = 0; // Reset retry counter on success
             
-<<<<<<< HEAD
             // Start Samsung monitoring if needed
             startSamsungAudioMonitoring();
             
             // Reset 30-second recording system for phone mic
             resetRecordingSystem();
-=======
-            // Samsung monitoring disabled - using standard monitoring
->>>>>>> 541a6027
         } catch (Exception e) {
             Log.e(TAG, "Failed to start SCO mode", e);
             abandonAudioFocus(); // Release focus on failure
@@ -625,15 +621,11 @@
             lastModeChangeTime = System.currentTimeMillis(); // Track mode change time
             notifyStatusChange();
             
-<<<<<<< HEAD
             // Start Samsung monitoring if needed
             startSamsungAudioMonitoring();
             
             // Reset 30-second recording system for phone mic
             resetRecordingSystem();
-=======
-            // Samsung monitoring disabled - using standard monitoring
->>>>>>> 541a6027
         } catch (Exception e) {
             Log.e(TAG, "Failed to start normal mode", e);
             abandonAudioFocus(); // Release focus on failure
@@ -1320,7 +1312,6 @@
         // The standard AudioRecordingCallback and audio focus system work better
     }
     
-<<<<<<< HEAD
     /**
      * Register for additional audio events that might indicate Gboard on Samsung
      */
@@ -1355,9 +1346,6 @@
             Log.e(TAG, "Error registering for Gboard detection", e);
         }
     }
-=======
-    // Samsung-specific Gboard detection removed - not needed with standard monitoring
->>>>>>> 541a6027
     
     /**
      * Samsung-specific audio detection fallback method
