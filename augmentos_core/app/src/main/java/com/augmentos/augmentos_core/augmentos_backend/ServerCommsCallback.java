--- conflicted
+++ resolved
@@ -49,17 +49,7 @@
     void onAppStopped(String packageName);
     void onSettingsUpdate(JSONObject settings);
 
-<<<<<<< HEAD
-    /**
-     * Called when the server requests audio to be played
-     *
-     * @param audioRequest The complete audio play request message with all parameters
-     */
-    void onAudioPlayRequest(JSONObject audioRequest);
-    void onAudioStopRequest(JSONObject audioStopRequest);
-=======
     // Location Service Commands
     void onSetLocationTier(String tier);
     void onRequestSingleLocation(String accuracy, String correlationId);
->>>>>>> 5f9d3892
 }