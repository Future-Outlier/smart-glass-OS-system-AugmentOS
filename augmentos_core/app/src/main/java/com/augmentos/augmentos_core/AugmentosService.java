package com.augmentos.augmentos_core;

import static com.augmentos.augmentos_core.smarterglassesmanager.smartglassescommunicators.EvenRealitiesG1SGC.deleteEvenSharedPreferences;
import static com.augmentos.augmentos_core.smarterglassesmanager.smartglassescommunicators.EvenRealitiesG1SGC.savePreferredG1DeviceId;
import static com.augmentos.augmentos_core.statushelpers.CoreVersionHelper.getCoreVersion;
import static com.augmentos.augmentos_core.statushelpers.JsonHelper.processJSONPlaceholders;
import static com.augmentos.augmentoslib.AugmentOSGlobalConstants.AUGMENTOS_NOTIFICATION_ID;
import static com.augmentos.augmentoslib.AugmentOSGlobalConstants.AugmentOSAsgClientPackageName;
import static com.augmentos.augmentoslib.AugmentOSGlobalConstants.AugmentOSManagerPackageName;
import static com.augmentos.augmentos_core.BatteryOptimizationHelper.handleBatteryOptimization;
import static com.augmentos.augmentos_core.BatteryOptimizationHelper.isSystemApp;
import static com.augmentos.augmentos_core.Constants.notificationFilterKey;
import static com.augmentos.augmentos_core.Constants.newsSummaryKey;


import android.app.Notification;
import android.app.NotificationChannel;
import android.app.NotificationManager;
import android.app.PendingIntent;
import android.app.Service;
import android.content.ComponentName;
import android.content.Context;
import android.content.Intent;
import android.content.SharedPreferences;
import android.graphics.Bitmap;
import android.hardware.display.VirtualDisplay;
import android.media.projection.MediaProjection;
import android.os.Binder;
import android.os.Build;
import android.os.Bundle;
import android.os.Handler;
import android.os.IBinder;
import android.os.Looper;
import android.service.notification.NotificationListenerService;
import android.util.Log;

import androidx.core.app.NotificationCompat;
import androidx.lifecycle.LifecycleService;
import androidx.preference.PreferenceManager;

import com.augmentos.augmentos_core.augmentos_backend.AuthHandler;
import com.augmentos.augmentos_core.augmentos_backend.HTTPServerComms;
import com.augmentos.augmentos_core.augmentos_backend.ServerComms;
import com.augmentos.augmentos_core.augmentos_backend.ServerCommsCallback;
import com.augmentos.augmentos_core.augmentos_backend.ThirdPartyCloudApp;
import com.augmentos.augmentos_core.augmentos_backend.WebSocketLifecycleManager;
import com.augmentos.augmentos_core.augmentos_backend.WebSocketManager;
import com.augmentos.augmentos_core.smarterglassesmanager.eventbusmessages.BatteryLevelEvent;
import com.augmentos.augmentos_core.smarterglassesmanager.eventbusmessages.BrightnessLevelEvent;
import com.augmentos.augmentos_core.smarterglassesmanager.eventbusmessages.GlassesBluetoothSearchDiscoverEvent;
import com.augmentos.augmentos_core.smarterglassesmanager.eventbusmessages.GlassesBluetoothSearchStopEvent;
import com.augmentos.augmentos_core.smarterglassesmanager.eventbusmessages.GlassesHeadDownEvent;
import com.augmentos.augmentos_core.smarterglassesmanager.eventbusmessages.GlassesHeadUpEvent;
import com.augmentos.augmentos_core.smarterglassesmanager.eventbusmessages.GlassesDisplayPowerEvent;
import com.augmentos.augmentos_core.smarterglassesmanager.eventbusmessages.GlassesWifiScanResultEvent;
import com.augmentos.augmentos_core.smarterglassesmanager.eventbusmessages.GlassesWifiStatusChange;
import com.augmentos.augmentos_core.smarterglassesmanager.eventbusmessages.HeadUpAngleEvent;
import com.augmentos.augmentos_core.smarterglassesmanager.eventbusmessages.MicModeChangedEvent;
import com.augmentos.augmentos_core.smarterglassesmanager.smartglassescommunicators.SmartGlassesCommunicator;
import com.augmentos.augmentos_core.smarterglassesmanager.supportedglasses.SmartGlassesDevice;
import com.augmentos.augmentos_core.smarterglassesmanager.utils.BitmapJavaUtils;
import com.augmentos.augmentos_core.smarterglassesmanager.utils.SmartGlassesConnectionState;
import com.augmentos.augmentos_core.smarterglassesmanager.SmartGlassesManager;
import com.augmentos.augmentoslib.ThirdPartyEdgeApp;
import com.augmentos.augmentos_core.comms.AugmentOsActionsCallback;
import com.augmentos.augmentos_core.comms.AugmentosBlePeripheral;
import com.augmentos.augmentos_core.events.NewScreenImageEvent;
import com.augmentos.augmentos_core.events.ThirdPartyEdgeAppErrorEvent;
import com.augmentos.augmentos_core.events.TriggerSendStatusToAugmentOsManagerEvent;
import com.augmentos.augmentos_core.statushelpers.BatteryStatusHelper;
import com.augmentos.augmentos_core.statushelpers.GsmStatusHelper;
import com.augmentos.augmentos_core.statushelpers.WifiStatusHelper;
import com.augmentos.augmentos_core.tpa.EdgeTPASystem;


import com.augmentos.augmentoslib.events.GlassesTapOutputEvent;
import com.augmentos.augmentoslib.events.HomeScreenEvent;
import com.augmentos.augmentoslib.events.SmartRingButtonOutputEvent;

import org.greenrobot.eventbus.EventBus;
import org.greenrobot.eventbus.Subscribe;
import org.json.JSONArray;
import org.json.JSONException;
import org.json.JSONObject;

import java.text.SimpleDateFormat;
import java.util.ArrayList;
import java.util.Comparator;
import java.util.Date;
import java.util.HashMap;
import java.util.Iterator;
import java.util.Locale;
import java.util.Collections;
import java.util.List;
import java.util.Map;
//SpeechRecIntermediateOutputEvent

import com.augmentos.augmentos_core.smarterglassesmanager.eventbusmessages.isMicEnabledForFrontendEvent;
import com.augmentos.augmentos_core.smarterglassesmanager.hci.PhoneMicrophoneManager;

import java.util.regex.Matcher;
import java.util.regex.Pattern;

public class AugmentosService extends LifecycleService implements AugmentOsActionsCallback {
    public static final String TAG = "AugmentOS_AugmentOSService";

   private final IBinder binder = new LocalBinder();

    private final String notificationAppName = "AugmentOS";
    private final String notificationDescription = "";
    private final String myChannelId = "augmentos_core";
    public static final String ACTION_START_CORE = "ACTION_START_CORE";
    public static final String ACTION_STOP_CORE = "ACTION_STOP_CORE";

    public static final String ACTION_START_FOREGROUND_SERVICE = "MY_ACTION_START_FOREGROUND_SERVICE";
    public static final String ACTION_STOP_FOREGROUND_SERVICE = "MY_ACTION_STOP_FOREGROUND_SERVICE";

    private BatteryStatusHelper batteryStatusHelper;
    private WifiStatusHelper wifiStatusHelper;
    private GsmStatusHelper gsmStatusHelper;

    private AuthHandler authHandler;
    private MediaProjection mediaProjection;
    private VirtualDisplay virtualDisplay;
    private final Handler screenCaptureHandler = new Handler();
    private Runnable screenCaptureRunnable;
    private LocationSystem locationSystem;
    private long currTime = 0;
    private long lastPressed = 0;
    private final long lastTapped = 0;

    // Double clicking constants
    private final long doublePressTimeConst = 420;
    private final long doubleTapTimeConst = 600;

    public EdgeTPASystem edgeTpaSystem;

    private String userId;
    public SmartGlassesConnectionState previousSmartGlassesConnectionState = SmartGlassesConnectionState.DISCONNECTED;


    public AugmentosBlePeripheral blePeripheral;

    public SmartGlassesManager smartGlassesManager;
    private final List<Runnable> smartGlassesReadyListeners = new ArrayList<>();
    private NotificationSystem notificationSystem;
    private CalendarSystem calendarSystem;

    private Integer batteryLevel;
    private Integer brightnessLevel;
    private Boolean autoBrightness;
    private Integer headUpAngle;
    
    // WiFi status for glasses that require WiFi (e.g., Mentra Live)
    private boolean glassesNeedWifiCredentials = false;
    private boolean glassesWifiConnected = false;
    private String glassesWifiSsid = "";
    
    // WiFi scan results
    private List<String> wifiNetworks = new ArrayList<>();
    private String preferredMic;

    private final boolean showingDashboardNow = false;
    private boolean contextualDashboardEnabled;
    private boolean alwaysOnStatusBarEnabled;
    private AsrPlanner asrPlanner;
    private HTTPServerComms httpServerComms;

    JSONObject cachedDashboardDisplayObject;
    private JSONObject cachedDisplayData;
    {
        cachedDisplayData = new JSONObject();
        try {
            JSONObject layout = new JSONObject();
            layout.put("layoutType", "empty");
            cachedDisplayData.put("layout", layout);
        } catch (JSONException e) {
            Log.e(TAG, "Failed to construct cachedDisplayData JSON", e);
        }
    }

    Runnable cachedDashboardDisplayRunnable;
    private String cachedDashboardTopLine;
 
    List<ThirdPartyCloudApp> cachedThirdPartyAppList = new ArrayList<>(); // Initialize here to avoid NPE
    private WebSocketManager.IncomingMessageHandler.WebSocketStatus webSocketStatus = WebSocketManager.IncomingMessageHandler.WebSocketStatus.DISCONNECTED;
    private final Handler serverCommsHandler = new Handler(Looper.getMainLooper());

    private WebSocketLifecycleManager webSocketLifecycleManager;
    private boolean isMicEnabledForFrontend = false;

    private boolean isInitializing = false;

    private boolean metricSystemEnabled;

    public AugmentosService() {
    }

    // Smart glasses event handler
    private final SmartGlassesManager.SmartGlassesEventHandler smartGlassesEventHandler = 
        new SmartGlassesManager.SmartGlassesEventHandler() {
            @Override
            public void onGlassesConnectionStateChanged(SmartGlassesDevice device, SmartGlassesConnectionState connectionState) {
                if (connectionState == previousSmartGlassesConnectionState) return;
                previousSmartGlassesConnectionState = connectionState;

                webSocketLifecycleManager.updateSmartGlassesState(connectionState);

                ServerComms.getInstance().sendGlassesConnectionState(device == null ? null : device.deviceModelName, connectionState.name());

                if (connectionState == SmartGlassesConnectionState.CONNECTED) {
                    Log.d(TAG, "Got event for onGlassesConnected.. CONNECTED ..");
                    Log.d(TAG, "****************** SENDING REFERENCE CARD: CONNECTED TO AUGMENT OS");
                    isInitializing = true;
                    playStartupSequenceOnSmartGlasses();
                    asrPlanner.updateAsrLanguages();
                    ServerComms.getInstance().requestSettingsFromServer();
                } else if (connectionState == SmartGlassesConnectionState.DISCONNECTED) {
                    edgeTpaSystem.stopAllThirdPartyApps();
                    
                    // Reset WiFi status when glasses disconnect
                    glassesWifiConnected = false;
                    glassesWifiSsid = "";
                }

                sendStatusToAugmentOsManager();
            }
        };

    public void onTriggerSendStatusToAugmentOsManagerEvent(TriggerSendStatusToAugmentOsManagerEvent event) {
        sendStatusToAugmentOsManager();
    }

    @Subscribe
    public void onGlassesHeadUpEvent(GlassesHeadUpEvent event){
        ServerComms.getInstance().sendHeadPosition("up");
        // BATTERY OPTIMIZATION: Directly call method instead of posting additional event
        if (contextualDashboardEnabled && smartGlassesManager != null) {
            try {
                displayGlassesDashboardEvent();
            } catch (JSONException e) {
                Log.e(TAG, "Error displaying dashboard", e);
            }
        }
    }

    @Subscribe
    public void onGlassesHeadDownEvent(GlassesHeadDownEvent event){
        ServerComms.getInstance().sendHeadPosition("down");
        if (smartGlassesManager != null)
            smartGlassesManager.windowManager.hideDashboard();
    }

    @Subscribe
    public void onGlassesTapSideEvent(GlassesTapOutputEvent event) {
        int numTaps = event.numTaps;
        boolean sideOfGlasses = event.sideOfGlasses;
        long time = event.timestamp;

        Log.d(TAG, "GLASSES TAPPED X TIMES: " + numTaps + " SIDEOFGLASSES: " + sideOfGlasses);
        
        if (smartGlassesManager == null) return;
        if (numTaps == 2 || numTaps == 3) {
            if (smartGlassesManager.windowManager.isDashboardShowing()) {
                smartGlassesManager.windowManager.hideDashboard();
            } else {
                // BATTERY OPTIMIZATION: Directly call method instead of posting additional event
                if (contextualDashboardEnabled) {
                    try {
                        Log.d(TAG, "GOT A DOUBLE+ TAP");
                        displayGlassesDashboardEvent();
                    } catch (JSONException e) {
                        Log.e(TAG, "Error displaying dashboard", e);
                    }
                }
            }
        }
    }

    @Subscribe
    public void onThirdPartyAppErrorEvent(ThirdPartyEdgeAppErrorEvent event) {
        if (blePeripheral != null) {
            blePeripheral.sendNotifyManager(event.text, "error");
        }
        if (edgeTpaSystem != null) {
            edgeTpaSystem.stopThirdPartyAppByPackageName(event.packageName);
        }
        if (smartGlassesManager != null) {
            smartGlassesManager.windowManager.showAppLayer("system", () -> smartGlassesManager.sendReferenceCard("App error", event.text), 10);
        }
        sendStatusToAugmentOsManager();
    }

    //TODO NO MORE PASTA
    public ArrayList<String> notificationList = new ArrayList<String>();
    public JSONArray latestNewsArray = new JSONArray();
    private int latestNewsIndex = 0;
    @Subscribe
    public void displayGlassesDashboardEvent() throws JSONException {
        if (!contextualDashboardEnabled) {
            return;
        }

        if (cachedDashboardDisplayObject != null) {
            if(smartGlassesManager != null) {
                Runnable dashboardDisplayRunnable = parseDisplayEventMessage(cachedDashboardDisplayObject);

                smartGlassesManager.windowManager.showDashboard(dashboardDisplayRunnable,
                        -1
                );
            }

            if(blePeripheral != null) {
                JSONObject newMsg = generateTemplatedJsonFromServer(cachedDashboardDisplayObject);
                blePeripheral.sendGlassesDisplayEventToManager(newMsg);
            }
            return;
        }

        // SHOW FALLBACK DASHBOARD

        // --- Build date/time line ---
        SimpleDateFormat currentTimeFormat = new SimpleDateFormat("h:mm", Locale.getDefault());
        SimpleDateFormat currentDateFormat = new SimpleDateFormat("MMM d", Locale.getDefault());
        String currentTime = currentTimeFormat.format(new Date());
        String currentDate = currentDateFormat.format(new Date());

        // Battery, date/time, etc.
        String leftHeaderLine = String.format(Locale.getDefault(), "◌ %s %s, %d%%\n", currentTime, currentDate, batteryLevel);

        String connString = webSocketStatus == null ? "Not connected" : webSocketStatus.name();;

        if (smartGlassesManager != null) {
            smartGlassesManager.windowManager.showDashboard(() ->
                            smartGlassesManager.sendDoubleTextWall(leftHeaderLine, connString),
                    -1
            );
        }
    }

    @Subscribe
    public void onGlassBatteryLevelEvent(BatteryLevelEvent event) {
        if (batteryLevel != null && event.batteryLevel == batteryLevel) return;
        batteryLevel = event.batteryLevel;
        ServerComms.getInstance().sendGlassesBatteryUpdate(event.batteryLevel, false, -1);
        sendStatusToAugmentOsManager();
    }

    // @Subscribe
    // public void onBrightnessLevelEvent(BrightnessLevelEvent event) {
    //     brightnessLevel = event.brightnessLevel;
    //     autoBrightness = event.autoBrightness;

        // if (brightnessLevel != -1) {
        //     PreferenceManager.getDefaultSharedPreferences(this)
        //         .edit()
        //         .putString(this.getResources().getString(R.string.SHARED_PREF_BRIGHTNESS), String.valueOf(brightnessLevel))
        //         .apply();
        //     PreferenceManager.getDefaultSharedPreferences(this)
        //         .edit()
        //         .putBoolean(this.getResources().getString(R.string.SHARED_PREF_AUTO_BRIGHTNESS), false)
        //         .apply();
        // } else {
        //     PreferenceManager.getDefaultSharedPreferences(this)
        //         .edit()
        //         .putBoolean(this.getResources().getString(R.string.SHARED_PREF_AUTO_BRIGHTNESS), autoBrightness)
        //         .apply();
        // }

        // sendStatusToAugmentOsManager();
        // sendStatusToBackend();
    // }

    @Subscribe
    public void onHeadUpAngleEvent(HeadUpAngleEvent event) {
        headUpAngle = event.headUpAngle;
        sendStatusToAugmentOsManager();
        sendStatusToBackend();
    }

    @Override
    public void onCreate() {
        super.onCreate();

//        EnvHelper.init(this);

        EventBus.getDefault().register(this);

        ServerComms.getInstance(this);

        authHandler = new AuthHandler(this);

        userId = authHandler.getUniqueIdForAnalytics();

        batteryStatusHelper = new BatteryStatusHelper(this);
        wifiStatusHelper = new WifiStatusHelper(this);
        gsmStatusHelper = new GsmStatusHelper(this);

        notificationSystem = new NotificationSystem(this, userId);
        calendarSystem = CalendarSystem.getInstance(this);

        // Initialize settings with default values
        brightnessLevel = 50;
        autoBrightness = false;
        headUpAngle = 20;

        // Request settings from server
        ServerComms.getInstance().requestSettingsFromServer();
        preferredMic = PreferenceManager.getDefaultSharedPreferences(this).getString(getResources().getString(R.string.PREFERRED_MIC), "glasses");

        contextualDashboardEnabled = true;
        metricSystemEnabled = false;

        alwaysOnStatusBarEnabled = false;

        edgeTpaSystem = new EdgeTPASystem(this, null); // We'll set smartGlassesManager after it's created
        asrPlanner = new AsrPlanner(edgeTpaSystem);

        // Initialize BLE Peripheral
        blePeripheral = new AugmentosBlePeripheral(this, this);

        // If this is the ASG client, start the peripheral
        if (getPackageName().equals(AugmentOSAsgClientPackageName)) {
        //    blePeripheral.start();
        }

        // Whitelist AugmentOS from battery optimization when system app
        // If not system app, bring up the settings menu
        if (isSystemApp(this)) {
            handleBatteryOptimization(this);
        }

        // Automatically connect to glasses on service start
        String preferredWearable = SmartGlassesManager.getPreferredWearable(this);
        if(!preferredWearable.isEmpty()) {
            SmartGlassesDevice preferredDevice = SmartGlassesManager.getSmartGlassesDeviceFromModelName(preferredWearable);
            if (preferredDevice != null) {
                // Initialize SmartGlassesManager
                startSmartGlassesManager();
                // Connect to glasses
                smartGlassesManager.connectToSmartGlasses(preferredDevice);
                sendStatusToAugmentOsManager();
            } else {
                // We have some invalid device saved... delete from preferences
                SmartGlassesManager.savePreferredWearable(this, "");
            }
        }

        // cachedThirdPartyAppList is already initialized as a class member

        webSocketLifecycleManager = new WebSocketLifecycleManager(this, authHandler);

        // Set up backend comms
        this.httpServerComms = new HTTPServerComms();
        //if(authHandler.getCoreToken() != null)
        //    ServerComms.getInstance().connectWebSocket(authHandler.getCoreToken());
        initializeServerCommsCallbacks();

//        httpServerComms.getApps(new Callback() {
//            @Override
//            public void onFailure(Call call, IOException e) {
//                Log.e("HTTP", "GET /apps failed: " + e.getMessage());
//            }
//
//            @Override
//            public void onResponse(Call call, Response response) throws IOException {
//                if (response.isSuccessful()) {
//                    Log.d("HTTP", "Response: ");
//                }
//            }
//        });

        locationSystem = new LocationSystem(this);
    }

    private void createNotificationChannel() {
        if (Build.VERSION.SDK_INT >= Build.VERSION_CODES.O) {
            NotificationChannel channel = new NotificationChannel(
                    myChannelId,
                    notificationAppName,
                    NotificationManager.IMPORTANCE_HIGH
            );
            channel.setDescription(notificationDescription);
            channel.enableLights(false);
            channel.enableVibration(false);
            NotificationManager manager = getSystemService(NotificationManager.class);
            if (manager != null) {
                manager.createNotificationChannel(channel);
            }
        }
    }

    // Flag to track if we should restart when killed
    private boolean shouldRestartOnKill = true;
    
    @Override
    public int onStartCommand(Intent intent, int flags, int startId) {
        super.onStartCommand(intent, flags, startId);

        if (intent == null || intent.getAction() == null) {
            Log.e(TAG, "Received null intent or null action");
            // If we get null intent/action, maintain the sticky behavior for embedded systems
            return shouldRestartOnKill ? Service.START_STICKY : Service.START_NOT_STICKY;
        }

        String action = intent.getAction();
        Bundle extras = intent.getExtras();

        switch (action) {
            case ACTION_START_CORE:
            case ACTION_START_FOREGROUND_SERVICE:
                // start the service in the foreground
                Log.d("TEST", "starting foreground");
                createNotificationChannel(); // New method to ensure one-time channel creation
                startForeground(AUGMENTOS_NOTIFICATION_ID, this.buildSharedForegroundNotification(this));
                
                // Reset restart flag to true when service starts
                shouldRestartOnKill = true;

                // Send out the status once AugmentOS_Core is ready :)
                edgeTpaSystem.startThirdPartyAppByPackageName(AugmentOSManagerPackageName);

                if (!NewPermissionUtils.areAllPermissionsGranted(this)) {
                    blePeripheral.sendPermissionsErrorToManager();
                }

                break;
            case ACTION_STOP_CORE:
            case ACTION_STOP_FOREGROUND_SERVICE:
                // Set flag to not restart - this is an explicit stop request
                shouldRestartOnKill = false;
                
                // Clean up resources before stopping
                Log.d(TAG, "Stopping service from ACTION_STOP");
                cleanupAllResources();
                stopForeground(true);
                stopSelf();
                break;
            default:
                Log.d(TAG, "Unknown action received in onStartCommand");
                Log.d(TAG, action);
        }
        
        // Return START_STICKY by default for embedded hardware,
        // but the shouldRestartOnKill flag will be checked in onTaskRemoved/onDestroy
        return shouldRestartOnKill ? Service.START_STICKY : Service.START_NOT_STICKY;
    }

    private Notification updateNotification() {
        Context context = getApplicationContext();

        PendingIntent action = PendingIntent.getActivity(context,
                0, new Intent(context, MainActivity.class),
                PendingIntent.FLAG_CANCEL_CURRENT | PendingIntent.FLAG_MUTABLE); // Flag indicating that if the described PendingIntent already exists, the current one should be canceled before generating a new one.

        NotificationManager manager = (NotificationManager) getSystemService(Context.NOTIFICATION_SERVICE);
        NotificationCompat.Builder builder;

        String CHANNEL_ID = myChannelId;

        NotificationChannel channel = new NotificationChannel(CHANNEL_ID, notificationAppName,
                NotificationManager.IMPORTANCE_HIGH);
        channel.setDescription(notificationDescription);
        channel.enableVibration(false);
        channel.enableLights(false);
        manager.createNotificationChannel(channel);

        builder = new NotificationCompat.Builder(this, CHANNEL_ID);

        return builder.setContentIntent(action)
                .setContentTitle(notificationAppName)
                .setContentText(notificationDescription)
                .setSmallIcon(R.drawable.ic_launcher_foreground)
                .setTicker("...")
                .setContentIntent(action)
                .setOngoing(true).build();
    }
    
    // Replacement for buildSharedForegroundNotification that was previously imported from AugmentOSLib
    private Notification buildSharedForegroundNotification(Context context) {
        // Create a notification similar to updateNotification
        NotificationManager manager = (NotificationManager) context.getSystemService(Context.NOTIFICATION_SERVICE);
        
        // Create the notification channel if it doesn't exist
        if (Build.VERSION.SDK_INT >= Build.VERSION_CODES.O) {
            NotificationChannel channel = new NotificationChannel(
                    myChannelId,
                    notificationAppName,
                    NotificationManager.IMPORTANCE_HIGH
            );
            channel.setDescription(notificationDescription);
            channel.enableLights(false);
            channel.enableVibration(false);
            if (manager != null) {
                manager.createNotificationChannel(channel);
            }
        }
        
        // Create the intent for when notification is tapped
        PendingIntent pendingIntent = PendingIntent.getActivity(
                context,
                0,
                new Intent(context, MainActivity.class),
                PendingIntent.FLAG_UPDATE_CURRENT | PendingIntent.FLAG_MUTABLE
        );
        
        // Build the notification
        NotificationCompat.Builder builder = new NotificationCompat.Builder(context, myChannelId)
                .setContentTitle(notificationAppName)
                .setContentText(notificationDescription)
                .setSmallIcon(R.drawable.ic_launcher_foreground)
                .setPriority(NotificationCompat.PRIORITY_HIGH)
                .setContentIntent(pendingIntent)
                .setOngoing(true);
                
        return builder.build();
    }

    // Method to initialize the SmartGlassesManager
    public void startSmartGlassesManager() {
        if (smartGlassesManager == null) {
            // Now we can pass 'this' as the LifecycleOwner since we extend LifecycleService
            smartGlassesManager = new SmartGlassesManager(this, this, smartGlassesEventHandler);
            edgeTpaSystem.setSmartGlassesManager(smartGlassesManager);
            // Execute any pending actions
            for (Runnable action : smartGlassesReadyListeners) {
                action.run();
            }
            smartGlassesReadyListeners.clear();
        }
    }

    // Method to clean up the SmartGlassesManager
    public void stopSmartGlassesManager() {
        if (smartGlassesManager != null) {
            smartGlassesManager.cleanup();
            smartGlassesManager = null;
            edgeTpaSystem.setSmartGlassesManager(null);
            webSocketLifecycleManager.updateSmartGlassesState(SmartGlassesConnectionState.DISCONNECTED);
        }
    }

    @Subscribe
    public void onGlassesDisplayPowerEvent(GlassesDisplayPowerEvent event) {
        if (smartGlassesManager == null) return;
        if (event.turnedOn) {
            // BATTERY OPTIMIZATION: Using direct lambda instead of creating a new Runnable object
            smartGlassesManager.windowManager.showAppLayer(
                "system", 
                () -> smartGlassesManager.sendReferenceCard("AugmentOS Connected", "Screen back on"), 
                4
            );
        }
    }
    
    @Subscribe
    public void onGlassesNeedWifiCredentialsEvent(GlassesWifiStatusChange event) {
        glassesWifiConnected = event.isWifiConnected;
        glassesWifiSsid = event.currentSsid;

        Log.d(TAG, "Received GlassesNeedWifiCredentialsEvent: device=" + event.deviceModel +
              ", wifiConnected=" + event.isWifiConnected +
              ", SSID=" + event.currentSsid);
        
        // Send status update to the manager
        sendStatusToAugmentOsManager();
    }
    
    @Subscribe
    public void onGlassesWifiScanResultEvent(GlassesWifiScanResultEvent event) {
        Log.d(TAG, "Received WiFi scan results from glasses: " + event.networks.size() + " networks");
        
        // Send a dedicated message for WiFi scan results (not part of status)
        try {
            JSONObject wifiScanResultObj = new JSONObject();
            JSONArray networksArray = new JSONArray();
            
            for (String network : event.networks) {
                networksArray.put(network);
            }
            
            wifiScanResultObj.put("wifi_scan_results", networksArray);
            
            // Send to the manager app
            if (blePeripheral != null) {
                blePeripheral.sendDataToAugmentOsManager(wifiScanResultObj.toString());
                blePeripheral.sendNotifyManager("Found " + event.networks.size() + " WiFi networks", "success");
            }
        } catch (JSONException e) {
            Log.e(TAG, "Error creating WiFi scan results JSON", e);
        }
        
        // If glasses need WiFi credentials, trigger the credentials input UI in the Manager app
        // and show a message on the glasses
//        if (!event.isWifiConnected && smartGlassesManager != null &&
//            smartGlassesManager.getConnectedSmartGlasses() != null) {
//
//            // Send a specific notification to trigger the WiFi setup UI in the Manager app
//            if (blePeripheral != null) {
//                blePeripheral.sendWifiCredentialsRequestToManager(event.deviceModel);
//            }
//
//            // Show a message on the glasses to inform the user
//            smartGlassesManager.windowManager.showAppLayer(
//                "system",
//                () -> smartGlassesManager.sendReferenceCard("WiFi Required",
//                                                           "Please set up WiFi in the AugmentOS Manager app"),
//                10
//            );
//        }
    }

    private static final String[] ARROW_FRAMES = {
           // "↑", "↗", "–", "↘", "↓", "↙", "–", "↖"
            "↑", "↗", "↑", "↖"
    };

    // BATTERY OPTIMIZATION: Use a single Handler instance for the service
    private final Handler uiHandler = new Handler(Looper.getMainLooper());
    private Runnable animationRunnable;
    
    private void playStartupSequenceOnSmartGlasses() {
        if (smartGlassesManager == null || smartGlassesManager.windowManager == null) return;

        // Cancel any existing animation to prevent multiple animations running
        if (animationRunnable != null) {
            uiHandler.removeCallbacks(animationRunnable);
        }
        
        int delay = 250; // Frame delay
        int totalFrames = ARROW_FRAMES.length;
        int totalCycles = 3;

        animationRunnable = new Runnable() {
            int frameIndex = 0;
            int cycles = 0;

            @Override
            public void run() {
                // Check for null each time before updating the UI
                if (smartGlassesManager == null || smartGlassesManager.windowManager == null) {
                    return;
                }

                if (cycles >= totalCycles) {
                    // End animation with final message
                    smartGlassesManager.windowManager.showAppLayer(
                            "system",
                            () -> smartGlassesManager.sendTextWall("                  /// AugmentOS Connected \\\\\\"),
                            6
                    );

//                    if (alwaysOnStatusBarEnabled) {
//                        // BATTERY OPTIMIZATION: Use the existing handler instead of creating a new one
//                        uiHandler.postDelayed(() ->
//                                smartGlassesManager.windowManager.showAppLayer(
//                                    "serverappid",
//                                    () -> smartGlassesManager.sendTextWall(cachedDashboardTopLine),
//                                    0
//                            ), 3000); // Delay of 3 seconds
//                    }

                    // Set isInitializing to false after booting sequence is finished, with 100ms delay
                    uiHandler.postDelayed(() -> isInitializing = false, 500);
                    return; // Stop looping
                }

                // Send current frame
                String currentAnimationTextFrame = "                    " + ARROW_FRAMES[frameIndex] + " AugmentOS Booting " + ARROW_FRAMES[frameIndex];
                smartGlassesManager.windowManager.showAppLayer(
                        "system",
                        () -> {
                                smartGlassesManager.sendTextWall(currentAnimationTextFrame);
                        },
                        6
                );
                // Send the same text wall to AugmentOS Manager in JSONObject format
                JSONObject displayJson = new JSONObject();
                try {
                    JSONObject layoutJson = new JSONObject();
                    layoutJson.put("layoutType", "text_wall");
                    layoutJson.put("text", currentAnimationTextFrame);
                    displayJson.put("layout", layoutJson);
                    //blePeripheral.sendGlassesDisplayEventToManager(displayJson);
                } catch (JSONException e) {
                    Log.e(TAG, "Error creating display JSON", e);
                }

                // Move to next frame
                frameIndex = (frameIndex + 1) % totalFrames;

                // Count full cycles
                if (frameIndex == 0) cycles++;

                // Schedule next frame
                uiHandler.postDelayed(this, delay);
            }
        };

        // Start animation with the reused handler
        uiHandler.postDelayed(animationRunnable, 350);
    }

    @Subscribe
    public void onSmartRingButtonEvent(SmartRingButtonOutputEvent event) {
        int buttonId = event.buttonId;
        long time = event.timestamp;
        boolean isDown = event.isDown;

        if(!isDown || buttonId != 1) return;
        Log.d(TAG,"DETECTED BUTTON PRESS W BUTTON ID: " + buttonId);
        currTime = System.currentTimeMillis();

        ServerComms.getInstance().sendButtonPress("ring", "single");

        //Detect double presses
        if(isDown && currTime - lastPressed < doublePressTimeConst) {
            Log.d(TAG, "Double tap - CurrTime-lastPressed: "+ (currTime-lastPressed));
            ServerComms.getInstance().sendButtonPress("ring", "double");
        }

        if(isDown) {
            lastPressed = System.currentTimeMillis();
        }
    }

    private JSONObject generateTemplatedJsonFromServer(JSONObject rawMsg) {
        // Process all placeholders in the entire JSON structure in a single pass
        SimpleDateFormat sdf = new SimpleDateFormat("M/dd, h:mm");
        String formattedDate = sdf.format(new Date());

        // 12-hour time format (with leading zeros for hours)
        SimpleDateFormat time12Format = new SimpleDateFormat("hh:mm");
        String time12 = time12Format.format(new Date());

        // 24-hour time format
        SimpleDateFormat time24Format = new SimpleDateFormat("HH:mm");
        String time24 = time24Format.format(new Date());

        // Current date with format MM/dd
        SimpleDateFormat dateFormat = new SimpleDateFormat("MM/dd");
        String currentDate = dateFormat.format(new Date());

        Map<String, String> placeholders = new HashMap<>();
        placeholders.put("$no_datetime$", formattedDate);
        placeholders.put("$DATE$", currentDate);
        placeholders.put("$TIME12$", time12);
        placeholders.put("$TIME24$", time24);
        placeholders.put("$GBATT$", (batteryLevel == null ? "" : batteryLevel + "%"));

        try {
            JSONObject msg = processJSONPlaceholders(rawMsg, placeholders);
            return msg;
        } catch (JSONException e) {
            //throw new RuntimeException(e);
            Log.d(TAG, "Error processing JSON placeholders: " + e.getMessage());
            return rawMsg;
        }
    }

    private void parseAugmentosResults(JSONObject jsonResponse) throws JSONException {
        JSONArray notificationArray = jsonResponse.getJSONArray(notificationFilterKey);
        JSONArray newsSummaryArray = jsonResponse.getJSONArray(newsSummaryKey);

        if (notificationArray.length() > 0) {
            JSONArray notifications = notificationArray.getJSONObject(0).getJSONArray("notification_data");
            Log.d(TAG, "Got notifications: " + notifications);

            List<JSONObject> sortedNotifications = new ArrayList<>();
            for (int i = 0; i < notifications.length(); i++) {
                sortedNotifications.add(notifications.getJSONObject(i));
            }

            Collections.sort(sortedNotifications, new Comparator<JSONObject>() {
                @Override
                public int compare(JSONObject a, JSONObject b) {
                    try {
                        return Integer.compare(a.getInt("rank"), b.getInt("rank"));
                    } catch (JSONException e) {
                        // If a rank is missing or unparsable, treat as equal
                        return 0;
                    }
                }
            });

            notificationList.clear();
//        Log.d(TAG, "Got notifications: " + sortedNotifications.toString());

            for (int i = 0; i < sortedNotifications.size(); i++) {
                JSONObject notification = sortedNotifications.get(i);
                String summary = notification.getString("summary");
                notificationList.add(summary);
            }
        }

        if (newsSummaryArray.length() > 0) {
            JSONObject newsSummary = newsSummaryArray.getJSONObject(0);
            latestNewsArray = newsSummary.getJSONObject("news_data").getJSONArray("news_summaries");
            Log.d(TAG, "Latest news: " + latestNewsArray);
        }
    }

    public Runnable parseDisplayEventMessage(JSONObject rawMsg) {
        if(isInitializing) {
            return () -> {};
        }

        try {
            JSONObject msg = generateTemplatedJsonFromServer(rawMsg);

//                Log.d(TAG, "Parsed message: " + msg.toString());

                JSONObject layout = msg.getJSONObject("layout");
                String layoutType = layout.getString("layoutType");
                String title;
                String text;
                switch (layoutType) {
                    case "empty":
                        return () -> smartGlassesManager.sendTextWall(cachedDashboardTopLine);
                    case "reference_card":
//                        if (alwaysOnStatusBarEnabled && cachedDashboardTopLine != null
//                                && !layout.getString("title").contains("AugmentOS")) {
//                            title = layout.getString("title") + " | " + cachedDashboardTopLine;
//                        } else {
                            title = layout.getString("title");
//                        }
                        text = layout.getString("text");
                        return () -> smartGlassesManager.sendReferenceCard(title, text);
                    case "text_wall":
                    case "text_line": // This assumes that the dashboard doesn't use textwall layout
                        text = layout.getString("text");
//                        if (alwaysOnStatusBarEnabled && cachedDashboardTopLine != null) {
//                            String finalText = cachedDashboardTopLine + "\n" + text;
//                            return () -> smartGlassesManager.sendTextWall(finalText);
//                        } else {
                            return () -> smartGlassesManager.sendTextWall(text);
//                        }
                    case "double_text_wall":
                        String topText = layout.getString("topText");
                        String bottomText = layout.getString("bottomText");
                        return () -> smartGlassesManager.sendDoubleTextWall(topText, bottomText);
                    case "text_rows":
                        JSONArray rowsArray = layout.getJSONArray("text");
                        String[] stringsArray = new String[rowsArray.length()];
                        for (int k = 0; k < rowsArray.length(); k++)
                            stringsArray[k] = rowsArray.getString(k);
                        return () -> smartGlassesManager.sendRowsCard(stringsArray);
                    case "bitmap_view":
                        String base64Data = layout.getString("data");
                        byte[] decodedBytes = android.util.Base64.decode(base64Data, android.util.Base64.DEFAULT);
                        Bitmap bmp = BitmapJavaUtils.bytesToBitmap(decodedBytes);
                        return () -> smartGlassesManager.sendBitmap(bmp);
                    default:
                        Log.d(TAG, "ISSUE PARSING LAYOUT");
                }
            } catch (JSONException e) {
                e.printStackTrace();
            }
            return () -> {};
    }

    /**
     * Parses the top line of a dashboard display.
     * This function extracts and processes information specifically from the top line
     * of the dashboard display, which typically contains time, date, battery status, etc.
     * 
     * @param msg The JSON object containing the dashboard display data
     * @return The parsed top line string, or null if there was an error in parsing
     */
    public String parseDashboardTopLine(JSONObject msg) {
        try {
            // First check if this is a proper dashboard display with layout
            if (msg == null || !msg.has("layout")) {
                return generateFallbackDashboardTopLine();
            }
            
            JSONObject layout = msg.getJSONObject("layout");
            String layoutType = layout.getString("layoutType");
            
            // Most dashboards use double_text_wall layout
            if ("double_text_wall".equals(layoutType) && layout.has("topText")) {
                String topText = layout.getString("topText");
                if (topText.contains("\n")) {
                    topText = topText.split("\n")[0];
                }

                if (topText.contains("$GBATT$")) {
                    topText = topText.replace("$GBATT$", batteryLevel != null ? String.valueOf(batteryLevel) : "");
                }

                // Process special tokens in the top line if needed
                if (topText.contains("$no_datetime$")) {
                    SimpleDateFormat sdf = new SimpleDateFormat("M/dd, h:mm", Locale.getDefault());
                    String formatted = sdf.format(new Date());
                    topText = topText.replace("$no_datetime$", formatted);
                }
                
                return topText;
            } else if ("text_rows".equals(layoutType) && layout.has("text")) {
                // For text_rows layout, the first row is typically the header
                JSONArray rowsArray = layout.getJSONArray("text");
                if (rowsArray.length() > 0) {
                    return rowsArray.getString(0);
                }
            }
            
            // If we can't parse the dashboard format or it's not what we expect,
            // generate a fallback header line
            return generateFallbackDashboardTopLine();
            
        } catch (JSONException e) {
            Log.e(TAG, "Error parsing dashboard top line", e);
            return generateFallbackDashboardTopLine();
        }
    }
    
    /**
     * Generates a fallback dashboard top line when the normal parsing fails.
     * This ensures that even if there are issues with the dashboard data,
     * we still display useful information to the user.
     * 
     * @return A formatted string with time, date, and battery information
     */
    private String generateFallbackDashboardTopLine() {
        SimpleDateFormat currentTimeFormat = new SimpleDateFormat("h:mm", Locale.getDefault());
        SimpleDateFormat currentDateFormat = new SimpleDateFormat("MMM d", Locale.getDefault());
        String currentTime = currentTimeFormat.format(new Date());
        String currentDate = currentDateFormat.format(new Date());
        
        // Use a safe default if battery level is null
        int batteryPercentage = (batteryLevel != null) ? batteryLevel : 0;
        
        // Format: "◌ h:mm MMM d, XX%"
        return String.format(Locale.getDefault(), "◌ %s %s, %d%%", 
                currentTime, currentDate, batteryPercentage);
    }

    /**
     * Extracts specific information from a dashboard top line.
     * This function can identify and extract elements like time, battery level,
     * or other structured data from the dashboard top line.
     * 
     * @param topLine The dashboard top line string to analyze
     * @return A JSONObject containing the extracted information
     */
    public JSONObject extractDashboardTopLineInfo(String topLine) {
        JSONObject result = new JSONObject();
        
        try {
            // Check for null or empty input
            if (topLine == null || topLine.trim().isEmpty()) {
                return result;
            }
            
            // Extract time pattern (like "h:mm" or "hh:mm")
            Pattern timePattern = Pattern.compile("\\d{1,2}:\\d{2}");
            Matcher timeMatcher = timePattern.matcher(topLine);
            if (timeMatcher.find()) {
                result.put("time", timeMatcher.group());
            }
            
            // Extract date pattern (like "MMM d" or "Month day")
            Pattern datePattern = Pattern.compile("(Jan|Feb|Mar|Apr|May|Jun|Jul|Aug|Sep|Oct|Nov|Dec)\\s+\\d{1,2}");
            Matcher dateMatcher = datePattern.matcher(topLine);
            if (dateMatcher.find()) {
                result.put("date", dateMatcher.group());
            }
            
            // Extract battery percentage (like "85%" or "100%")
            Pattern batteryPattern = Pattern.compile("(\\d{1,3})%");
            Matcher batteryMatcher = batteryPattern.matcher(topLine);
            if (batteryMatcher.find()) {
                result.put("battery", Integer.parseInt(batteryMatcher.group(1)));
            }
            
            // Detect if this is a status line (contains specific indicators)
            boolean isStatusLine = topLine.contains("◌") || 
                                 (result.has("time") && result.has("battery"));
            result.put("isStatusLine", isStatusLine);
            
        } catch (JSONException e) {
            Log.e(TAG, "Error creating dashboard top line info JSON", e);
        }
        
        return result;
    }

    @Subscribe
    public void onGlassesBluetoothSearchDiscoverEvent(GlassesBluetoothSearchDiscoverEvent event){
        blePeripheral.sendGlassesBluetoothDiscoverResultToManager(event.modelName, event.deviceName);
    }

    @Subscribe
    public void onGlassesBluetoothSearchStopEvent(GlassesBluetoothSearchStopEvent event){
        blePeripheral.sendGlassesBluetoothStopToManager(event.modelName);
    }

    @Subscribe
    public void onNewScreenImageEvent(NewScreenImageEvent event) {
        if (smartGlassesManager != null)
            smartGlassesManager.windowManager.showAppLayer("server", () -> smartGlassesManager.sendBitmap(event.bmp), -1);
    }

    private void startNotificationService() {
        Intent notificationServiceIntent = new Intent(this, MyNotificationListeners.class);
        startService(notificationServiceIntent);

        NotificationListenerService.requestRebind(
                new ComponentName(this, MyNotificationListeners.class));
    }

    private void stopNotificationService() {
        Intent notificationServiceIntent = new Intent(this, MyNotificationListeners.class);
        stopService(notificationServiceIntent);
    }

    public boolean getIsSearchingForGlasses() {
        return smartGlassesManager != null
                && smartGlassesManager.getSmartGlassesConnectState() != SmartGlassesConnectionState.DISCONNECTED
                && smartGlassesManager.getSmartGlassesConnectState() != SmartGlassesConnectionState.CONNECTED;
    }

    private void executeOnceSmartGlassesManagerReady(Context context, Runnable action) {
        if (smartGlassesManager != null) {
            // If the manager is already initialized, execute the action immediately
            action.run();
            return;
        }

        // Add the action to the queue
        smartGlassesReadyListeners.add(action);

        // Ensure the manager is started
        startSmartGlassesManager();
    }

    public JSONObject generateStatusJson() {
        try {
            // Creating the main status object
            JSONObject status = new JSONObject();

            // Adding puck battery life and charging status
            JSONObject coreInfo = new JSONObject();
            coreInfo.put("augmentos_core_version", getCoreVersion(this));
            coreInfo.put("core_token", authHandler.getCoreToken());
            coreInfo.put("cloud_connection_status", webSocketStatus.name());
            coreInfo.put("puck_battery_life", batteryStatusHelper.getBatteryLevel());
            coreInfo.put("charging_status", batteryStatusHelper.isBatteryCharging());
            coreInfo.put("sensing_enabled", SmartGlassesManager.getSensingEnabled(this));
            coreInfo.put("bypass_vad_for_debugging", SmartGlassesManager.getBypassVadForDebugging(this));
            coreInfo.put("bypass_audio_encoding_for_debugging", SmartGlassesManager.getBypassAudioEncodingForDebugging(this));
            coreInfo.put("contextual_dashboard_enabled", this.contextualDashboardEnabled);
            coreInfo.put("always_on_status_bar_enabled", this.alwaysOnStatusBarEnabled);
            coreInfo.put("force_core_onboard_mic", SmartGlassesManager.getForceCoreOnboardMic(this));
            coreInfo.put("preferred_mic", preferredMic);
            coreInfo.put("default_wearable", SmartGlassesManager.getPreferredWearable(this));
            coreInfo.put("is_mic_enabled_for_frontend", isMicEnabledForFrontend);
<<<<<<< HEAD
            coreInfo.put("metric_system_enabled", this.metricSystemEnabled);
=======
            coreInfo.put("is_searching", getIsSearchingForGlasses());
>>>>>>> fd09e748
            status.put("core_info", coreInfo);
            //Log.d(TAG, "PREFER - Got default wearable: " + SmartGlassesManager.getPreferredWearable(this));

            // Adding connected glasses object
            JSONObject connectedGlasses = new JSONObject();
            if(smartGlassesManager != null && smartGlassesManager.getConnectedSmartGlasses() != null) {
                connectedGlasses.put("model_name", smartGlassesManager.getConnectedSmartGlasses().deviceModelName);
                connectedGlasses.put("battery_life", (batteryLevel == null) ? -1: batteryLevel); //-1 if unknown
                
                // Add WiFi status information for glasses that need WiFi
                String deviceModel = smartGlassesManager.getConnectedSmartGlasses().deviceModelName;

                // Check if these are glasses that support WiFi
                boolean usesWifi = deviceModel != null && (deviceModel.contains("Mentra Live") || deviceModel.contains("Android Smart Glasses"));

                // Add the general WiFi support flag for all models
                connectedGlasses.put("glasses_use_wifi", usesWifi);

                // Add detailed WiFi status, but only for models that support it
                if (usesWifi) {
                    connectedGlasses.put("glasses_wifi_connected", glassesWifiConnected);
                    connectedGlasses.put("glasses_wifi_ssid", glassesWifiSsid);
                }
            }
            status.put("connected_glasses", connectedGlasses);

            // Adding glasses settings
            JSONObject glassesSettings = new JSONObject();
            glassesSettings.put("auto_brightness", autoBrightness);
            glassesSettings.put("headUp_angle", headUpAngle);
            glassesSettings.put("dashboard_height", 4);// TODO
            glassesSettings.put("depth", 5);// TODO

            String brightnessString;
            if (brightnessLevel == null) {
                brightnessString = "-";
            } else if (brightnessLevel == -1){
                brightnessString = "AUTO";
            } else {
                brightnessString = brightnessLevel + "%";
            }
            connectedGlasses.put("brightness", brightnessString);
            if (headUpAngle == null) {
                headUpAngle = 20;
            }
            connectedGlasses.put("headUp_angle", headUpAngle);
            status.put("glasses_settings", glassesSettings);
            
            
            // Adding wifi status
            JSONObject wifi = new JSONObject();
            wifi.put("is_connected", wifiStatusHelper.isWifiConnected());
            wifi.put("ssid", wifiStatusHelper.getSSID());
            wifi.put("signal_strength", wifiStatusHelper.getSignalStrength());
            status.put("wifi", wifi);

            // Adding gsm status
            JSONObject gsm = new JSONObject();
            gsm.put("is_connected", gsmStatusHelper.isConnected());
            gsm.put("carrier", gsmStatusHelper.getNetworkType());
            gsm.put("signal_strength", gsmStatusHelper.getSignalStrength());
            status.put("gsm", gsm);

            // Adding apps array
            JSONArray apps = new JSONArray();

//            for (ThirdPartyEdgeApp tpa : edgeTpaSystem.getThirdPartyApps()) {
//                if(tpa.appType != ThirdPartyAppType.APP) continue;
//
//                JSONObject tpaObj = tpa.toJson(false);
//                tpaObj.put("is_running", edgeTpaSystem.checkIsThirdPartyAppRunningByPackageName(tpa.packageName));
//                tpaObj.put("is_foreground", edgeTpaSystem.checkIsThirdPartyAppRunningByPackageName(tpa.packageName));
//                apps.put(tpaObj);
//            }

            // Check if cachedThirdPartyAppList is not null before iterating
            if (cachedThirdPartyAppList != null) {
                for (ThirdPartyCloudApp tpa : cachedThirdPartyAppList) {
                    JSONObject tpaObj = tpa.toJson(false);
                    tpaObj.put("is_foreground", false);//tpaSystem.checkIsThirdPartyAppRunningByPackageName(tpa.packageName));
                    apps.put(tpaObj);
                }
            }

            // Adding apps array to the status object
            status.put("apps", apps);

            // Add auth to status object
            status.put("auth", authHandler.toJson());

            // Wrapping the status object inside a main object (as shown in your example)
            JSONObject mainObject = new JSONObject();
            mainObject.put("status", status);

            Log.d(TAG, "Sending status to backend: " + mainObject.toString());

            return mainObject;
        } catch (JSONException e) {
            throw new RuntimeException(e);
        }
    }

    public void initializeServerCommsCallbacks() {
        ServerComms.getInstance().setServerCommsCallback(new ServerCommsCallback() {
            @Override
            public void onConnectionAck() {
                serverCommsHandler.postDelayed(() -> locationSystem.sendLocationToServer(), 500);
//                if (alwaysOnStatusBarEnabled) {
//                    smartGlassesManager.windowManager.showAppLayer(
//                            "serverappid",
//                            () -> smartGlassesManager.sendTextWall(cachedDashboardTopLine),
//                            0
//                    );
//                }
            }

            @Override
            public void onAppStateChange(List<ThirdPartyCloudApp> appList) {
                cachedThirdPartyAppList = appList;
                sendStatusToAugmentOsManager();
            }

            @Override
            public void onDisplayEvent(JSONObject displayData) {
                cachedDisplayData = displayData;
//                Log.d(TAG,"Received display data: " + displayData.toString());
                Runnable newRunnable = parseDisplayEventMessage(displayData);
//                Log.d(TAG, displayData.toString());
//                Log.d(TAG, "Parsed display event message: " + displayData.has("durationMs"));
                int durationMs = displayData.optInt("durationMs", -1);
//                Log.d(TAG, "Received display event with duration: " + durationMs);
//                Log.d("AugmentosService", "Received display event: " + displayData.toString());
                if (smartGlassesManager != null) {
                        smartGlassesManager.windowManager.showAppLayer("serverappid", newRunnable, durationMs / 1000); // TODO: either only use seconds or milliseconds
                }
                if (blePeripheral != null) {
                    JSONObject newMsg = generateTemplatedJsonFromServer(displayData);
                    blePeripheral.sendGlassesDisplayEventToManager(newMsg);  //THIS LINE RIGHT HERE ENDS UP TRIGGERING IT
                }
            }

            @Override
            public void onDashboardDisplayEvent(JSONObject dashboardDisplayData) {
                cachedDashboardDisplayObject = dashboardDisplayData;
                // Parse the top line for logging/debugging
                cachedDashboardTopLine = parseDashboardTopLine(dashboardDisplayData);

//                if (alwaysOnStatusBarEnabled) {
//                    onDisplayEvent(cachedDisplayData);
//                    Log.d("AugmentosService", "Dashboard display event received: " + dashboardDisplayData.toString());
//                }

                // Create the runnable as before
                cachedDashboardDisplayRunnable = parseDisplayEventMessage(dashboardDisplayData);
            }

            @Override
            public void onConnectionError(String errorMsg) {
                if(blePeripheral != null) {
                    blePeripheral.sendNotifyManager("Connection error: " + errorMsg, "error");
                }
            }

            @Override
            public void onAuthError() {
                // TODO: do a thing
                // TODO: is this the way we want to do it? should just be in status maybe???
                // blePeripheral.sendAuthErrorToManager();
                authHandler.deleteAuthSecretKey();
                sendStatusToAugmentOsManager();
            }

            @Override
            public void onMicrophoneStateChange(boolean microphoneEnabled) {
                if (smartGlassesManager != null && SmartGlassesManager.getSensingEnabled(getApplicationContext())) {
                    smartGlassesManager.changeMicrophoneState(microphoneEnabled);
                }
            }

            @Override
            public void onConnectionStatusChange(WebSocketManager.IncomingMessageHandler.WebSocketStatus status) {
                webSocketStatus = status;
                sendStatusToAugmentOsManager();
            }

            @Override
            public void onRequestSingle(String dataType) {
                switch (dataType) {
                    case "core_status_update":
                        Log.d(TAG, "Server wants a core_status");
                        sendStatusToBackend();
                    break;
                    case "photo":
                        Log.d(TAG, "Server wants a photo");
                    default:
                        Log.d(TAG, "Unknown onRequestSingle dataType: " + dataType);
                        break;
                }
            }
            
            @Override
            public void onPhotoRequest(String requestId, String appId) {
                Log.d(TAG, "Photo request received: requestId=" + requestId + ", appId=" + appId);
                
                // Forward the request to the smart glasses manager
                if (smartGlassesManager != null) {
                    boolean requestSent = smartGlassesManager.requestPhoto(requestId, appId);
                    if (!requestSent) {
                        Log.e(TAG, "Failed to send photo request to glasses");
                    }
                } else {
                    Log.e(TAG, "Cannot process photo request: smartGlassesManager is null");
                }
            }
            
            @Override
            public void onVideoStreamRequest(String appId) {
                Log.d(TAG, "Video stream request received: appId=" + appId);
                
                // Forward the request to the smart glasses manager
                if (smartGlassesManager != null) {
                    boolean requestSent = smartGlassesManager.requestVideoStream();
                    if (!requestSent) {
                        Log.e(TAG, "Failed to send video stream request to glasses");
                    }
                } else {
                    Log.e(TAG, "Cannot process video stream request: smartGlassesManager is null");
                }
            }

            @Override
            public void onAppStarted(String packageName) {
                AugmentosService.this.onAppStarted(packageName);
            }

            @Override
            public void onAppStopped(String packageName) {
                AugmentosService.this.onAppStopped(packageName);
            }

            @Override
            public void onSettingsUpdate(JSONObject settings) {
                Log.d("AugmentOsService", "!!!! Settings update received: " + settings.toString() + ".");
                try {
                    if (settings.has("brightness")) {
                        brightnessLevel = settings.getInt("brightness");
                    }
                    if (settings.has("autoBrightness")) {
                        autoBrightness = settings.getBoolean("autoBrightness");
                        Log.d(TAG, "Updating glasses auto brightness: " + autoBrightness);
                    }
                    if (autoBrightness) {
                        smartGlassesManager.updateGlassesAutoBrightness(true);
                    } else {
                        Log.d(TAG, "Updating glasses brightness: " + brightnessLevel);
                        smartGlassesManager.updateGlassesBrightness(brightnessLevel);
                    }

                    if (settings.has("headUpAngle")) {
                        headUpAngle = settings.getInt("headUpAngle");
                        smartGlassesManager.updateGlassesHeadUpAngle(headUpAngle);
                    }
                    // if (settings.has("useOnboardMic")) {
                    //     useOnboardMic = settings.getBoolean("useOnboardMic");
                    //     if (useOnboardMic) {
                    //         smartGlassesManager.changeMicrophoneState(false);
                    //     }
                    // }
//                     if (settings.has("sensingEnabled")) {
//                         sensingEnabled = settings.getBoolean("sensingEnabled");
// //                        EventBus.getDefault().post(new SensingEnabledEvent(sensingEnabled));
//                     }
                    // if (settings.has("bypassVad")) {
                    //     bypassVad = settings.getBoolean("bypassVad");
//                        EventBus.getDefault().post(new BypassVadEvent(bypassVad));
                    // }
//                    if (settings.has("bypassAudioEncoding")) {
//                        bypassAudioEncoding = settings.getBoolean("bypassAudioEncoding");
//                        EventBus.getDefault().post(new BypassAudioEncodingEvent(bypassAudioEncoding));
//                    }
                    if (settings.has("contextualDashboard")) {
                        contextualDashboardEnabled = settings.getBoolean("contextualDashboard");
//                        EventBus.getDefault().post(new ContextualDashboardEnabledEvent(contextualDashboardEnabled));
                    }
                    if (settings.has("metricSystemEnabled")) {
                        metricSystemEnabled = settings.getBoolean("metricSystemEnabled");
                    }
                    if (settings.has("alwaysOnStatusBar")) {
                        alwaysOnStatusBarEnabled = settings.getBoolean("alwaysOnStatusBar");
//                        EventBus.getDefault().post(new AlwaysOnStatusBarEnabledEvent(alwaysOnStatusBarEnabled));
                    }
                    Log.d("AugmentOsService", "Settings updated: " + settings.toString() + ".");

                    // Update UI or notify other components about settings change
                    sendStatusToAugmentOsManager();
                } catch (JSONException e) {
                    Log.e(TAG, "Error parsing settings update", e);
                }
            }
        });
    }

    // AugmentOS_Manager Comms Callbacks
    public void sendStatusToBackend() {
        JSONObject status = generateStatusJson();
        Log.d(TAG, "Sending status to backend: " + status.toString());
        ServerComms.getInstance().sendCoreStatus(status);
    }

    public void sendStatusToAugmentOsManager() {
        JSONObject status = generateStatusJson();
        blePeripheral.sendDataToAugmentOsManager(status.toString());
    }

    @Override
    public void requestPing() {
        blePeripheral.sendPing();
    }

    @Override
    public void requestStatus() {
        sendStatusToAugmentOsManager();
    }

    @Override
    public void searchForCompatibleDeviceNames(String modelName) {
        Log.d("AugmentOsService", "Searching for compatible device names for model: " + modelName);
        SmartGlassesDevice device = SmartGlassesManager.getSmartGlassesDeviceFromModelName(modelName);
        if (device == null) {
            blePeripheral.sendNotifyManager("Incorrect model name: " + modelName, "error");
            return;
        }

        executeOnceSmartGlassesManagerReady(this, () -> {
            smartGlassesManager.findCompatibleDeviceNames(device);
            // blePeripheral.sendGlassesSearchResultsToManager(modelName, compatibleDeviceNames);
        });
    }

    @Subscribe
    public void onMicStateForFrontendEvent(isMicEnabledForFrontendEvent event) {
        Log.d("AugmentOsService", "Received mic state for frontend event: " + event.micState);
        isMicEnabledForFrontend = event.micState;
        sendStatusToAugmentOsManager();
    }

    // TODO: This is for debug.. remove before pushing to prod
    @Subscribe
    public void handleMicModeChangedEvent(MicModeChangedEvent event) {
        Log.d(TAG, "Microphone mode changed: " + event.getStatus());

        // Log the new microphone status
        PhoneMicrophoneManager.MicStatus status = event.getStatus();
        //blePeripheral.sendNotifyManager(status.name(), "success");
        switch (status) {
            case SCO_MODE:
                Log.d(TAG, "Microphone using Bluetooth SCO mode");
                break;
            case NORMAL_MODE:
                Log.d(TAG, "Microphone using normal phone mic");
                break;
            case GLASSES_MIC:
                Log.d(TAG, "Microphone using glasses onboard mic");
                break;
            case PAUSED:
                Log.d(TAG, "Microphone recording paused (conflict detected)");
                break;
        }
    }

    @Override
    public void connectToWearable(String modelName, String deviceName) {
        Log.d("AugmentOsService", "Connecting to wearable: " + modelName + ". DeviceName: " + deviceName + ".");
        
        SmartGlassesDevice device = SmartGlassesManager.getSmartGlassesDeviceFromModelName(modelName);
        if (device == null) {
            blePeripheral.sendNotifyManager("Incorrect model name: " + modelName, "error");
            return;
        }

        // Save device address for specific glasses types (just like Even)
        if (!deviceName.isEmpty()) {
            if (modelName.contains("Even Realities")) {
                savePreferredG1DeviceId(this, deviceName);
            } 
            else if (modelName.equals("Mentra Live")) {
                // Save Mentra Live device name in its preferences
                SharedPreferences mentraPrefs = getSharedPreferences("MentraLivePrefs", Context.MODE_PRIVATE);
                mentraPrefs.edit().putString("LastConnectedDeviceName", deviceName).apply();
                Log.d("AugmentOsService", "Saved Mentra Live device name: " + deviceName);
            }
        }

        executeOnceSmartGlassesManagerReady(this, () -> {
            smartGlassesManager.connectToSmartGlasses(device);
            sendStatusToAugmentOsManager();
        });
    }

    @Override
    public void disconnectWearable(String wearableId) {
        Log.d("AugmentOsService", "Disconnecting from wearable: " + wearableId);
        // Reset WiFi status
        glassesWifiConnected = false;
        glassesWifiSsid = "";
        
        // Instead of stopping the service, reset the state
        if (smartGlassesManager != null) {
            smartGlassesManager.resetState();
        }
        sendStatusToAugmentOsManager();
    }

    @Override
    public void forgetSmartGlasses() {
        Log.d("AugmentOsService", "Forgetting wearable");
        SmartGlassesManager.savePreferredWearable(this, "");
        deleteEvenSharedPreferences(this);
        
        // Clear MentraLive device name preference
        SharedPreferences mentraPrefs = getSharedPreferences("MentraLivePrefs", Context.MODE_PRIVATE);
        mentraPrefs.edit().remove("LastConnectedDeviceName").apply();
        Log.d("AugmentOsService", "Cleared MentraLive stored device name");
        
        brightnessLevel = null;
        batteryLevel = null;
        
        // Reset WiFi status
        glassesWifiConnected = false;
        glassesWifiSsid = "";
        

        // Reset instead of stopping
        if (smartGlassesManager != null) {
            smartGlassesManager.resetState();
        }

        sendStatusToAugmentOsManager();
    }

    // TODO: Can remove this?
    @Override
    public void startApp(String packageName) {
        Log.d("AugmentOsService", "Starting app: " + packageName);
        // Logic to start the app by package name

        ServerComms.getInstance().startApp(packageName);
        if (smartGlassesManager == null || smartGlassesManager.getConnectedSmartGlasses() == null) {
        //    blePeripheral.sendNotifyManager("Connect glasses to use your app", "success");
        }
    }

    // TODO: Can remove this?
    @Override
    public void stopApp(String packageName) {
        Log.d("AugmentOsService", "Stopping app: " + packageName);
        ServerComms.getInstance().stopApp(packageName);
    }

    @Override
    public void setForceCoreOnboardMic(boolean toForceCoreOnboardMic) {
        SmartGlassesManager.saveForceCoreOnboardMic(this, toForceCoreOnboardMic);
        if(smartGlassesManager != null && smartGlassesManager.getConnectedSmartGlasses() != null) {
            blePeripheral.sendNotifyManager(this.getResources().getString(R.string.SETTING_WILL_APPLY_ON_NEXT_GLASSES_CONNECTION), "success");
        }
        sendStatusToBackend();
       sendStatusToAugmentOsManager();
    }

    @Override
    public void setSensingEnabled(boolean sensingEnabled) {
        SmartGlassesManager.saveSensingEnabled(this, sensingEnabled);
        if(smartGlassesManager != null && smartGlassesManager.getConnectedSmartGlasses() != null) {
            blePeripheral.sendNotifyManager(this.getResources().getString(R.string.SETTING_WILL_APPLY_ON_NEXT_GLASSES_CONNECTION), "success");
        }
        sendStatusToBackend();
        sendStatusToAugmentOsManager();
    }

    @Override
    public void setBypassVadForDebugging(boolean bypassVadForDebugging) {
        SmartGlassesManager.saveBypassVadForDebugging(this, bypassVadForDebugging);
        sendStatusToBackend();
    }

    @Override
    public void setBypassAudioEncodingForDebugging(boolean bypassAudioEncodingForDebugging) {
        SmartGlassesManager.saveBypassAudioEncodingForDebugging(this, bypassAudioEncodingForDebugging);
        sendStatusToBackend();
    }

    @Override
    public void setContextualDashboardEnabled(boolean contextualDashboardEnabled) {
        this.contextualDashboardEnabled = contextualDashboardEnabled;
        sendStatusToBackend();
        sendStatusToAugmentOsManager();
    }

    @Override
    public void setAlwaysOnStatusBarEnabled(boolean alwaysOnStatusBarEnabled) {
        // TODO: Fix this

        // if (alwaysOnStatusBarEnabled) {
        //     smartGlassesManager.windowManager.showAppLayer(
        //             "serverappid",
        //             () -> smartGlassesManager.sendTextWall(cachedDashboardTopLine),
        //             0
        //     );
        // }
        // else {
        //     EventBus.getDefault().post(new HomeScreenEvent());
        // }

//        Log.d(TAG, "Setting always on status bar enabled: " + alwaysOnStatusBarEnabled);

        this.alwaysOnStatusBarEnabled = alwaysOnStatusBarEnabled;
        sendStatusToBackend();
//        sendStatusToAugmentOsManager();
    }

    @Override
    public void setMetricSystemEnabled(boolean metricSystemEnabled) {
        this.metricSystemEnabled = metricSystemEnabled;
        sendStatusToBackend();
        sendStatusToAugmentOsManager();
    }

    // TODO: Can remove this?
    @Override
    public void installAppFromRepository(String repository, String packageName) throws JSONException {
        Log.d("AugmentOsService", "Installing app from repository: " + packageName);
        blePeripheral.sendNotifyManager("Not implemented", "error");
    }

    // TODO: Can remove this?
    @Override
    public void uninstallApp(String uninstallPackageName) {
        Log.d(TAG, "uninstallApp not implemented");
        blePeripheral.sendNotifyManager("Not implemented", "error");
    }

    @Override
    public void requestAppInfo(String packageNameToGetDetails) {
        ThirdPartyEdgeApp tpa = edgeTpaSystem.getThirdPartyAppByPackageName(packageNameToGetDetails);
        if (tpa == null) {
            blePeripheral.sendNotifyManager("Could not find app", "error");
            sendStatusToAugmentOsManager();
            return;
        }
        JSONArray settings = tpa.getSettings(this);
        if (settings == null) {
            blePeripheral.sendNotifyManager("Could not get app's details", "error");
            return;
        }
        blePeripheral.sendAppInfoToManager(tpa);
    }

    @Override
    public void handleNotificationData(JSONObject notificationData){
        try {
            if (notificationData != null) {
                String appName = notificationData.optString("app_name");
                String title = notificationData.getString("title");
                String text = notificationData.getString("text");
//                long timestamp = notificationData.getLong("timestamp");
                String uuid = java.util.UUID.randomUUID().toString();

                ServerComms.getInstance().sendPhoneNotification(uuid, appName, title, text, "high");

                //EventBus.getDefault().post(new NotificationEvent(title, text, appName, timestamp, uuid));
            } else {
                System.out.println("Notification Data is null");
            }
        } catch (JSONException e) {
            Log.d(TAG, "JSONException occurred while handling notification data: " + e.getMessage());
        }
    }

    @Override
    public void updateGlassesBrightness(int brightness) {
        Log.d("AugmentOsService", "Updating glasses brightness: " + brightness);
        if (smartGlassesManager != null) {
            String title = "Brightness Adjustment";
            String body = "Updating glasses brightness to " + brightness + "%.";
            smartGlassesManager.windowManager.showAppLayer("system", () -> smartGlassesManager.sendReferenceCard(title, body), 6);
            smartGlassesManager.updateGlassesBrightness(brightness);
        }
        this.brightnessLevel = brightness;
        this.autoBrightness = false;
        sendStatusToBackend();
    }

    @Override
    public void updateGlassesAutoBrightness(boolean autoBrightness) {
        Log.d("AugmentOsService", "Updating glasses auto brightness: " + autoBrightness);
        if (smartGlassesManager != null) {
            smartGlassesManager.updateGlassesAutoBrightness(autoBrightness);
        }
        this.autoBrightness = autoBrightness;
        sendStatusToBackend();
    }

    @Override
    public void updateGlassesHeadUpAngle(int headUpAngle) {
        Log.d("AugmentOsService", "Updating glasses head up angle: " + headUpAngle);
        if (smartGlassesManager != null) {
            smartGlassesManager.updateGlassesHeadUpAngle(headUpAngle);
            this.headUpAngle = headUpAngle;
            sendStatusToBackend();
            sendStatusToAugmentOsManager();
        } else {
            blePeripheral.sendNotifyManager("Connect glasses to update head up angle", "error");
        }
    }
    
    @Override
    public void setGlassesWifiCredentials(String ssid, String password) {
        Log.d(TAG, "Setting WiFi credentials for glasses, SSID: " + ssid);
        
        if (smartGlassesManager == null || smartGlassesManager.getConnectedSmartGlasses() == null) {
            blePeripheral.sendNotifyManager("No glasses connected to set WiFi credentials", "error");
            return;
        }
        
        String deviceModel = smartGlassesManager.getConnectedSmartGlasses().deviceModelName;
        if (deviceModel == null || !deviceModel.contains("Mentra Live")) {
            blePeripheral.sendNotifyManager("Connected glasses do not support WiFi", "error");
            return;
        }

        // Send WiFi credentials to glasses
        smartGlassesManager.sendWifiCredentials(ssid, password);

        // Show a message on the glasses
        smartGlassesManager.windowManager.showAppLayer(
            "system",
            () -> smartGlassesManager.sendReferenceCard("WiFi Setup",
                                                      "Connecting to: " + ssid),
            8
        );

        // Notify manager app
        blePeripheral.sendNotifyManager("WiFi credentials sent to glasses", "success");

        sendStatusToAugmentOsManager();

    }
    
    @Override
    public void requestWifiScan() {
        Log.d(TAG, "Requesting WiFi scan from glasses");
        
        if (smartGlassesManager == null || smartGlassesManager.getConnectedSmartGlasses() == null) {
            blePeripheral.sendNotifyManager("No glasses connected to scan for WiFi networks", "error");
            return;
        }
        
        String deviceModel = smartGlassesManager.getConnectedSmartGlasses().deviceModelName;
        if (deviceModel == null || !deviceModel.contains("Mentra Live")) {
            blePeripheral.sendNotifyManager("Connected glasses do not support WiFi scanning", "error");
            return;
        }
        
        // Show a message on the glasses
        smartGlassesManager.windowManager.showAppLayer(
            "system",
            () -> smartGlassesManager.sendReferenceCard("WiFi Setup", "Scanning for networks..."),
            5
        );
        
        // Send the scan request to the glasses
        smartGlassesManager.requestWifiScan();
        
        // Notify manager app
        blePeripheral.sendNotifyManager("Scanning for WiFi networks...", "info");
    }

    @Override
    public void setPreferredMic(String mic) {
        Log.d("AugmentOsService", "Setting preferred mic: " + mic);
        preferredMic = mic;
        SmartGlassesManager.setPreferredMic(this, mic);
        setForceCoreOnboardMic(mic.equals("phone"));
    }

    @Override
    public void setAuthSecretKey(String uniqueUserId, String authSecretKey) {
        Log.d("AugmentOsService", "Setting auth secret key: " + authSecretKey);
        if (authHandler.getCoreToken() == null ||!authHandler.getCoreToken().equals(authSecretKey)) {
            authHandler.setAuthSecretKey(authSecretKey);
            ServerComms.getInstance().disconnectWebSocket();
            ServerComms.getInstance().connectWebSocket(authHandler.getCoreToken());
        }
        authHandler.verifyAuthSecretKey(uniqueUserId);
        sendStatusToAugmentOsManager();
    }

    @Override
    public void verifyAuthSecretKey() {
        Log.d("AugmentOsService", "verify auth secret key");
    }

    @Override
    public void deleteAuthSecretKey() {
        Log.d("AugmentOsService", "Deleting auth secret key");
        authHandler.deleteAuthSecretKey();
        
        // When auth key is deleted (sign out), reset state for the next user
        if (smartGlassesManager != null) {
            smartGlassesManager.resetState();
        }
        
        // Stop all running apps
        if (edgeTpaSystem != null) {
            edgeTpaSystem.stopAllThirdPartyApps();
        }
        
        // Reset cached app data
        cachedThirdPartyAppList = new ArrayList<>();
        cachedDashboardDisplayObject = null;
        // When auth key is deleted (sign out), reset state for the next user
        if (smartGlassesManager != null) {
           smartGlassesManager.resetState();
        }

        // Stop all running apps
        if (edgeTpaSystem != null) {
            edgeTpaSystem.stopAllThirdPartyApps();
        }

        // Reset cached app data
        cachedThirdPartyAppList = new ArrayList<>();
        cachedDashboardDisplayObject = null;

        // Disconnect from server
        ServerComms.getInstance().disconnectWebSocket();
        webSocketLifecycleManager.updateSmartGlassesState(SmartGlassesConnectionState.DISCONNECTED);
        
        sendStatusToAugmentOsManager();
    }

    @Override
    public void updateAppSettings(String targetApp, JSONObject settings) {
        Log.d("AugmentOsService", "Updating settings for app: " + targetApp);
        ThirdPartyEdgeApp tpa = edgeTpaSystem.getThirdPartyAppByPackageName(targetApp);
        if (tpa == null) {
            blePeripheral.sendNotifyManager("Could not find app", "error");
            return;
        }

        boolean allSuccess = true;
        try {
            // New loop over all keys in the settings object
            Iterator<String> keys = settings.keys();
            while (keys.hasNext()) {
                String key = keys.next();
                Object value = settings.get(key);
                if(!tpa.updateSetting(this, key, value)) {
                    allSuccess = false;
                }
            }
        } catch (JSONException e) {
            Log.e("AugmentOsService", "Failed to parse settings object", e);
            allSuccess = false;
        }

        if (!allSuccess) {
            blePeripheral.sendNotifyManager("Error updating settings", "error");
        }
    }

    /**
     * Helper method to clean up all resources, disconnect from devices, 
     * and reset the service state completely
     */
    private void cleanupAllResources() {
        Log.d(TAG, "Cleaning up all resources and connections");
        
        // Stop all running apps
        if(edgeTpaSystem != null) {
            edgeTpaSystem.stopAllThirdPartyApps();
        }
        
        // Stop location updates and cleanup
        if(locationSystem != null) {
            // BATTERY OPTIMIZATION: Use cleanup method instead of just stopping updates
            locationSystem.cleanup();
        }
        
        // Clean up screen capture resources
        if(screenCaptureRunnable != null) {
            screenCaptureHandler.removeCallbacks(screenCaptureRunnable);
        }
        if (virtualDisplay != null) {
            virtualDisplay.release();
            virtualDisplay = null;
        }
        if (mediaProjection != null) {
            mediaProjection.stop();
            mediaProjection = null;
        }
        
        // BATTERY OPTIMIZATION: Clean up our animation handler
        if (animationRunnable != null) {
            uiHandler.removeCallbacks(animationRunnable);
            animationRunnable = null;
        }
        // Remove all pending posts to avoid any UI updates after destruction
        uiHandler.removeCallbacksAndMessages(null);
        
        // Reset glasses connection
        if (smartGlassesManager != null) {
            smartGlassesManager.resetState();
            smartGlassesManager.cleanup();
            smartGlassesManager = null;
            edgeTpaSystem.setSmartGlassesManager(null);
        }
        
        // Reset cached data
        cachedThirdPartyAppList = new ArrayList<>();
        cachedDashboardDisplayObject = null;
        
        // Reset WiFi status
        glassesWifiConnected = false;
        glassesWifiSsid = "";
        
        // Disconnect websockets
        if (webSocketLifecycleManager != null) {
            webSocketLifecycleManager.updateSmartGlassesState(SmartGlassesConnectionState.DISCONNECTED);
            webSocketLifecycleManager.cleanup();
        }
        ServerComms.getInstance().disconnectWebSocket();
        
        // Clear BLE connections
        if (blePeripheral != null) {
            blePeripheral.destroy();
        }
        
        if(edgeTpaSystem != null) {
            edgeTpaSystem.destroy();
        }
    }

    @Override
    public void onDestroy(){
        Log.d(TAG, "Service being destroyed");
        
        // BATTERY OPTIMIZATION: Cleanup resources first, then unregister from EventBus
        // This prevents unhandled EventBus events during cleanup
        cleanupAllResources();
        
        // Unregister from EventBus with proper error handling
        try {
            if (EventBus.getDefault().isRegistered(this)) {
                EventBus.getDefault().unregister(this);
            }
        } catch (Exception e) {
            Log.e(TAG, "Error unregistering from EventBus", e);
        }
        
        super.onDestroy();
    }


    public class LocalBinder extends Binder {
        public AugmentosService getService() {
            // Return this instance of LocalService so clients can call public methods
            return AugmentosService.this;
        }
    }

    @Override
    public IBinder onBind(Intent intent) {
        super.onBind(intent);
        Log.d(TAG, "Something bound");
        return binder;
    }

    // Called when the backend notifies that an app has started
    public void onAppStarted(String packageName) {
        if (blePeripheral != null) {
            try {
                JSONObject msg = new JSONObject();
                msg.put("type", "app_started");
                msg.put("packageName", packageName);
                blePeripheral.sendDataToAugmentOsManager(msg.toString());
            } catch (JSONException e) {
                // Optionally log or handle error
            }
        }
    }

    // Called when the backend notifies that an app has stopped
    public void onAppStopped(String packageName) {
        if (blePeripheral != null) {
            try {
                JSONObject msg = new JSONObject();
                msg.put("type", "app_stopped");
                msg.put("packageName", packageName);
                blePeripheral.sendDataToAugmentOsManager(msg.toString());
            } catch (JSONException e) {
                // Optionally log or handle error
            }
        }
    }
}<|MERGE_RESOLUTION|>--- conflicted
+++ resolved
@@ -1155,11 +1155,8 @@
             coreInfo.put("preferred_mic", preferredMic);
             coreInfo.put("default_wearable", SmartGlassesManager.getPreferredWearable(this));
             coreInfo.put("is_mic_enabled_for_frontend", isMicEnabledForFrontend);
-<<<<<<< HEAD
             coreInfo.put("metric_system_enabled", this.metricSystemEnabled);
-=======
             coreInfo.put("is_searching", getIsSearchingForGlasses());
->>>>>>> fd09e748
             status.put("core_info", coreInfo);
             //Log.d(TAG, "PREFER - Got default wearable: " + SmartGlassesManager.getPreferredWearable(this));
 
