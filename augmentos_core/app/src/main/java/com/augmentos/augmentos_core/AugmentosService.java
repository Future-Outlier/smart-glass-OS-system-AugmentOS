package com.augmentos.augmentos_core;

import static com.augmentos.augmentos_core.smarterglassesmanager.smartglassescommunicators.EvenRealitiesG1SGC.deleteEvenSharedPreferences;
import static com.augmentos.augmentos_core.smarterglassesmanager.smartglassescommunicators.EvenRealitiesG1SGC.savePreferredG1DeviceId;
import static com.augmentos.augmentos_core.smarterglassesmanager.smartglassesconnection.SmartGlassesAndroidService.getSmartGlassesDeviceFromModelName;
import static com.augmentos.augmentos_core.smarterglassesmanager.smartglassesconnection.SmartGlassesAndroidService.savePreferredWearable;
import static com.augmentos.augmentos_core.statushelpers.CoreVersionHelper.getCoreVersion;
import static com.augmentos.augmentoslib.AugmentOSGlobalConstants.AugmentOSManagerPackageName;
import static com.augmentos.augmentos_core.BatteryOptimizationHelper.handleBatteryOptimization;
import static com.augmentos.augmentos_core.BatteryOptimizationHelper.isSystemApp;
import static com.augmentos.augmentos_core.Constants.notificationFilterKey;
import static com.augmentos.augmentos_core.Constants.newsSummaryKey;
import static com.augmentos.augmentos_core.Constants.augmentOsMainServiceNotificationId;
import static com.augmentos.augmentos_core.statushelpers.JsonHelper.convertJsonToMap;


import android.app.Notification;
import android.app.NotificationChannel;
import android.app.NotificationManager;
import android.app.PendingIntent;
import android.app.Service;
import android.content.ComponentName;
import android.content.Context;
import android.content.Intent;
import android.content.ServiceConnection;
import android.content.SharedPreferences;
import android.hardware.display.VirtualDisplay;
import android.media.projection.MediaProjection;
import android.os.Binder;
import android.os.Build;
import android.os.Bundle;
import android.os.Handler;
import android.os.IBinder;
import android.os.Looper;
import android.service.notification.NotificationListenerService;
import android.util.Log;

import java.io.IOException;

import androidx.core.app.NotificationCompat;
import androidx.preference.PreferenceManager;

import com.augmentos.augmentos_core.augmentos_backend.AuthHandler;
import com.augmentos.augmentos_core.augmentos_backend.HTTPServerComms;
import com.augmentos.augmentos_core.augmentos_backend.ServerComms;
import com.augmentos.augmentos_core.augmentos_backend.ServerCommsCallback;
import com.augmentos.augmentos_core.augmentos_backend.ThirdPartyCloudApp;
import com.augmentos.augmentos_core.augmentos_backend.WebSocketManager;
import com.augmentos.augmentos_core.smarterglassesmanager.eventbusmessages.BatteryLevelEvent;
import com.augmentos.augmentos_core.smarterglassesmanager.eventbusmessages.BrightnessLevelEvent;
import com.augmentos.augmentos_core.smarterglassesmanager.eventbusmessages.DisplayGlassesDashboardEvent;
import com.augmentos.augmentos_core.smarterglassesmanager.eventbusmessages.GlassesBluetoothSearchDiscoverEvent;
import com.augmentos.augmentos_core.smarterglassesmanager.eventbusmessages.GlassesBluetoothSearchStopEvent;
import com.augmentos.augmentos_core.smarterglassesmanager.eventbusmessages.GlassesHeadDownEvent;
import com.augmentos.augmentos_core.smarterglassesmanager.eventbusmessages.GlassesHeadUpEvent;
import com.augmentos.augmentos_core.smarterglassesmanager.eventbusmessages.SetSensingEnabledEvent;
import com.augmentos.augmentos_core.smarterglassesmanager.smartglassesconnection.SmartGlassesAndroidService;
import com.augmentos.augmentos_core.smarterglassesmanager.eventbusmessages.GlassesDisplayPowerEvent;
import com.augmentos.augmentos_core.smarterglassesmanager.eventbusmessages.SmartGlassesConnectionStateChangedEvent;
import com.augmentos.augmentos_core.smarterglassesmanager.eventbusmessages.HeadUpAngleEvent;
import com.augmentos.augmentos_core.smarterglassesmanager.speechrecognition.SpeechRecSwitchSystem;
import com.augmentos.augmentos_core.smarterglassesmanager.supportedglasses.SmartGlassesDevice;
import com.augmentos.augmentos_core.smarterglassesmanager.utils.SmartGlassesConnectionState;
import com.posthog.java.PostHog;
import com.augmentos.augmentoslib.ThirdPartyEdgeApp;
import com.augmentos.augmentos_core.comms.AugmentOsActionsCallback;
import com.augmentos.augmentos_core.comms.AugmentosBlePeripheral;
import com.augmentos.augmentos_core.events.AugmentosSmartGlassesDisconnectedEvent;
import com.augmentos.augmentos_core.augmentos_backend.OldBackendServerComms;
import com.augmentos.augmentos_core.events.NewScreenImageEvent;
import com.augmentos.augmentos_core.events.ThirdPartyEdgeAppErrorEvent;
import com.augmentos.augmentos_core.events.TriggerSendStatusToAugmentOsManagerEvent;
import com.augmentos.augmentos_core.statushelpers.BatteryStatusHelper;
import com.augmentos.augmentos_core.statushelpers.DeviceInfo;
import com.augmentos.augmentos_core.statushelpers.GsmStatusHelper;
import com.augmentos.augmentos_core.statushelpers.WifiStatusHelper;
import com.augmentos.augmentos_core.tpa.EdgeTPASystem;


import com.augmentos.augmentoslib.events.GlassesTapOutputEvent;
import com.augmentos.augmentoslib.events.SmartRingButtonOutputEvent;

import org.greenrobot.eventbus.EventBus;
import org.greenrobot.eventbus.Subscribe;
import org.json.JSONArray;
import org.json.JSONException;
import org.json.JSONObject;

import java.text.SimpleDateFormat;
import java.util.ArrayList;
import java.util.Comparator;
import java.util.Date;
import java.util.HashMap;
import java.util.Iterator;
import java.util.Locale;
import java.util.Map;
import java.util.Collections;
import java.util.List;
//SpeechRecIntermediateOutputEvent
import com.augmentos.augmentos_core.smarterglassesmanager.utils.EnvHelper;

import okhttp3.Call;
import okhttp3.Callback;
import okhttp3.Response;


public class AugmentosService extends Service implements AugmentOsActionsCallback {
    public static final String TAG = "AugmentOS_AugmentOSService";

    private final IBinder binder = new LocalBinder();

    private static final String POSTHOG_API_KEY = "phc_J7nhqRlkNVoUjKxQZnpYtqRoyEeLl3gFCwYsajxFvpc";
    private static final String POSTHOG_HOST = "https://us.i.posthog.com";
//    private FirebaseAuth firebaseAuth;
//    private FirebaseAuth.AuthStateListener authStateListener;
//    private FirebaseAuth.IdTokenListener idTokenListener;

    private final String notificationAppName = "AugmentOS Core";
    private final String notificationDescription = "Running in foreground";
    private final String myChannelId = "augmentos_core";
    public static final String ACTION_START_CORE = "ACTION_START_CORE";
    public static final String ACTION_STOP_CORE = "ACTION_STOP_CORE";

    public static final String ACTION_START_FOREGROUND_SERVICE = "MY_ACTION_START_FOREGROUND_SERVICE";
    public static final String ACTION_STOP_FOREGROUND_SERVICE = "MY_ACTION_STOP_FOREGROUND_SERVICE";

    private BatteryStatusHelper batteryStatusHelper;
    private WifiStatusHelper wifiStatusHelper;
    private GsmStatusHelper gsmStatusHelper;

    //AugmentOS stuff
    String authToken = "";
    private OldBackendServerComms oldBackendServerComms;
    private AuthHandler authHandler;
    private MediaProjection mediaProjection;
    private VirtualDisplay virtualDisplay;
    private final Handler screenCaptureHandler = new Handler();
    private Runnable screenCaptureRunnable;
    private LocationSystem locationSystem;
    private long currTime = 0;
    private long lastPressed = 0;
    private final long lastTapped = 0;

    // Double clicking constants
    private final long doublePressTimeConst = 420;
    private final long doubleTapTimeConst = 600;

    public EdgeTPASystem edgeTpaSystem;

    public static PostHog postHog;

    private String userId;
    public SmartGlassesConnectionState previousSmartGlassesConnectionState = SmartGlassesConnectionState.DISCONNECTED;


    private AugmentosBlePeripheral blePeripheral;

    public AugmentosSmartGlassesService smartGlassesService;
    private boolean isSmartGlassesServiceBound = false;
    private final List<Runnable> serviceReadyListeners = new ArrayList<>();
    private NotificationSystem notificationSystem;
    private CalendarSystem calendarSystem;

    private Integer batteryLevel;
    private Integer brightnessLevel;
    private Integer headUpAngle;

    private final boolean showingDashboardNow = false;
    private boolean contextualDashboardEnabled;
    private AsrPlanner asrPlanner;
    private HTTPServerComms httpServerComms;

    Runnable cachedDashboardDisplayRunnable;
    List<ThirdPartyCloudApp> cachedThirdPartyAppList;
    private WebSocketManager.IncomingMessageHandler.WebSocketStatus webSocketStatus = WebSocketManager.IncomingMessageHandler.WebSocketStatus.DISCONNECTED;

    public AugmentosService() {
    }

    private final ServiceConnection connection = new ServiceConnection() {
        @Override
        public void onServiceConnected(ComponentName name, IBinder service) {
            AugmentosSmartGlassesService.LocalBinder binder = (AugmentosSmartGlassesService.LocalBinder) service;
            smartGlassesService = (AugmentosSmartGlassesService) binder.getService();
            isSmartGlassesServiceBound = true;
            edgeTpaSystem.setSmartGlassesService(smartGlassesService);
            for (Runnable action : serviceReadyListeners) {
                action.run();
            }
            serviceReadyListeners.clear();
        }

        @Override
        public void onServiceDisconnected(ComponentName name) {
            Log.d(TAG,"SMART GLASSES SERVICE DISCONNECTED!!!!");
            isSmartGlassesServiceBound = false;
            smartGlassesService = null;
            edgeTpaSystem.setSmartGlassesService(smartGlassesService);

            // TODO: For now, stop all apps on disconnection
            // TODO: Future: Make this nicer
            edgeTpaSystem.stopAllThirdPartyApps();
            sendStatusToAugmentOsManager();
        }
    };

    @Subscribe
    public void onAugmentosSmartGlassesDisconnectedEvent(AugmentosSmartGlassesDisconnectedEvent event){
        // TODO: For now, stop all apps on disconnection
        // TODO: Future: Make this nicer
        edgeTpaSystem.stopAllThirdPartyApps();
        sendStatusToAugmentOsManager();
    }

    public void onTriggerSendStatusToAugmentOsManagerEvent(TriggerSendStatusToAugmentOsManagerEvent event) {
        sendStatusToAugmentOsManager();
    }

    @Subscribe
    public void onGlassesHeadUpEvent(GlassesHeadUpEvent event){
        ServerComms.getInstance().sendHeadPosition("up");
        EventBus.getDefault().post(new DisplayGlassesDashboardEvent());
    }

    @Subscribe
    public void onGlassesHeadDownEvent(GlassesHeadDownEvent event){
        ServerComms.getInstance().sendHeadPosition("down");
        if (smartGlassesService != null)
            smartGlassesService.windowManager.hideDashboard();
    }

    @Subscribe
    public void onGlassesTapSideEvent(GlassesTapOutputEvent event) {
        int numTaps = event.numTaps;
        boolean sideOfGlasses = event.sideOfGlasses;
        long time = event.timestamp;

        Log.d(TAG, "GLASSES TAPPED X TIMES: " + numTaps + " SIDEOFGLASSES: " + sideOfGlasses);
        if (smartGlassesService == null) return;
        if (numTaps == 2 || numTaps == 3) {
            if (smartGlassesService.windowManager.isDashboardShowing()) {
                smartGlassesService.windowManager.hideDashboard();
            } else {
                Log.d(TAG, "GOT A DOUBLE+ TAP");
                EventBus.getDefault().post(new DisplayGlassesDashboardEvent());
            }
        }
    }

    @Subscribe
    public void onThirdPartyAppErrorEvent(ThirdPartyEdgeAppErrorEvent event) {
        if (blePeripheral != null) {
            blePeripheral.sendNotifyManager(event.text, "error");
        }
        if (edgeTpaSystem != null) {
            edgeTpaSystem.stopThirdPartyAppByPackageName(event.packageName);
        }
        if (smartGlassesService != null) {
            smartGlassesService.windowManager.showAppLayer("system", () -> AugmentosSmartGlassesService.sendReferenceCard("App error", event.text), 10);
        }
        sendStatusToAugmentOsManager();
    }

    //TODO NO MORE PASTA
    public ArrayList<String> notificationList = new ArrayList<String>();
    public JSONArray latestNewsArray = new JSONArray();
    private int latestNewsIndex = 0;
    @Subscribe
    public void onDisplayGlassesDashboardEvent(DisplayGlassesDashboardEvent event) throws JSONException {
        if (!contextualDashboardEnabled) {
            return;
        }

        if (cachedDashboardDisplayRunnable != null) {
            if (smartGlassesService != null) {
                smartGlassesService.windowManager.showDashboard(cachedDashboardDisplayRunnable,
                        -1
                );
            }
            return;
        }

        // SHOW FALLBACK DASHBOARD

        // --- Build date/time line ---
        SimpleDateFormat currentTimeFormat = new SimpleDateFormat("h:mm", Locale.getDefault());
        SimpleDateFormat currentDateFormat = new SimpleDateFormat("MMM d", Locale.getDefault());
        String currentTime = currentTimeFormat.format(new Date());
        String currentDate = currentDateFormat.format(new Date());

        // Battery, date/time, etc.
        String leftHeaderLine = String.format(Locale.getDefault(), "◌ %s %s, %d%%\n", currentTime, currentDate, batteryLevel);

        String connString = webSocketStatus == null ? "Not connected" : webSocketStatus.name();;

        if (smartGlassesService != null) {
            smartGlassesService.windowManager.showDashboard(() ->
                            smartGlassesService.sendDoubleTextWall(leftHeaderLine, connString),
                    -1
            );
        }

//
//        // Retrieve the next upcoming event
//        CalendarItem calendarItem = calendarSystem.getNextUpcomingEvent();
//
//        long now = System.currentTimeMillis();
//
//        // --- Determine event display string (timeUntil) ---
//        SimpleDateFormat simpleDateFormat = new SimpleDateFormat("yyyyMMdd", Locale.getDefault());
//        String eventDate = simpleDateFormat.format(new Date(calendarItem.getDtStart()));
//        String todayDate = simpleDateFormat.format(new Date(now));
//
//        String timeUntil;
//        if (eventDate.equals(todayDate)) {
//            // Event is today -> show the time
//            SimpleDateFormat timeFormat = new SimpleDateFormat("h:mma", Locale.getDefault());
//            timeUntil = timeFormat.format(new Date(calendarItem.getDtStart()));
//        } else if (eventDate.equals(simpleDateFormat.format(new Date(now + 24 * 60 * 60 * 1000)))) {
//            // Event is tomorrow
//            SimpleDateFormat timeFormat = new SimpleDateFormat("h:mma", Locale.getDefault());
//            timeUntil = timeFormat.format(new Date(calendarItem.getDtStart())) + " tmrw, " ;
//        } else {
//            // Event is beyond tomorrow -> no time shown
//            timeUntil = "";
//        }
//
//        // --- Build date/time line ---
//        SimpleDateFormat currentTimeFormat = new SimpleDateFormat("h:mm", Locale.getDefault());
//        SimpleDateFormat currentDateFormat = new SimpleDateFormat("MMM d", Locale.getDefault());
//        String currentTime = currentTimeFormat.format(new Date());
//        String currentDate = currentDateFormat.format(new Date());
//
//        // Battery, date/time, etc.
//        String leftHeaderLine = String.format(Locale.getDefault(), "◌ %s %s, %d%%\n", currentTime, currentDate, batteryLevel);
//
//        // --- Build “left text” (notifications) ---
//        StringBuilder leftBuilder = new StringBuilder();
//        leftBuilder.append(leftHeaderLine);
//
//        // Check notifications in the last 5s
//        boolean recentNotificationFound = false;
//        ArrayList<PhoneNotification> notifications = notificationSystem.getNotificationQueue();
//        PhoneNotification mostRecentNotification = null;
//        long mostRecentTime = 0;
//        for (PhoneNotification notification : notifications) {
//            long notificationTime = notification.getTimestamp();
//            if ((notificationTime + 5000) > now) {
//                if (mostRecentTime == 0 || notificationTime > mostRecentTime) {
//                    mostRecentTime = notificationTime;
//                    mostRecentNotification = notification;
//                }
//            }
//        }
//        if (mostRecentNotification != null) {
//            String mostRecentNotificationString = String.format("%s - %s\n",
//                    mostRecentNotification.getTitle(),
//                    mostRecentNotification.getText());
//            String wrappedRecentNotification = wrapText(mostRecentNotificationString, 25, 4);
//            leftBuilder.append(wrappedRecentNotification);
//            recentNotificationFound = true;
//        }
//
//        if (!recentNotificationFound) {
//            // No super-recent notifications: show up to 2 from notificationList
//            int notificationCount = Math.min(2, notificationList.size());
//            for (int i = 0; i < notificationCount; i++) {
//                String wrappedNotification = wrapText(notificationList.get(i), 25, 2);
//                leftBuilder.append(String.format("| %s\n", wrappedNotification));
//            }
//        }
//
//        // Finalize leftText
//        String leftText = leftBuilder.toString();
//
//        // --- Build “right text” (calendar + news + fake weather) ---
//        StringBuilder rightBuilder = new StringBuilder();
//
//        // CALENDAR
//        // Calendar line (only if we have a “today/tmrw” event)
//        if (!timeUntil.isEmpty()) {
//            // Show a circle before the event
//            rightBuilder.append("@ ").append(timeUntil).append(" ");
//
//            // Truncate the calendar event title if needed
//            String truncatedTitle = calendarItem.getTitle()
//                    .replace("-", " ")
//                    .replace("\n", " ")
//                    .replaceAll("\\s+", " ")
//                    .trim();
//            if (truncatedTitle.length() > 12) {
//                truncatedTitle = truncatedTitle.substring(0, 12) + "...";
//            }
//            rightBuilder.append(truncatedTitle).append("\n");
//        }
//
//        // NEWS
//        String latestNews = null;
//        if (latestNewsArray != null && latestNewsArray.length() > 0) {
//            latestNewsIndex = (latestNewsIndex + 1) % latestNewsArray.length();
//            latestNews = latestNewsArray.getString(latestNewsIndex);
//        }
//
//        if (latestNews != null && !latestNews.isEmpty()) {
//            // Truncate if too long
//            String newsToDisplay = latestNews.substring(0, Math.min(latestNews.length(), 30)).trim();
//            if (latestNews.length() > 30) {
//                newsToDisplay += "...";
//            }
//            rightBuilder.append("↑ ").append(newsToDisplay).append("\n");
//        }
//
//        // Fake weather line
////        rightBuilder.append("→ Partly Cloudy 42°F\n");
//
//        String rightText = rightBuilder.toString();
//
//        // --- Send the two-column text wall ---
//        if (smartGlassesService != null) {
//            smartGlassesService.windowManager.showDashboard(() ->
//                            smartGlassesService.sendDoubleTextWall(leftText, rightText),
//                    -1
//            );
//        }

//        Log.d(TAG, "Dashboard displayed:\nLeft:\n" + leftText + "\nRight:\n" + rightText);
    }

    public static String wrapText(String text, int maxLineLength, int maxLines) {
        StringBuilder wrappedText = new StringBuilder();
        int start = 0;
        int lineCount = 0;
        int textLength = text.length();

        while (start < textLength && lineCount < maxLines) {
            // Tentative end index for this line
            int end = Math.min(start + maxLineLength, textLength);

            // If we've reached the end of the text, append the rest.
            if (end == textLength) {
                wrappedText.append(text.substring(start, end));
                start = end;
                lineCount++;
                break;
            }

            // If the character at 'end' isn't a space, backtrack to the last space
            if (text.charAt(end) != ' ') {
                int lastSpace = text.lastIndexOf(' ', end);
                if (lastSpace > start) {
                    end = lastSpace;
                }
            }

            // Append the segment for the current line
            wrappedText.append(text.substring(start, end).trim());
            lineCount++;

            // Skip any additional spaces for the next line
            start = end;
            while (start < textLength && text.charAt(start) == ' ') {
                start++;
            }

            // If we haven't reached the maximum lines and there is more text, add a newline
            if (lineCount < maxLines && start < textLength) {
                wrappedText.append("\n");
            }
        }

        // If there's any remaining text, append "..." to indicate truncation.
        if (start < textLength) {
            wrappedText.append("...");
        }

        return wrappedText.toString();
    }

    @Subscribe
    public void onGlassBatteryLevelEvent(BatteryLevelEvent event) {
        batteryLevel = event.batteryLevel;
        ServerComms.getInstance().sendGlassesBatteryUpdate(event.batteryLevel, false, -1);
        sendStatusToAugmentOsManager();
    }

    @Subscribe
    public void onBrightnessLevelEvent(BrightnessLevelEvent event) {
        brightnessLevel = event.brightnessLevel;
        PreferenceManager.getDefaultSharedPreferences(this)
                .edit()
                .putString(this.getResources().getString(R.string.SHARED_PREF_BRIGHTNESS), String.valueOf(brightnessLevel))
                .apply();
        sendStatusToAugmentOsManager();
    }

    @Subscribe
    public void onHeadUpAngleEvent(HeadUpAngleEvent event) {
//        Log.d(TAG, "BRIGHTNESS received");
        headUpAngle = event.headUpAngle;
        PreferenceManager.getDefaultSharedPreferences(this)
                .edit()
                .putString(this.getResources().getString(R.string.HEADUP_ANGLE), String.valueOf(headUpAngle))
                .apply();
        sendStatusToAugmentOsManager();
    }

    @Override
    public void onCreate() {
        super.onCreate();

        EnvHelper.init(this);

        EventBus.getDefault().register(this);

        authHandler = new AuthHandler(this);

        userId = authHandler.getUniqueIdForAnalytics();
        postHog = new PostHog.Builder(POSTHOG_API_KEY).host(POSTHOG_HOST).build();
        Map<String, Object> props = new HashMap<>();
        props.put("timestamp", System.currentTimeMillis());
        props.put("device_info", DeviceInfo.getDeviceInfo());
        postHog.capture(authHandler.getUniqueIdForAnalytics(), "augmentos_service_started", props);

        //setup backend comms
        oldBackendServerComms = OldBackendServerComms.getInstance(this);
        batteryStatusHelper = new BatteryStatusHelper(this);
        wifiStatusHelper = new WifiStatusHelper(this);
        gsmStatusHelper = new GsmStatusHelper(this);

        notificationSystem = new NotificationSystem(this, userId);
        calendarSystem = CalendarSystem.getInstance(this);

        brightnessLevel = Integer.parseInt(PreferenceManager.getDefaultSharedPreferences(this).getString(getResources().getString(R.string.SHARED_PREF_BRIGHTNESS), "50"));
        headUpAngle = Integer.parseInt(PreferenceManager.getDefaultSharedPreferences(this).getString(getResources().getString(R.string.HEADUP_ANGLE), "20"));

        contextualDashboardEnabled = getContextualDashboardEnabled();

        edgeTpaSystem = new EdgeTPASystem(this, smartGlassesService);
        asrPlanner = new AsrPlanner(edgeTpaSystem);

        // Initialize BLE Peripheral
        blePeripheral = new AugmentosBlePeripheral(this, this);
        if (!edgeTpaSystem.isAppInstalled(AugmentOSManagerPackageName)) {
            // TODO: While we use simulated puck, disable the BLE Peripheral for testing
            // TODO: For now, just disable peripheral if manager is installed on same device
            // blePeripheral.start();
        }

        // Whitelist AugmentOS from battery optimization when system app
        // If not system app, bring up the settings menu
        if (isSystemApp(this)) {
            handleBatteryOptimization(this);
        }

        // Automatically connect to glasses on service start
        String preferredWearable = AugmentosSmartGlassesService.getPreferredWearable(this);
        if(!preferredWearable.isEmpty()) {
            SmartGlassesDevice preferredDevice = getSmartGlassesDeviceFromModelName(preferredWearable);
            if (preferredDevice != null) {
                executeOnceSmartGlassesServiceReady(this, () -> {
                    smartGlassesService.connectToSmartGlasses(preferredDevice);
                    sendStatusToAugmentOsManager();
                });
            } else {
                // We have some invalid device saved... delete from preferences
                savePreferredWearable(this, "");
            }
        }

        cachedThirdPartyAppList = new ArrayList<ThirdPartyCloudApp>();

        // Set up backend comms
        this.httpServerComms = new HTTPServerComms();
        if(authHandler.getCoreToken() != null)
            ServerComms.getInstance().connectWebSocket(authHandler.getCoreToken());
        initializeServerCommsCallbacks();

        httpServerComms.getApps(new Callback() {
            @Override
            public void onFailure(Call call, IOException e) {
                Log.e("HTTP", "GET /apps failed: " + e.getMessage());
            }

            @Override
            public void onResponse(Call call, Response response) throws IOException {
                if (response.isSuccessful()) {
                    Log.d("HTTP", "Response: ");
                }
            }
        });

        locationSystem = new LocationSystem(this);
        locationSystem.startLocationSending();
    }

    private void createNotificationChannel() {
        if (Build.VERSION.SDK_INT >= Build.VERSION_CODES.O) {
            NotificationChannel channel = new NotificationChannel(
                    myChannelId,
                    notificationAppName,
                    NotificationManager.IMPORTANCE_HIGH
            );
            channel.setDescription(notificationDescription);
            NotificationManager manager = getSystemService(NotificationManager.class);
            if (manager != null) {
                manager.createNotificationChannel(channel);
            }
        }
    }

    @Override
    public int onStartCommand(Intent intent, int flags, int startId) {
        super.onStartCommand(intent, flags, startId);

        if (intent == null || intent.getAction() == null) {
            Log.e(TAG, "Received null intent or null action");
            return Service.START_STICKY; // Or handle this scenario appropriately
        }

        String action = intent.getAction();
        Bundle extras = intent.getExtras();

        switch (action) {
            case ACTION_START_CORE:
            case ACTION_START_FOREGROUND_SERVICE:
                // start the service in the foreground
                Log.d("TEST", "starting foreground");
                createNotificationChannel(); // New method to ensure one-time channel creation
                startForeground(augmentOsMainServiceNotificationId, updateNotification());

                // Send out the status once AugmentOS_Core is ready :)
                // tpaSystem.stopThirdPartyAppByPackageName(AugmentOSManagerPackageName);
                edgeTpaSystem.startThirdPartyAppByPackageName(AugmentOSManagerPackageName);

                if (!NewPermissionUtils.areAllPermissionsGranted(this)) {
                    blePeripheral.sendPermissionsErrorToManager();
                }

                break;
            case ACTION_STOP_CORE:
            case ACTION_STOP_FOREGROUND_SERVICE:
                stopForeground(true);
                stopSelf();
                break;
            default:
                Log.d(TAG, "Unknown action received in onStartCommand");
                Log.d(TAG, action);
        }
        return Service.START_STICKY;
    }

    private Notification updateNotification() {
        Context context = getApplicationContext();

        PendingIntent action = PendingIntent.getActivity(context,
                0, new Intent(context, MainActivity.class),
                PendingIntent.FLAG_CANCEL_CURRENT | PendingIntent.FLAG_MUTABLE); // Flag indicating that if the described PendingIntent already exists, the current one should be canceled before generating a new one.

        NotificationManager manager = (NotificationManager) getSystemService(Context.NOTIFICATION_SERVICE);
        NotificationCompat.Builder builder;

        String CHANNEL_ID = myChannelId;

        NotificationChannel channel = new NotificationChannel(CHANNEL_ID, notificationAppName,
                NotificationManager.IMPORTANCE_HIGH);
        channel.setDescription(notificationDescription);
        manager.createNotificationChannel(channel);

        builder = new NotificationCompat.Builder(this, CHANNEL_ID);

        return builder.setContentIntent(action)
                .setContentTitle(notificationAppName)
                .setContentText(notificationDescription)
                .setSmallIcon(R.drawable.ic_launcher_foreground)
                .setTicker("...")
                .setContentIntent(action)
                .setOngoing(true).build();
    }

    // Method to start the Smart Glasses Service and bind to it
    public void startSmartGlassesService() {
        Intent intent = new Intent(this, AugmentosSmartGlassesService.class);
        // startService(intent);  // Start the service if it's not already running
        bindService(intent, connection, Context.BIND_AUTO_CREATE);  // Bind to the service
    }


    public void stopSmartGlassesService() {
        if (smartGlassesService != null) {
            unbindService(connection);  // Unbind from the service
            isSmartGlassesServiceBound = false;
            smartGlassesService = null;
            edgeTpaSystem.setSmartGlassesService(smartGlassesService);
        }
        Intent intent = new Intent(this, AugmentosSmartGlassesService.class);
        stopService(intent);  // Stop the service
    }

    @Subscribe
    public void onGlassesDisplayPowerEvent(GlassesDisplayPowerEvent event) {
        if (smartGlassesService == null) return;
        if (event.turnedOn) {
            smartGlassesService.windowManager.showAppLayer("system", () -> smartGlassesService.sendReferenceCard("AugmentOS Connected", "Screen back on"), 4);
        }
    }

    @Subscribe
    public void onSmartGlassesConnnectionEvent(SmartGlassesConnectionStateChangedEvent event) {
        if (event.connectionState == previousSmartGlassesConnectionState) return;
        ServerComms.getInstance().sendGlassesConnectionState(event.device.deviceModelName, event.connectionState.name());
        sendStatusToAugmentOsManager();
        if (event.connectionState == SmartGlassesConnectionState.CONNECTED) {
            Log.d(TAG, "Got event for onGlassesConnected.. CONNECTED ..");

            Log.d(TAG, "****************** SENDING REFERENCE CARD: CONNECTED TO AUGMENT OS");
            if (smartGlassesService != null)
                playStartupSequenceOnSmartGlasses();

            //start transcribing
            asrPlanner.updateAsrLanguages();

            Map<String, Object> props = new HashMap<>();
            props.put("glasses_model_name", event.device.deviceModelName);
            props.put("timestamp", System.currentTimeMillis());
            postHog.capture(authHandler.getUniqueIdForAnalytics(), "glasses_connected", props);
        }
    }

    private static final String[] ARROW_FRAMES = {
           // "↑", "↗", "–", "↘", "↓", "↙", "–", "↖"
            "↑", "↗", "↑", "↖"
    };

    private void playStartupSequenceOnSmartGlasses() {
        if (smartGlassesService == null) return;

        Handler handler = new Handler(Looper.getMainLooper());
        int delay = 250; // Frame delay
        int totalFrames = ARROW_FRAMES.length;
        int totalCycles = 4;

        Runnable animate = new Runnable() {
            int frameIndex = 0;
            int cycles = 0;

            @Override
            public void run() {
                if (cycles >= totalCycles) {
                    // End animation with final message
                    smartGlassesService.windowManager.showAppLayer(
                            "system",
                            () -> smartGlassesService.sendTextWall("                                     /// AugmentOS Connected \\\\\\"),
                            6
                    );
                    return; // Stop looping
                }

                // Send current frame
                smartGlassesService.windowManager.showAppLayer(
                        "system",
                        () -> smartGlassesService.sendTextWall("                                       " + ARROW_FRAMES[frameIndex] + " AugmentOS Booting " + ARROW_FRAMES[frameIndex]),
                        6
                );

                // Move to next frame
                frameIndex = (frameIndex + 1) % totalFrames;

                // Count full cycles
                if (frameIndex == 0) cycles++;

                // Schedule next frame
                handler.postDelayed(this, delay);
            }
        };

        handler.postDelayed(animate, 350); // Start animation
    }


    @Subscribe
    public void onSmartRingButtonEvent(SmartRingButtonOutputEvent event) {
        int buttonId = event.buttonId;
        long time = event.timestamp;
        boolean isDown = event.isDown;

        if(!isDown || buttonId != 1) return;
        Log.d(TAG,"DETECTED BUTTON PRESS W BUTTON ID: " + buttonId);
        currTime = System.currentTimeMillis();

        ServerComms.getInstance().sendButtonPress("ring", "single");

        //Detect double presses
        if(isDown && currTime - lastPressed < doublePressTimeConst) {
            Log.d(TAG, "Double tap - CurrTime-lastPressed: "+ (currTime-lastPressed));
            ServerComms.getInstance().sendButtonPress("ring", "double");
        }

        if(isDown) {
            lastPressed = System.currentTimeMillis();
        }
    }

    private void parseAugmentosResults(JSONObject jsonResponse) throws JSONException {
        JSONArray notificationArray = jsonResponse.getJSONArray(notificationFilterKey);
        JSONArray newsSummaryArray = jsonResponse.getJSONArray(newsSummaryKey);

        if (notificationArray.length() > 0) {
            JSONArray notifications = notificationArray.getJSONObject(0).getJSONArray("notification_data");
            Log.d(TAG, "Got notifications: " + notifications);

            List<JSONObject> sortedNotifications = new ArrayList<>();
            for (int i = 0; i < notifications.length(); i++) {
                sortedNotifications.add(notifications.getJSONObject(i));
            }

            Collections.sort(sortedNotifications, new Comparator<JSONObject>() {
                @Override
                public int compare(JSONObject a, JSONObject b) {
                    try {
                        return Integer.compare(a.getInt("rank"), b.getInt("rank"));
                    } catch (JSONException e) {
                        // If a rank is missing or unparsable, treat as equal
                        return 0;
                    }
                }
            });

            notificationList.clear();
//        Log.d(TAG, "Got notifications: " + sortedNotifications.toString());

            for (int i = 0; i < sortedNotifications.size(); i++) {
                JSONObject notification = sortedNotifications.get(i);
                String summary = notification.getString("summary");
                notificationList.add(summary);
            }
        }

        if (newsSummaryArray.length() > 0) {
            JSONObject newsSummary = newsSummaryArray.getJSONObject(0);
            latestNewsArray = newsSummary.getJSONObject("news_data").getJSONArray("news_summaries");
            Log.d(TAG, "Latest news: " + latestNewsArray);
        }
    }

    public Runnable parseDisplayEventMessage(JSONObject msg) {
            try {
                JSONObject layout = msg.getJSONObject("layout");
                String layoutType = layout.getString("layoutType");
                String title;
                String text;
                switch (layoutType) {
                    case "reference_card":
                        title = layout.getString("title");
                        text = layout.getString("text");
                        return () -> smartGlassesService.sendReferenceCard(title, text);
                    case "text_wall":
                    case "text_line":
                        text = layout.getString("text");
                        return  () -> smartGlassesService.sendTextWall(text);
                    case "double_text_wall":
                        String topText = layout.getString("topText");
                        String bottomText = layout.getString("bottomText");
                        return  () -> smartGlassesService.sendDoubleTextWall(topText, bottomText);
                    case "text_rows":
                        JSONArray rowsArray = layout.getJSONArray("text");
                        String[] stringsArray = new String[rowsArray.length()];
                        for (int k = 0; k < rowsArray.length(); k++)
                            stringsArray[k] = rowsArray.getString(k);
                        return  () -> smartGlassesService.sendRowsCard(stringsArray);
                    default:
                        Log.d(TAG, "ISSUE PARSING LAYOUT");
                }
            } catch (JSONException e) {
                e.printStackTrace();
            }
            return () -> {};
    }

    @Subscribe
    public void onGlassesBluetoothSearchDiscoverEvent(GlassesBluetoothSearchDiscoverEvent event){
        blePeripheral.sendGlassesBluetoothDiscoverResultToManager(event.modelName, event.deviceName);
    }

    @Subscribe
    public void onGlassesBluetoothSearchStopEvent(GlassesBluetoothSearchStopEvent event){
        blePeripheral.sendGlassesBluetoothStopToManager(event.modelName);
    }

    @Subscribe
    public void onNewScreenImageEvent(NewScreenImageEvent event) {
        if (smartGlassesService != null)
            smartGlassesService.windowManager.showAppLayer("server", () -> smartGlassesService.sendBitmap(event.bmp), -1);
    }

    private void startNotificationService() {
        Intent notificationServiceIntent = new Intent(this, MyNotificationListeners.class);
        startService(notificationServiceIntent);

        NotificationListenerService.requestRebind(
                new ComponentName(this, MyNotificationListeners.class));
    }

    private void stopNotificationService() {
        Intent notificationServiceIntent = new Intent(this, MyNotificationListeners.class);
        stopService(notificationServiceIntent);
    }

    public boolean getIsSearchingForGlasses() {
        //return isSmartGlassesServiceBound && smartGlassesService.getConnectedSmartGlasses() == null;
        return smartGlassesService != null
                && smartGlassesService.getSmartGlassesConnectState() != SmartGlassesConnectionState.DISCONNECTED
                && smartGlassesService.getSmartGlassesConnectState() != SmartGlassesConnectionState.CONNECTED;
    }

    private void executeOnceSmartGlassesServiceReady(Context context, Runnable action) {
        if (smartGlassesService != null && smartGlassesService != null) {
            // If the service is already bound, execute the action immediately
            action.run();
            return;
        }

        // Add the action to the queue
        serviceReadyListeners.add(action);

        // Ensure the service is started and bound
        if (smartGlassesService == null) {
            startSmartGlassesService();
        }
    }

    public JSONObject generateStatusJson() {
        try {
            // Creating the main status object
            JSONObject status = new JSONObject();

            // Adding puck battery life and charging status
            status.put("augmentos_core_version", getCoreVersion(this));
            status.put("cloud_connection_status", webSocketStatus.name());
            status.put("puck_battery_life", batteryStatusHelper.getBatteryLevel());
            status.put("charging_status", batteryStatusHelper.isBatteryCharging());
            status.put("sensing_enabled", SpeechRecSwitchSystem.sensing_enabled);
            status.put("contextual_dashboard_enabled", this.contextualDashboardEnabled);
            status.put("force_core_onboard_mic", AugmentosSmartGlassesService.getForceCoreOnboardMic(this));
            status.put("default_wearable", AugmentosSmartGlassesService.getPreferredWearable(this));
            //Log.d(TAG, "PREFER - Got default wearable: " + AugmentosSmartGlassesService.getPreferredWearable(this));

            // Adding connected glasses object
            JSONObject connectedGlasses = new JSONObject();
            if(smartGlassesService != null && smartGlassesService.getConnectedSmartGlasses() != null) {
                connectedGlasses.put("model_name", smartGlassesService.getConnectedSmartGlasses().deviceModelName);
                connectedGlasses.put("battery_life", (batteryLevel == null) ? -1: batteryLevel); //-1 if unknown
                String brightnessString;
                if (brightnessLevel == null) {
                    brightnessString = "-";
                } else if (brightnessLevel == -1){
                    brightnessString = "AUTO";
                } else {
                    brightnessString = brightnessLevel + "%";
                }
                connectedGlasses.put("brightness", brightnessString);
                Log.d(TAG, "Connected glasses info: " + headUpAngle);
                if (headUpAngle == null) {
                    headUpAngle = 20;
                }
                connectedGlasses.put("headUp_angle", headUpAngle);
            }
            else {
                connectedGlasses.put("is_searching", getIsSearchingForGlasses());
            }
            status.put("connected_glasses", connectedGlasses);

            // Adding wifi status
            JSONObject wifi = new JSONObject();
            wifi.put("is_connected", wifiStatusHelper.isWifiConnected());
            wifi.put("ssid", wifiStatusHelper.getSSID());
            wifi.put("signal_strength", wifiStatusHelper.getSignalStrength());
            status.put("wifi", wifi);

            // Adding gsm status
            JSONObject gsm = new JSONObject();
            gsm.put("is_connected", gsmStatusHelper.isConnected());
            gsm.put("carrier", gsmStatusHelper.getNetworkType());
            gsm.put("signal_strength", gsmStatusHelper.getSignalStrength());
            status.put("gsm", gsm);

            // Adding apps array
            JSONArray apps = new JSONArray();

//            for (ThirdPartyEdgeApp tpa : edgeTpaSystem.getThirdPartyApps()) {
//                if(tpa.appType != ThirdPartyAppType.APP) continue;
//
//                JSONObject tpaObj = tpa.toJson(false);
//                tpaObj.put("is_running", edgeTpaSystem.checkIsThirdPartyAppRunningByPackageName(tpa.packageName));
//                tpaObj.put("is_foreground", edgeTpaSystem.checkIsThirdPartyAppRunningByPackageName(tpa.packageName));
//                apps.put(tpaObj);
//            }

            for (ThirdPartyCloudApp tpa : cachedThirdPartyAppList) {
                JSONObject tpaObj = tpa.toJson(false);
                tpaObj.put("is_foreground", false);//tpaSystem.checkIsThirdPartyAppRunningByPackageName(tpa.packageName));
                apps.put(tpaObj);
            }

            // Adding apps array to the status object
            status.put("apps", apps);

            // Add auth to status object
            status.put("auth", authHandler.toJson());

            // Wrapping the status object inside a main object (as shown in your example)
            JSONObject mainObject = new JSONObject();
            mainObject.put("status", status);

            try {
                Map<String, Object> props = convertJsonToMap(status);
             //   postHog.capture(authHandler.getUniqueIdForAnalytics(), "status", props);
            } catch (JSONException e) {
                throw new RuntimeException(e);
            }

            return mainObject;
        } catch (JSONException e) {
            throw new RuntimeException(e);
        }
    }

    public void initializeServerCommsCallbacks() {
        ServerComms.getInstance().setServerCommsCallback(new ServerCommsCallback() {
            @Override
            public void onConnectionAck() {

            }

            @Override
            public void onAppStateChange(List<ThirdPartyCloudApp> appList) {
                cachedThirdPartyAppList = appList;
                sendStatusToAugmentOsManager();
            }

            @Override
            public void onDisplayEvent(JSONObject displayData) {
                Runnable newRunnable = parseDisplayEventMessage(displayData);
                if (smartGlassesService != null )
                    smartGlassesService.windowManager.showAppLayer("serverappid", newRunnable, -1);
            }

            @Override
            public void onDashboardDisplayEvent(JSONObject dashboardDisplayData) {
                cachedDashboardDisplayRunnable = parseDisplayEventMessage(dashboardDisplayData);
            }

            @Override
            public void onConnectionError(String errorMsg) {
                if(blePeripheral != null) {
                    blePeripheral.sendNotifyManager("Connection error: " + errorMsg, "error");
                }
            }

            @Override
            public void onAuthError() {
                // TODO: do a thing
                // TODO: is this the way we want to do it? should just be in status maybe???
                // blePeripheral.sendAuthErrorToManager();
                authHandler.deleteAuthSecretKey();
                sendStatusToAugmentOsManager();
            }

            @Override
            public void onConnectionStatusChange(WebSocketManager.IncomingMessageHandler.WebSocketStatus status) {
                webSocketStatus = status;
                sendStatusToAugmentOsManager();
            }
        });
    }

    // AugmentOS_Manager Comms Callbacks
    public void sendStatusToAugmentOsManager(){
        JSONObject status = generateStatusJson();
        blePeripheral.sendDataToAugmentOsManager(status.toString());
    }

    @Override
    public void requestPing() {
        blePeripheral.sendPing();
    }

    @Override
    public void requestStatus() {
        sendStatusToAugmentOsManager();
    }

    @Override
    public void searchForCompatibleDeviceNames(String modelName) {
        Log.d("AugmentOsService", "Searching for compatible device names for model: " + modelName);
        SmartGlassesDevice device = getSmartGlassesDeviceFromModelName(modelName);
        if (device == null) {
            blePeripheral.sendNotifyManager("Incorrect model name: " + modelName, "error");
            return;
        }

        executeOnceSmartGlassesServiceReady(this, () -> {
            smartGlassesService.findCompatibleDeviceNames(device);
            // blePeripheral.sendGlassesSearchResultsToManager(modelName, compatibleDeviceNames);
        });
    }

    @Override
    public void connectToWearable(String modelName, String deviceName) {
        Log.d("AugmentOsService", "Connecting to wearable: " + modelName + ". DeviceName: " + deviceName + ".");
        // Logic to connect to wearable
        SmartGlassesDevice device = getSmartGlassesDeviceFromModelName(modelName);
        if (device == null) {
            blePeripheral.sendNotifyManager("Incorrect model name: " + modelName, "error");
            return;
        }

        // TODO: Good lord this is hacky
        // TODO: Find a good way to conditionally send a glasses bt device name to SGC
        if (!deviceName.isEmpty() && modelName.contains("Even Realities"))
            savePreferredG1DeviceId(this, deviceName);

        executeOnceSmartGlassesServiceReady(this, () -> {
            smartGlassesService.connectToSmartGlasses(device);
            sendStatusToAugmentOsManager();
        });
    }

    @Override
    public void disconnectWearable(String wearableId) {
        Log.d("AugmentOsService", "Disconnecting from wearable: " + wearableId);
        // Logic to disconnect wearable
        stopSmartGlassesService();

        //reset some local variables
        brightnessLevel = null;
        batteryLevel = null;
    }

    @Override
    public void forgetSmartGlasses() {
        Log.d("AugmentOsService", "Forgetting wearable");
        savePreferredWearable(this, "");
        deleteEvenSharedPreferences(this);
        stopSmartGlassesService();
        sendStatusToAugmentOsManager();
    }

    @Override
    public void startApp(String packageName) {
        Log.d("AugmentOsService", "Starting app: " + packageName);
        // Logic to start the app by package name

        // Only allow starting apps if glasses are connected
        if (smartGlassesService != null && smartGlassesService.getConnectedSmartGlasses() != null) {
            //tpaSystem.startThirdPartyAppByPackageName(packageName);
            ServerComms.getInstance().startApp(packageName);
            sendStatusToAugmentOsManager();
        } else {
            Log.d(TAG, "Not starting app because glasses aren't connected.");
            blePeripheral.sendNotifyManager("Must connect glasses to start an app", "error");
        }

        Map<String, Object> props = new HashMap<>();
        props.put("package_name", packageName);
        props.put("timestamp", System.currentTimeMillis());
        postHog.capture(authHandler.getUniqueIdForAnalytics(), "start_app", props);
    }

    @Override
    public void stopApp(String packageName) {
        Log.d("AugmentOsService", "Stopping app: " + packageName);
        //tpaSystem.stopThirdPartyAppByPackageName(packageName);
        ServerComms.getInstance().stopApp(packageName);
        sendStatusToAugmentOsManager();

        Map<String, Object> props = new HashMap<>();
        props.put("package_name", packageName);
        props.put("timestamp", System.currentTimeMillis());
        postHog.capture(authHandler.getUniqueIdForAnalytics(), "stop_app", props);
    }

    @Override
    public void setForceCoreOnboardMic(boolean toForceCoreOnboardMic) {
        AugmentosSmartGlassesService.saveForceCoreOnboardMic(this, toForceCoreOnboardMic);
        blePeripheral.sendNotifyManager("Setting will apply next time you connect to glasses", "error");
        Map<String, Object> props = new HashMap<>();
        props.put("set_force_core_onboard_mic", toForceCoreOnboardMic);
        props.put("timestamp", System.currentTimeMillis());
        postHog.capture(authHandler.getUniqueIdForAnalytics(), "set_force_core_onboard_mic", props);
    }

    @Override
    public void setSensingEnabled(boolean sensingEnabled) {
        if (smartGlassesService != null) {
            EventBus.getDefault().post(new SetSensingEnabledEvent(sensingEnabled));
        } else {
            blePeripheral.sendNotifyManager("Connect glasses to toggle sensing", "error");
        }

        Map<String, Object> props = new HashMap<>();
        props.put("sensing_enabled", sensingEnabled);
        props.put("timestamp", System.currentTimeMillis());
        postHog.capture(authHandler.getUniqueIdForAnalytics(), "set_sensing_enabled", props);
    }

    @Override
    public void setContextualDashboardEnabled(boolean contextualDashboardEnabled) {
        saveContextualDashboardEnabled(contextualDashboardEnabled);
        this.contextualDashboardEnabled = contextualDashboardEnabled;
    }

    public boolean getContextualDashboardEnabled() {
        return this.getSharedPreferences("AugmentOSPrefs", Context.MODE_PRIVATE).getBoolean("contextual_dashboard_enabled", true);
    }

    public void saveContextualDashboardEnabled(boolean enabled) {
        SharedPreferences sharedPreferences = this.getSharedPreferences("AugmentOSPrefs", Context.MODE_PRIVATE);
        SharedPreferences.Editor editor = sharedPreferences.edit();
        editor.putBoolean("contextual_dashboard_enabled", enabled);
        editor.apply();
    }

    @Override
    public void installAppFromRepository(String repository, String packageName) throws JSONException {
        Log.d("AugmentOsService", "Installing app from repository: " + packageName);

        JSONObject jsonQuery = new JSONObject();
        jsonQuery.put("packageName", packageName);

        blePeripheral.sendNotifyManager("Not implemented", "error");

        Map<String, Object> props = new HashMap<>();
        props.put("timestamp", System.currentTimeMillis());
        props.put("respository", repository);
        props.put("package_name", packageName);
        postHog.capture(authHandler.getUniqueIdForAnalytics(), "install_app_from_repo", props);
    }

    @Override
    public void uninstallApp(String uninstallPackageName) {
        Log.d(TAG, "uninstallApp not implemented");
        blePeripheral.sendNotifyManager("Uninstalling is not implemented yet", "error");

        Map<String, Object> props = new HashMap<>();
        props.put("timestamp", System.currentTimeMillis());
        props.put("package_name", uninstallPackageName);
        postHog.capture(authHandler.getUniqueIdForAnalytics(), "install_app_from_repo", props);
    }

    @Override
    public void requestAppInfo(String packageNameToGetDetails) {
        ThirdPartyEdgeApp tpa = edgeTpaSystem.getThirdPartyAppByPackageName(packageNameToGetDetails);
        if (tpa == null) {
            blePeripheral.sendNotifyManager("Could not find app", "error");
            sendStatusToAugmentOsManager();
            return;
        }
        JSONArray settings = tpa.getSettings(this);
        if (settings == null) {
            blePeripheral.sendNotifyManager("Could not get app's details", "error");
            return;
        }
        blePeripheral.sendAppInfoToManager(tpa);

        Map<String, Object> props = new HashMap<>();
        props.put("package_name", packageNameToGetDetails);
        props.put("timestamp", System.currentTimeMillis());
        postHog.capture(authHandler.getUniqueIdForAnalytics(),"request_app_info", props);
    }

    @Override
    public void handleNotificationData(JSONObject notificationData){
        try {
            if (notificationData != null) {
                String appName = notificationData.getString("appName");
                String title = notificationData.getString("title");
                String text = notificationData.getString("text");
                long timestamp = notificationData.getLong("timestamp");
                String uuid = notificationData.getString("uuid");

                ServerComms.getInstance().sendPhoneNotification(uuid, appName, title, text, "high");

                //EventBus.getDefault().post(new NotificationEvent(title, text, appName, timestamp, uuid));
            } else {
                System.out.println("Notification Data is null");
            }
        } catch (JSONException e) {
            Log.d(TAG, "JSONException occurred while handling notification data: " + e.getMessage());
        }
    }

    @Override
    public void updateGlassesBrightness(int brightness) {
        Log.d("AugmentOsService", "Updating glasses brightness: " + brightness);
        if (smartGlassesService != null) {
            String title = "Brightness Adjustment";
            String body = "Updating glasses brightness to " + brightness + "%.";
            smartGlassesService.windowManager.showAppLayer("system", () -> SmartGlassesAndroidService.sendReferenceCard(title, body), 6);
            smartGlassesService.updateGlassesBrightness(brightness);
        } else {
            blePeripheral.sendNotifyManager("Connect glasses to update brightness", "error");
        }
    }

    @Override
    public void updateGlassesHeadUpAngle(int headUpAngle) {
        Log.d("AugmentOsService", "Updating glasses head up angle: " + headUpAngle);
        if (smartGlassesService != null) {
            smartGlassesService.updateGlassesHeadUpAngle(headUpAngle);
        } else {
            blePeripheral.sendNotifyManager("Connect glasses to update head up angle", "error");
        }
    }

    @Override
    public void setAuthSecretKey(String uniqueUserId, String authSecretKey) {
        Log.d("AugmentOsService", "Setting auth secret key: " + authSecretKey);
<<<<<<< HEAD
        if (authHandler.getCoreToken() == null ||!authHandler.getCoreToken().equals(authSecretKey)) {
=======
        if (authHandler.getCoreToken() == null || !authHandler.getCoreToken().equals(authSecretKey)) {
>>>>>>> 071baf25
            authHandler.setAuthSecretKey(authSecretKey);
            ServerComms.getInstance().disconnectWebSocket();
            ServerComms.getInstance().connectWebSocket(authHandler.getCoreToken());
        }
        authHandler.verifyAuthSecretKey(uniqueUserId);
        sendStatusToAugmentOsManager();
    }

    @Override
    public void verifyAuthSecretKey() {
        Log.d("AugmentOsService", "Deleting auth secret key");
        // Logic to verify the authentication key
        // (Ping a server /login or /verify route & return the result to aosManager)
        //authHandler.verifyAuthSecretKey();
        //sendStatusToAugmentOsManager();
    }

    @Override
    public void deleteAuthSecretKey() {
        Log.d("AugmentOsService", "Deleting auth secret key");
        authHandler.deleteAuthSecretKey();
        sendStatusToAugmentOsManager();
    }

    @Override
    public void updateAppSettings(String targetApp, JSONObject settings) {
        Log.d("AugmentOsService", "Updating settings for app: " + targetApp);
        ThirdPartyEdgeApp tpa = edgeTpaSystem.getThirdPartyAppByPackageName(targetApp);
        if (tpa == null) {
            blePeripheral.sendNotifyManager("Could not find app", "error");
            return;
        }

        boolean allSuccess = true;
        try {
            // New loop over all keys in the settings object
            Iterator<String> keys = settings.keys();
            while (keys.hasNext()) {
                String key = keys.next();
                Object value = settings.get(key);
                if(!tpa.updateSetting(this, key, value)) {
                    allSuccess = false;
                }
            }
        } catch (JSONException e) {
            Log.e("AugmentOsService", "Failed to parse settings object", e);
            allSuccess = false;
        }

        if (!allSuccess) {
            blePeripheral.sendNotifyManager("Error updating settings", "error");
        }

        try {
            Map<String, Object> props = new HashMap<>();
            props.put("timestamp", System.currentTimeMillis());
            props.put("package_name", targetApp);
            props.put("settings", convertJsonToMap(settings));
            postHog.capture(authHandler.getUniqueIdForAnalytics(), "update_app_settings", props);
        } catch (JSONException e) {
            Log.d(TAG, "JSONEXCEPTION IN UPDATEAPPSETTINGS???");
        }
    }

    @Override
    public void onDestroy(){
        locationSystem.stopLocationUpdates();
        screenCaptureHandler.removeCallbacks(screenCaptureRunnable);
        if (virtualDisplay != null) virtualDisplay.release();
        if (mediaProjection != null) mediaProjection.stop();
        EventBus.getDefault().unregister(this);

        if (blePeripheral != null) {
            blePeripheral.destroy();
        }

        if (smartGlassesService != null) {
            unbindService(connection);
            isSmartGlassesServiceBound = false;
            smartGlassesService = null;
            edgeTpaSystem.setSmartGlassesService(smartGlassesService);
        }

        if(edgeTpaSystem != null) {
            edgeTpaSystem.destroy();
        }

        postHog.shutdown();
        ServerComms.getInstance().disconnectWebSocket();
        super.onDestroy();
    }


    public class LocalBinder extends Binder {
        public AugmentosService getService() {
            // Return this instance of LocalService so clients can call public methods
            return AugmentosService.this;
        }
    }

    @Override
    public IBinder onBind(Intent intent) {
        return binder;
    }
}<|MERGE_RESOLUTION|>--- conflicted
+++ resolved
@@ -1315,11 +1315,7 @@
     @Override
     public void setAuthSecretKey(String uniqueUserId, String authSecretKey) {
         Log.d("AugmentOsService", "Setting auth secret key: " + authSecretKey);
-<<<<<<< HEAD
         if (authHandler.getCoreToken() == null ||!authHandler.getCoreToken().equals(authSecretKey)) {
-=======
-        if (authHandler.getCoreToken() == null || !authHandler.getCoreToken().equals(authSecretKey)) {
->>>>>>> 071baf25
             authHandler.setAuthSecretKey(authSecretKey);
             ServerComms.getInstance().disconnectWebSocket();
             ServerComms.getInstance().connectWebSocket(authHandler.getCoreToken());
