package com.augmentos.augmentos_core;

import static com.augmentos.augmentos_core.smarterglassesmanager.smartglassescommunicators.EvenRealitiesG1SGC.deleteEvenSharedPreferences;
import static com.augmentos.augmentos_core.smarterglassesmanager.smartglassescommunicators.EvenRealitiesG1SGC.savePreferredG1DeviceId;
import static com.augmentos.augmentos_core.statushelpers.CoreVersionHelper.getCoreVersion;
import static com.augmentos.augmentos_core.statushelpers.JsonHelper.processJSONPlaceholders;
import static com.augmentos.augmentoslib.AugmentOSGlobalConstants.AUGMENTOS_NOTIFICATION_ID;
import static com.augmentos.augmentoslib.AugmentOSGlobalConstants.AugmentOSAsgClientPackageName;
import static com.augmentos.augmentoslib.AugmentOSGlobalConstants.AugmentOSManagerPackageName;
import static com.augmentos.augmentos_core.BatteryOptimizationHelper.handleBatteryOptimization;
import static com.augmentos.augmentos_core.BatteryOptimizationHelper.isSystemApp;
import static com.augmentos.augmentos_core.Constants.notificationFilterKey;
import static com.augmentos.augmentos_core.Constants.newsSummaryKey;


import android.app.Notification;
import android.app.NotificationChannel;
import android.app.NotificationManager;
import android.app.PendingIntent;
import android.app.Service;
import android.content.ComponentName;
import android.content.Context;
import android.content.Intent;
import android.content.ServiceConnection;
import android.content.SharedPreferences;
import android.graphics.Bitmap;
import android.hardware.display.VirtualDisplay;
import android.media.projection.MediaProjection;
import android.os.Binder;
import android.os.Build;
import android.os.Handler;
import android.os.IBinder;
import android.os.Looper;
import android.service.notification.NotificationListenerService;
import android.util.Log;

import androidx.core.app.NotificationCompat;
import androidx.lifecycle.LifecycleService;
import androidx.preference.PreferenceManager;

import com.augmentos.augmentos_core.augmentos_backend.AuthHandler;
import com.augmentos.augmentos_core.augmentos_backend.ServerComms;
import com.augmentos.augmentos_core.augmentos_backend.ServerCommsCallback;
import com.augmentos.augmentos_core.augmentos_backend.ThirdPartyCloudApp;
import com.augmentos.augmentos_core.augmentos_backend.WebSocketLifecycleManager;
import com.augmentos.augmentos_core.augmentos_backend.WebSocketManager;
import com.augmentos.augmentos_core.smarterglassesmanager.eventbusmessages.BatteryLevelEvent;
import com.augmentos.augmentos_core.smarterglassesmanager.eventbusmessages.ButtonPressEvent;
import com.augmentos.augmentos_core.smarterglassesmanager.eventbusmessages.CaseEvent;
import com.augmentos.augmentos_core.smarterglassesmanager.eventbusmessages.GlassesBluetoothSearchDiscoverEvent;
import com.augmentos.augmentos_core.smarterglassesmanager.eventbusmessages.GlassesBluetoothSearchStopEvent;
import com.augmentos.augmentos_core.smarterglassesmanager.eventbusmessages.GlassesHeadDownEvent;
import com.augmentos.augmentos_core.smarterglassesmanager.eventbusmessages.GlassesHeadUpEvent;
import com.augmentos.augmentos_core.smarterglassesmanager.eventbusmessages.GlassesDisplayPowerEvent;
import com.augmentos.augmentos_core.smarterglassesmanager.eventbusmessages.GlassesWifiScanResultEvent;
import com.augmentos.augmentos_core.smarterglassesmanager.eventbusmessages.GlassesWifiStatusChange;
import com.augmentos.augmentos_core.smarterglassesmanager.eventbusmessages.HeadUpAngleEvent;
import com.augmentos.augmentos_core.smarterglassesmanager.eventbusmessages.KeepAliveAckEvent;
import com.augmentos.augmentos_core.smarterglassesmanager.eventbusmessages.MicModeChangedEvent;
import com.augmentos.augmentos_core.smarterglassesmanager.eventbusmessages.RtmpStreamStatusEvent;
import com.augmentos.augmentos_core.smarterglassesmanager.supportedglasses.SmartGlassesDevice;
import com.augmentos.augmentos_core.smarterglassesmanager.utils.BitmapJavaUtils;
import com.augmentos.augmentos_core.smarterglassesmanager.utils.SmartGlassesConnectionState;
import com.augmentos.augmentos_core.smarterglassesmanager.SmartGlassesManager;
import com.augmentos.augmentoslib.ThirdPartyEdgeApp;
import com.augmentos.augmentos_core.comms.AugmentOsActionsCallback;
import com.augmentos.augmentos_core.comms.AugmentosBlePeripheral;
import com.augmentos.augmentos_core.events.NewScreenImageEvent;
import com.augmentos.augmentos_core.events.ThirdPartyEdgeAppErrorEvent;
import com.augmentos.augmentos_core.events.TriggerSendStatusToAugmentOsManagerEvent;
import com.augmentos.augmentos_core.statushelpers.BatteryStatusHelper;
import com.augmentos.augmentos_core.statushelpers.GsmStatusHelper;
import com.augmentos.augmentos_core.statushelpers.WifiStatusHelper;
import com.augmentos.augmentos_core.app.EdgeAppSystem;


import com.augmentos.augmentoslib.events.GlassesTapOutputEvent;
import com.augmentos.augmentoslib.events.SmartRingButtonOutputEvent;

import org.greenrobot.eventbus.EventBus;
import org.greenrobot.eventbus.Subscribe;
import org.greenrobot.eventbus.ThreadMode;
import org.json.JSONArray;
import org.json.JSONException;
import org.json.JSONObject;

import java.text.SimpleDateFormat;
import java.util.ArrayList;
import java.util.Comparator;
import java.util.Date;
import java.util.HashMap;
import java.util.Iterator;
import java.util.Locale;
import java.util.Collections;
import java.util.List;
import java.util.Map;
//SpeechRecIntermediateOutputEvent

import com.augmentos.augmentos_core.smarterglassesmanager.eventbusmessages.isMicEnabledForFrontendEvent;
import com.augmentos.augmentos_core.smarterglassesmanager.hci.PhoneMicrophoneManager;
import com.augmentos.augmentos_core.smarterglassesmanager.smartglassesconnection.SmartGlassesRepresentative;

import java.util.regex.Matcher;
import java.util.regex.Pattern;

import com.augmentos.augmentos_core.smarterglassesmanager.eventbusmessages.GlassesVersionInfoEvent;
import com.augmentos.augmentos_core.smarterglassesmanager.eventbusmessages.DownloadProgressEvent;
import com.augmentos.augmentos_core.smarterglassesmanager.eventbusmessages.InstallationProgressEvent;
import com.augmentos.augmentos_core.smarterglassesmanager.eventbusmessages.GlassesSerialNumberEvent;

public class AugmentosService extends LifecycleService implements AugmentOsActionsCallback {
    public static final String TAG = "AugmentOSService";

   private final IBinder binder = new LocalBinder();

    private final String notificationAppName = "MentraOS";
    private final String notificationDescription = "";
    private final String myChannelId = "augmentos_core";
    public static final String ACTION_START_CORE = "ACTION_START_CORE";
    public static final String ACTION_STOP_CORE = "ACTION_STOP_CORE";

    public static final String ACTION_START_FOREGROUND_SERVICE = "MY_ACTION_START_FOREGROUND_SERVICE";
    public static final String ACTION_STOP_FOREGROUND_SERVICE = "MY_ACTION_STOP_FOREGROUND_SERVICE";

    private BatteryStatusHelper batteryStatusHelper;
    private WifiStatusHelper wifiStatusHelper;
    private GsmStatusHelper gsmStatusHelper;

    private AuthHandler authHandler;
    private MediaProjection mediaProjection;
    private VirtualDisplay virtualDisplay;
    private final Handler screenCaptureHandler = new Handler();
    private Runnable screenCaptureRunnable;
    private LocationSystem locationSystem;
    private long currTime = 0;
    private long lastPressed = 0;
    private final long lastTapped = 0;

    // Double clicking constants
    private final long doublePressTimeConst = 420;
    private final long doubleTapTimeConst = 600;

    public EdgeAppSystem edgeAppSystem;

    private String userId;
    public SmartGlassesConnectionState previousSmartGlassesConnectionState = SmartGlassesConnectionState.DISCONNECTED;


    public AugmentosBlePeripheral blePeripheral;

    public SmartGlassesManager smartGlassesManager;
    private boolean smartGlassesManagerBound = false;
    private final List<Runnable> smartGlassesReadyListeners = new ArrayList<>();

    /**
     * Connection to SmartGlassesManager service
     */
    private ServiceConnection smartGlassesServiceConnection = new ServiceConnection() {
        @Override
        public void onServiceConnected(ComponentName className, IBinder service) {
            SmartGlassesManager.SmartGlassesBinder binder = (SmartGlassesManager.SmartGlassesBinder) service;
            smartGlassesManager = binder.getService();
            smartGlassesManager.setLifecycleOwnerAndEventHandler(AugmentosService.this, smartGlassesEventHandler);
            smartGlassesManagerBound = true;

            // Set it in the EdgeAppSystem
            if (edgeAppSystem != null) {
                edgeAppSystem.setSmartGlassesManager(smartGlassesManager);
            }

            // Execute any pending actions
            for (Runnable action : smartGlassesReadyListeners) {
                action.run();
            }
            smartGlassesReadyListeners.clear();

            Log.d(TAG, "SmartGlassesManager service bound");
        }

        @Override
        public void onServiceDisconnected(ComponentName className) {
            smartGlassesManager = null;
            smartGlassesManagerBound = false;
            Log.d(TAG, "SmartGlassesManager service unbound");

            // Update EdgeAppSystem
            if (edgeAppSystem != null) {
                edgeAppSystem.setSmartGlassesManager(null);
            }

            // Update connection state
            if (webSocketLifecycleManager != null) {
                webSocketLifecycleManager.updateSmartGlassesState(SmartGlassesConnectionState.DISCONNECTED);
            }
        }
    };
    private NotificationSystem notificationSystem;
    private CalendarSystem calendarSystem;

    private Integer batteryLevel;
    private Integer caseBatteryLevel;
    private Boolean caseCharging;
    private Boolean caseOpen;
    private Boolean caseRemoved;
    private Integer brightnessLevel;
    private Boolean autoBrightness;
    private Integer headUpAngle;
    private Integer dashboardHeight;
    private Integer dashboardDepth;

    // WiFi status for glasses that require WiFi (e.g., Mentra Live)
    private boolean glassesNeedWifiCredentials = false;
    private boolean glassesWifiConnected = false;
    private String glassesWifiSsid = "";
    private String glassesLocalIp = "";

    // WiFi scan results
    private List<String> wifiNetworks = new ArrayList<>();
    private String preferredMic;

    private final boolean showingDashboardNow = false;
    private boolean contextualDashboardEnabled;
    private boolean alwaysOnStatusBarEnabled;
    private AsrPlanner asrPlanner;

    JSONObject cachedDashboardDisplayObject;
    private JSONObject cachedDisplayData;
    {
        cachedDisplayData = new JSONObject();
        try {
            JSONObject layout = new JSONObject();
            layout.put("layoutType", "empty");
            cachedDisplayData.put("layout", layout);
        } catch (JSONException e) {
            Log.e(TAG, "Failed to construct cachedDisplayData JSON", e);
        }
    }

    Runnable cachedDashboardDisplayRunnable;
    private String cachedDashboardTopLine;

    List<ThirdPartyCloudApp> cachedThirdPartyAppList = new ArrayList<>(); // Initialize here to avoid NPE
    private WebSocketManager.IncomingMessageHandler.WebSocketStatus webSocketStatus = WebSocketManager.IncomingMessageHandler.WebSocketStatus.DISCONNECTED;
    private final Handler serverCommsHandler = new Handler(Looper.getMainLooper());

    private WebSocketLifecycleManager webSocketLifecycleManager;
    private boolean isMicEnabledForFrontend = false;

    private boolean isInitializing = false;

    private boolean metricSystemEnabled;

    // Handler and Runnable for periodic datetime sending
    private final Handler datetimeHandler = new Handler(Looper.getMainLooper());
    private Runnable datetimeRunnable;

    // Add fields to cache latest glasses version info
    private String glassesAppVersion = null;
    private String glassesBuildNumber = null;
    private String glassesDeviceModel = null;
    private String glassesAndroidVersion = null;
    private String glassesSerialNumber = null;
    private String glassesStyle = null;
    private String glassesColor = null;

    // OTA progress tracking
    private DownloadProgressEvent.DownloadStatus downloadStatus = null;
    private int downloadProgress = 0;
    private long downloadBytesDownloaded = 0;
    private long downloadTotalBytes = 0;
    private String downloadErrorMessage = null;
    private long downloadTimestamp = 0;

    private InstallationProgressEvent.InstallationStatus installationStatus = null;
    private String installationApkPath = null;
    private String installationErrorMessage = null;
    private long installationTimestamp = 0;

    public AugmentosService() {
    }

    // Smart glasses event handler
    private final SmartGlassesManager.SmartGlassesEventHandler smartGlassesEventHandler =
        new SmartGlassesManager.SmartGlassesEventHandler() {
            @Override
            public void onGlassesConnectionStateChanged(SmartGlassesDevice device, SmartGlassesConnectionState connectionState) {
                if (connectionState == previousSmartGlassesConnectionState) return;
                previousSmartGlassesConnectionState = connectionState;

                webSocketLifecycleManager.updateSmartGlassesState(connectionState);

                ServerComms.getInstance().sendGlassesConnectionState(device == null ? null : device.deviceModelName, connectionState.name());

                if (connectionState == SmartGlassesConnectionState.CONNECTED) {
                    Log.d(TAG, "Got event for onGlassesConnected.. CONNECTED ..");
                    Log.d(TAG, "****************** SENDING REFERENCE CARD: CONNECTED TO AUGMENT OS");
                    isInitializing = true;
                    playStartupSequenceOnSmartGlasses();
                    asrPlanner.updateAsrLanguages();
                    ServerComms.getInstance().requestSettingsFromServer();
                } else if (connectionState == SmartGlassesConnectionState.DISCONNECTED) {
                    edgeAppSystem.stopAllThirdPartyApps();

                    // Reset WiFi status when glasses disconnect
                    glassesWifiConnected = false;
<<<<<<< HEAD
                    glassesWifiSsid = "";
                    glassesLocalIp = "";
=======
>>>>>>> b7c70326
                }

                sendStatusToAugmentOsManager();
            }
        };

    public void onTriggerSendStatusToAugmentOsManagerEvent(TriggerSendStatusToAugmentOsManagerEvent event) {
        sendStatusToAugmentOsManager();
    }

    @Subscribe
    public void onGlassesHeadUpEvent(GlassesHeadUpEvent event){
        ServerComms.getInstance().sendHeadPosition("up");
        // BATTERY OPTIMIZATION: Directly call method instead of posting additional event
        if (contextualDashboardEnabled && smartGlassesManager != null) {
            try {
                displayGlassesDashboardEvent();
            } catch (JSONException e) {
                Log.e(TAG, "Error displaying dashboard", e);
            }
        }
    }

    @Subscribe
    public void onGlassesHeadDownEvent(GlassesHeadDownEvent event){
        ServerComms.getInstance().sendHeadPosition("down");
        if (smartGlassesManager != null)
            smartGlassesManager.windowManager.hideDashboard();
    }

    @Subscribe
    public void onGlassesTapSideEvent(GlassesTapOutputEvent event) {
        int numTaps = event.numTaps;
        boolean sideOfGlasses = event.sideOfGlasses;
        long time = event.timestamp;

        Log.d(TAG, "GLASSES TAPPED X TIMES: " + numTaps + " SIDEOFGLASSES: " + sideOfGlasses);

        if (smartGlassesManager == null) return;
        if (numTaps == 2 || numTaps == 3) {
            if (smartGlassesManager.windowManager.isDashboardShowing()) {
                smartGlassesManager.windowManager.hideDashboard();
            } else {
                // BATTERY OPTIMIZATION: Directly call method instead of posting additional event
                if (contextualDashboardEnabled) {
                    try {
                        Log.d(TAG, "GOT A DOUBLE+ TAP");
                        displayGlassesDashboardEvent();
                    } catch (JSONException e) {
                        Log.e(TAG, "Error displaying dashboard", e);
                    }
                }
            }
        }
    }

    @Subscribe
    public void onThirdPartyAppErrorEvent(ThirdPartyEdgeAppErrorEvent event) {
        if (blePeripheral != null) {
            blePeripheral.sendNotifyManager(event.text, "error");
        }
        if (edgeAppSystem != null) {
            edgeAppSystem.stopThirdPartyAppByPackageName(event.packageName);
        }
        if (smartGlassesManager != null) {
            smartGlassesManager.windowManager.showAppLayer("system", () -> smartGlassesManager.sendReferenceCard("App error", event.text), 10);
        }
        sendStatusToAugmentOsManager();
    }

    //TODO NO MORE PASTA
    public ArrayList<String> notificationList = new ArrayList<String>();
    public JSONArray latestNewsArray = new JSONArray();
    private int latestNewsIndex = 0;
    @Subscribe
    public void displayGlassesDashboardEvent() throws JSONException {
        if (!contextualDashboardEnabled) {
            return;
        }

        if (cachedDashboardDisplayObject != null) {
            if(smartGlassesManager != null) {
                Runnable dashboardDisplayRunnable = parseDisplayEventMessage(cachedDashboardDisplayObject);

                smartGlassesManager.windowManager.showDashboard(dashboardDisplayRunnable,
                        -1
                );
            }

            if(blePeripheral != null) {
                JSONObject newMsg = generateTemplatedJsonFromServer(cachedDashboardDisplayObject);
                blePeripheral.sendGlassesDisplayEventToManager(newMsg);
            }
            return;
        }

        // SHOW FALLBACK DASHBOARD

        // --- Build date/time line ---
        SimpleDateFormat currentTimeFormat = new SimpleDateFormat("h:mm", Locale.getDefault());
        SimpleDateFormat currentDateFormat = new SimpleDateFormat("MMM d", Locale.getDefault());
        String currentTime = currentTimeFormat.format(new Date());
        String currentDate = currentDateFormat.format(new Date());

        // Battery, date/time, etc.
        String leftHeaderLine = String.format(Locale.getDefault(), "◌ %s %s, %d%%\n", currentTime, currentDate, batteryLevel);

        String connString = webSocketStatus == null ? "Not connected" : webSocketStatus.name();;

        if (smartGlassesManager != null) {
            smartGlassesManager.windowManager.showDashboard(() ->
                            smartGlassesManager.sendDoubleTextWall(leftHeaderLine, connString),
                    -1
            );
        }
    }

    @Subscribe
    public void onGlassBatteryLevelEvent(BatteryLevelEvent event) {
        if (batteryLevel != null && event.batteryLevel == batteryLevel) return;
        batteryLevel = event.batteryLevel;
        ServerComms.getInstance().sendGlassesBatteryUpdate(event.batteryLevel, false, -1);
        sendStatusToAugmentOsManager();
    }

    @Subscribe
    public void onGlassCaseEvent(CaseEvent event) {
        // if (batteryLevel != null && event.batteryLevel == batteryLevel) return;
        // batteryLevel = event.batteryLevel;
        // ServerComms.getInstance().sendGlassesBatteryUpdate(event.batteryLevel, false, -1);
        caseBatteryLevel = event.caseBatteryLevel;
        caseCharging = event.caseCharging;
        caseOpen = event.caseOpen;
        caseRemoved = event.caseRemoved;

        Log.d("AugmentOsService", "Case event: " + event.caseBatteryLevel + " " + event.caseCharging + " " + event.caseOpen + " " + event.caseRemoved);

        sendStatusToAugmentOsManager();
    }

    // @Subscribe
    // public void onBrightnessLevelEvent(BrightnessLevelEvent event) {
    //     brightnessLevel = event.brightnessLevel;
    //     autoBrightness = event.autoBrightness;

        // if (brightnessLevel != -1) {
        //     PreferenceManager.getDefaultSharedPreferences(this)
        //         .edit()
        //         .putString(this.getResources().getString(R.string.SHARED_PREF_BRIGHTNESS), String.valueOf(brightnessLevel))
        //         .apply();
        //     PreferenceManager.getDefaultSharedPreferences(this)
        //         .edit()
        //         .putBoolean(this.getResources().getString(R.string.SHARED_PREF_AUTO_BRIGHTNESS), false)
        //         .apply();
        // } else {
        //     PreferenceManager.getDefaultSharedPreferences(this)
        //         .edit()
        //         .putBoolean(this.getResources().getString(R.string.SHARED_PREF_AUTO_BRIGHTNESS), autoBrightness)
        //         .apply();
        // }

        // sendStatusToAugmentOsManager();
        // sendStatusToBackend();
    // }

    @Subscribe
    public void onHeadUpAngleEvent(HeadUpAngleEvent event) {
        headUpAngle = event.headUpAngle;
        sendStatusToAugmentOsManager();
        sendStatusToBackend();
    }

    @Override
    public void onCreate() {
        super.onCreate();

//        EnvHelper.init(this);

        EventBus.getDefault().register(this);
        Log.d(TAG, "🔔 EventBus registration completed for AugmentosService");

        ServerComms.getInstance(this);

        authHandler = new AuthHandler(this);

        userId = authHandler.getUniqueIdForAnalytics();

        batteryStatusHelper = new BatteryStatusHelper(this);
        wifiStatusHelper = new WifiStatusHelper(this);
        gsmStatusHelper = new GsmStatusHelper(this);

        notificationSystem = new NotificationSystem(this, userId);
        calendarSystem = CalendarSystem.getInstance(this);

        // Initialize settings with default values
        brightnessLevel = 50;
        autoBrightness = false;
        headUpAngle = Integer.parseInt(PreferenceManager.getDefaultSharedPreferences(this).getString(getResources().getString(R.string.HEAD_UP_ANGLE), "20"));
        dashboardHeight = 4;
        dashboardDepth = 5;

        // Request settings from server
        ServerComms.getInstance().requestSettingsFromServer();
        preferredMic = PreferenceManager.getDefaultSharedPreferences(this).getString(getResources().getString(R.string.PREFERRED_MIC), "glasses");

        contextualDashboardEnabled = true;
        metricSystemEnabled = false;

        alwaysOnStatusBarEnabled = false;

        edgeAppSystem = new EdgeAppSystem(this, null); // We'll set smartGlassesManager after it's created
        asrPlanner = new AsrPlanner(edgeAppSystem);

        // Initialize BLE Peripheral
        blePeripheral = new AugmentosBlePeripheral(this, this);

        // If this is the ASG client, start the peripheral
        if (getPackageName().equals(AugmentOSAsgClientPackageName)) {
        //    blePeripheral.start();
        }

        // Whitelist AugmentOS from battery optimization when system app
        // If not system app, bring up the settings menu
        if (isSystemApp(this)) {
            handleBatteryOptimization(this);
        }

        // Automatically connect to glasses on service start
        String preferredWearable = SmartGlassesManager.getPreferredWearable(this);
        if(!preferredWearable.isEmpty()) {
            SmartGlassesDevice preferredDevice = SmartGlassesManager.getSmartGlassesDeviceFromModelName(preferredWearable);
            if (preferredDevice != null) {
                // Initialize SmartGlassesManager
                startSmartGlassesManager();

                // Store the device to connect when SmartGlassesManager is ready
                final SmartGlassesDevice deviceToConnect = preferredDevice;

                // Add a listener that will be called when the service is connected
                executeOnceSmartGlassesManagerReady(() -> {
                    // Connect to glasses once the manager is available
                    if (smartGlassesManager != null) {
                        Log.d(TAG, "Connecting to preferred smart glasses: " + deviceToConnect.deviceModelName);
                        smartGlassesManager.connectToSmartGlasses(deviceToConnect);
                        sendStatusToAugmentOsManager();
                    } else {
                        Log.e(TAG, "SmartGlassesManager still null when ready listener called!");
                    }
                });
            } else {
                // We have some invalid device saved... delete from preferences
                SmartGlassesManager.savePreferredWearable(this, "");
            }
        }

        // cachedThirdPartyAppList is already initialized as a class member

        webSocketLifecycleManager = new WebSocketLifecycleManager(this, authHandler);

        // Set up backend comms
        //if(authHandler.getCoreToken() != null)
        //    ServerComms.getInstance().connectWebSocket(authHandler.getCoreToken());
        initializeServerCommsCallbacks();

        locationSystem = new LocationSystem(this);

        // Start periodic datetime sending
        datetimeRunnable = new Runnable() {
            @Override
            public void run() {
                try {
                    java.text.SimpleDateFormat sdf = new java.text.SimpleDateFormat("yyyy-MM-dd'T'HH:mm:ssXXX", java.util.Locale.US);
                    String isoDatetime = sdf.format(new java.util.Date());
                    ServerComms.getInstance().sendUserDatetimeToBackend(userId, isoDatetime);
                } catch (Exception e) {
                    Log.e(TAG, "Exception while sending periodic datetime: " + e.getMessage());
                }
                // Schedule next run in 60 seconds
                datetimeHandler.postDelayed(this, 60 * 1000);
            }
        };
        datetimeHandler.postDelayed(datetimeRunnable, 60 * 1000); // Start after 60 seconds
    }

    private void createNotificationChannel() {
        if (Build.VERSION.SDK_INT >= Build.VERSION_CODES.O) {
            NotificationChannel channel = new NotificationChannel(
                    myChannelId,
                    notificationAppName,
                    NotificationManager.IMPORTANCE_HIGH
            );
            channel.setDescription(notificationDescription);
            channel.enableLights(false);
            channel.enableVibration(false);
            NotificationManager manager = getSystemService(NotificationManager.class);
            if (manager != null) {
                manager.createNotificationChannel(channel);
            }
        }
    }

    // Flag to track if we should restart when killed
    private boolean shouldRestartOnKill = true;

    @Override
    public int onStartCommand(Intent intent, int flags, int startId) {
        super.onStartCommand(intent, flags, startId);

        if (intent == null || intent.getAction() == null) {
            Log.e(TAG, "Received null intent or null action");
            // If we get null intent/action, maintain the sticky behavior for embedded systems
            return shouldRestartOnKill ? Service.START_STICKY : Service.START_NOT_STICKY;
        }

        String action = intent.getAction();

        switch (action) {
            case ACTION_START_CORE:
            case ACTION_START_FOREGROUND_SERVICE:
                // start the service in the foreground
                Log.d("TEST", "starting foreground");
                createNotificationChannel(); // New method to ensure one-time channel creation
                startForeground(AUGMENTOS_NOTIFICATION_ID, this.buildSharedForegroundNotification(this));

                // Reset restart flag to true when service starts
                shouldRestartOnKill = true;

                // Send out the status once AugmentOS_Core is ready :)
                edgeAppSystem.startThirdPartyAppByPackageName(AugmentOSManagerPackageName);

                if (!NewPermissionUtils.areAllPermissionsGranted(this)) {
                    blePeripheral.sendPermissionsErrorToManager();
                }

                break;
            case ACTION_STOP_CORE:
            case ACTION_STOP_FOREGROUND_SERVICE:
                // Set flag to not restart - this is an explicit stop request
                shouldRestartOnKill = false;

                // Clean up resources before stopping
                Log.d(TAG, "Stopping service from ACTION_STOP");
                cleanupAllResources();
                stopForeground(true);
                stopSelf();
                break;
            default:
                Log.d(TAG, "Unknown action received in onStartCommand");
                Log.d(TAG, action);
        }

        // Return START_STICKY by default for embedded hardware,
        // but the shouldRestartOnKill flag will be checked in onTaskRemoved/onDestroy
        return shouldRestartOnKill ? Service.START_STICKY : Service.START_NOT_STICKY;
    }

    @Override
    public void onTaskRemoved(Intent rootIntent) {
        super.onTaskRemoved(rootIntent);
        Log.d(TAG, "onTaskRemoved called - app is being closed");

        // Check if glasses are connected
        boolean glassesConnected = false;
        if (smartGlassesManager != null) {
            SmartGlassesConnectionState connectionState = smartGlassesManager.getSmartGlassesConnectState();
            glassesConnected = (connectionState == SmartGlassesConnectionState.CONNECTED);
            Log.d(TAG, "Glasses connection state: " + connectionState + ", connected: " + glassesConnected);
        } else {
            Log.d(TAG, "SmartGlassesManager is null, assuming no glasses connected");
        }

        // Check if there are any active third-party apps running
        boolean hasActiveApps = false;
        if (edgeAppSystem != null) {
            // Check if any third-party apps are currently running
            ArrayList<ThirdPartyEdgeApp> thirdPartyApps = edgeAppSystem.getThirdPartyApps();
            for (ThirdPartyEdgeApp app : thirdPartyApps) {
                if (edgeAppSystem.checkIsThirdPartyAppRunningByPackageName(app.packageName)) {
                    hasActiveApps = true;
                    Log.d(TAG, "Found active third-party app: " + app.packageName);
                    break;
                }
            }
            Log.d(TAG, "Active third-party apps: " + hasActiveApps);
        }

        // If no glasses are connected and no active apps, stop the service
        if (!glassesConnected && !hasActiveApps) {
            Log.d(TAG, "No glasses connected and no active apps - stopping service");
            shouldRestartOnKill = false; // Prevent restart
            cleanupAllResources();
            stopForeground(true);
            stopSelf();
        } else {
            Log.d(TAG, "Keeping service running - glasses connected: " + glassesConnected + ", active apps: " + hasActiveApps);
        }
    }

    private Notification updateNotification() {
        Context context = getApplicationContext();

        PendingIntent action = PendingIntent.getActivity(context,
                0, new Intent(context, MainActivity.class),
                PendingIntent.FLAG_CANCEL_CURRENT | PendingIntent.FLAG_MUTABLE); // Flag indicating that if the described PendingIntent already exists, the current one should be canceled before generating a new one.

        NotificationManager manager = (NotificationManager) getSystemService(Context.NOTIFICATION_SERVICE);
        NotificationCompat.Builder builder;

        String CHANNEL_ID = myChannelId;

        NotificationChannel channel = new NotificationChannel(CHANNEL_ID, notificationAppName,
                NotificationManager.IMPORTANCE_HIGH);
        channel.setDescription(notificationDescription);
        channel.enableVibration(false);
        channel.enableLights(false);
        manager.createNotificationChannel(channel);

        builder = new NotificationCompat.Builder(this, CHANNEL_ID);

        return builder.setContentIntent(action)
                .setContentTitle(notificationAppName)
                .setContentText(notificationDescription)
                .setSmallIcon(R.drawable.ic_launcher_foreground)
                .setTicker("...")
                .setContentIntent(action)
                .setOngoing(true).build();
    }

    // Replacement for buildSharedForegroundNotification that was previously imported from AugmentOSLib
    private Notification buildSharedForegroundNotification(Context context) {
        // Create a notification similar to updateNotification
        NotificationManager manager = (NotificationManager) context.getSystemService(Context.NOTIFICATION_SERVICE);

        // Create the notification channel if it doesn't exist
        if (Build.VERSION.SDK_INT >= Build.VERSION_CODES.O) {
            NotificationChannel channel = new NotificationChannel(
                    myChannelId,
                    notificationAppName,
                    NotificationManager.IMPORTANCE_HIGH
            );
            channel.setDescription(notificationDescription);
            channel.enableLights(false);
            channel.enableVibration(false);
            if (manager != null) {
                manager.createNotificationChannel(channel);
            }
        }

        // Create the intent for when notification is tapped
        PendingIntent pendingIntent = PendingIntent.getActivity(
                context,
                0,
                new Intent(context, MainActivity.class),
                PendingIntent.FLAG_UPDATE_CURRENT | PendingIntent.FLAG_MUTABLE
        );

        // Build the notification
        NotificationCompat.Builder builder = new NotificationCompat.Builder(context, myChannelId)
                .setContentTitle(notificationAppName)
                .setContentText(notificationDescription)
                .setSmallIcon(R.drawable.ic_launcher_foreground)
                .setPriority(NotificationCompat.PRIORITY_HIGH)
                .setContentIntent(pendingIntent)
                .setOngoing(true);

        return builder.build();
    }

    // Method to initialize the SmartGlassesManager by binding to the service
    public void startSmartGlassesManager() {
        if (!smartGlassesManagerBound && smartGlassesManager == null) {
            Log.d(TAG, "Binding to SmartGlassesManager service");

            // Start and bind to the SmartGlassesManager service
            Intent intent = new Intent(this, SmartGlassesManager.class);

            // Start the service as a foreground service for Android O+
            if (Build.VERSION.SDK_INT >= Build.VERSION_CODES.O) {
                startForegroundService(intent);
            } else {
                startService(intent);
            }

            // Bind to the service
            bindService(intent, smartGlassesServiceConnection, Context.BIND_AUTO_CREATE);

            // The service connection callbacks will handle the rest
        } else if (smartGlassesManager != null) {
            Log.d(TAG, "SmartGlassesManager already initialized");
        }
    }

    // Method to clean up the SmartGlassesManager
    public void stopSmartGlassesManager() {
        if (smartGlassesManagerBound) {
            Log.d(TAG, "Unbinding from SmartGlassesManager service");

            // Unbind from the service
            unbindService(smartGlassesServiceConnection);
            smartGlassesManagerBound = false;

            // Stop the service
            Intent intent = new Intent(this, SmartGlassesManager.class);
            stopService(intent);

            // Clean up references
            if (smartGlassesManager != null) {
                smartGlassesManager = null;
            }

            // Update state
            if (edgeAppSystem != null) {
                edgeAppSystem.setSmartGlassesManager(null);
            }
            if (webSocketLifecycleManager != null) {
                webSocketLifecycleManager.updateSmartGlassesState(SmartGlassesConnectionState.DISCONNECTED);
            }
        }
    }

    @Subscribe
    public void onGlassesDisplayPowerEvent(GlassesDisplayPowerEvent event) {
        if (smartGlassesManager == null) return;
        if (event.turnedOn) {
            // BATTERY OPTIMIZATION: Using direct lambda instead of creating a new Runnable object
            smartGlassesManager.windowManager.showAppLayer(
                "system",
                () -> smartGlassesManager.sendReferenceCard("MentraOS Connected", "Screen back on"),
                4
            );
        }
    }

    /**
     * Send a dedicated WiFi status change event to the AugmentOS manager
     * @param isConnected Whether the glasses are connected to WiFi
     * @param ssid The SSID of the connected network (if connected)
     */
    private void sendWifiStatusChangeEvent(boolean isConnected, String ssid, String localIp) {
        try {
            JSONObject wifiStatusEvent = new JSONObject();
            JSONObject wifiStatus = new JSONObject();
            wifiStatus.put("connected", isConnected);
            wifiStatus.put("ssid", ssid != null ? ssid : "");
            wifiStatus.put("local_ip", localIp != null ? localIp : "");
            wifiStatusEvent.put("glasses_wifi_status_change", wifiStatus);

            if (blePeripheral != null) {
                blePeripheral.sendDataToAugmentOsManager(wifiStatusEvent.toString());
                Log.d(TAG, "Sent WiFi status change event: connected=" + isConnected + ", ssid=" + ssid);
            }
        } catch (JSONException e) {
            Log.e(TAG, "Error creating WiFi status change event JSON", e);
        }
    }

    @Subscribe
    public void onGlassesNeedWifiCredentialsEvent(GlassesWifiStatusChange event) {
        glassesWifiConnected = event.isWifiConnected;
        glassesWifiSsid = event.currentSsid;
        glassesLocalIp = event.localIpAddress;


        Log.d(TAG, "Received GlassesNeedWifiCredentialsEvent: device=" + event.deviceModel +
              ", wifiConnected=" + event.isWifiConnected +
              ", SSID=" + event.currentSsid);


        // Send the dedicated WiFi status change event
        sendWifiStatusChangeEvent(glassesWifiConnected, glassesWifiSsid, glassesLocalIp);

        // Also update the general status
        sendStatusToAugmentOsManager();
    }

    @Subscribe
    public void onGlassesWifiScanResultEvent(GlassesWifiScanResultEvent event) {
        Log.d(TAG, "Received WiFi scan results from glasses: " + event.networks.size() + " networks");

        // Send a dedicated message for WiFi scan results (not part of status)
        try {
            JSONObject wifiScanResultObj = new JSONObject();
            JSONArray networksArray = new JSONArray();

            for (String network : event.networks) {
                networksArray.put(network);
            }

            wifiScanResultObj.put("wifi_scan_results", networksArray);

            // Send to the manager app
            if (blePeripheral != null) {
                blePeripheral.sendDataToAugmentOsManager(wifiScanResultObj.toString());
                blePeripheral.sendNotifyManager("Found " + event.networks.size() + " WiFi networks", "success");
            }
        } catch (JSONException e) {
            Log.e(TAG, "Error creating WiFi scan results JSON", e);
        }

        // If glasses need WiFi credentials, trigger the credentials input UI in the Manager app
        // and show a message on the glasses
//        if (!event.isWifiConnected && smartGlassesManager != null &&
//            smartGlassesManager.getConnectedSmartGlasses() != null) {
//
//            // Send a specific notification to trigger the WiFi setup UI in the Manager app
//            if (blePeripheral != null) {
//                blePeripheral.sendWifiCredentialsRequestToManager(event.deviceModel);
//            }
//
//            // Show a message on the glasses to inform the user
//            smartGlassesManager.windowManager.showAppLayer(
//                "system",
//                () -> smartGlassesManager.sendReferenceCard("WiFi Required",
//                                                           "Please set up WiFi in the AugmentOS Manager app"),
//                10
//            );
//        }
    }

    @Subscribe
    public void onRtmpStreamStatusEvent(RtmpStreamStatusEvent event) {
        Log.d(TAG, "Received RTMP stream status event: " + event.statusMessage.toString());

        // Forward to ServerComms for cloud communication
        ServerComms.getInstance().sendRtmpStreamStatus(event.statusMessage);

        // Update local state and notify manager
        sendStatusToAugmentOsManager();
    }

    @Subscribe
    public void onKeepAliveAckEvent(KeepAliveAckEvent event) {
        Log.d(TAG, "Received keep-alive ACK event: " + event.ackMessage.toString());

        // Forward to ServerComms for cloud communication
        ServerComms.getInstance().sendKeepAliveAck(event.ackMessage);
    }

    private static final String[] ARROW_FRAMES = {
           // "↑", "↗", "–", "↘", "↓", "↙", "–", "↖"
            "↑", "↗", "↑", "↖"
    };

    // BATTERY OPTIMIZATION: Use a single Handler instance for the service
    private final Handler uiHandler = new Handler(Looper.getMainLooper());
    private Runnable animationRunnable;

    private void playStartupSequenceOnSmartGlasses() {
        if (smartGlassesManager == null || smartGlassesManager.windowManager == null) return;

        // Cancel any existing animation to prevent multiple animations running
        if (animationRunnable != null) {
            uiHandler.removeCallbacks(animationRunnable);
        }

        int delay = 250; // Frame delay
        int totalFrames = ARROW_FRAMES.length;
        int totalCycles = 3;

        animationRunnable = new Runnable() {
            int frameIndex = 0;
            int cycles = 0;

            @Override
            public void run() {
                // Check for null each time before updating the UI
                if (smartGlassesManager == null || smartGlassesManager.windowManager == null) {
                    return;
                }

                if (cycles >= totalCycles) {
                    // End animation with final message
                    smartGlassesManager.windowManager.showAppLayer(
                            "system",
                            () -> smartGlassesManager.sendTextWall("                  /// MentraOS Connected \\\\\\"),
                            6
                    );

//                    if (alwaysOnStatusBarEnabled) {
//                        // BATTERY OPTIMIZATION: Use the existing handler instead of creating a new one
//                        uiHandler.postDelayed(() ->
//                                smartGlassesManager.windowManager.showAppLayer(
//                                    "serverappid",
//                                    () -> smartGlassesManager.sendTextWall(cachedDashboardTopLine),
//                                    0
//                            ), 3000); // Delay of 3 seconds
//                    }

                    // Set isInitializing to false after booting sequence is finished, with 100ms delay
                    uiHandler.postDelayed(() -> isInitializing = false, 500);
                    return; // Stop looping
                }

                // Send current frame
                String currentAnimationTextFrame = "                    " + ARROW_FRAMES[frameIndex] + " MentraOS Booting " + ARROW_FRAMES[frameIndex];
                smartGlassesManager.windowManager.showAppLayer(
                        "system",
                        () -> {
                                smartGlassesManager.sendTextWall(currentAnimationTextFrame);
                        },
                        6
                );
                // Send the same text wall to AugmentOS Manager in JSONObject format
                JSONObject displayJson = new JSONObject();
                try {
                    JSONObject layoutJson = new JSONObject();
                    layoutJson.put("layoutType", "text_wall");
                    layoutJson.put("text", currentAnimationTextFrame);
                    displayJson.put("layout", layoutJson);
                    //blePeripheral.sendGlassesDisplayEventToManager(displayJson);
                } catch (JSONException e) {
                    Log.e(TAG, "Error creating display JSON", e);
                }

                // Move to next frame
                frameIndex = (frameIndex + 1) % totalFrames;

                // Count full cycles
                if (frameIndex == 0) cycles++;

                // Schedule next frame
                uiHandler.postDelayed(this, delay);
            }
        };

        // Start animation with the reused handler
        uiHandler.postDelayed(animationRunnable, 350);
    }

    @Subscribe
    public void onSmartRingButtonEvent(SmartRingButtonOutputEvent event) {
        int buttonId = event.buttonId;
        long time = event.timestamp;
        boolean isDown = event.isDown;

        if(!isDown || buttonId != 1) return;
        Log.d(TAG,"DETECTED BUTTON PRESS W BUTTON ID: " + buttonId);
        currTime = System.currentTimeMillis();

        ServerComms.getInstance().sendButtonPress("ring", "single");

        //Detect double presses
        if(isDown && currTime - lastPressed < doublePressTimeConst) {
            Log.d(TAG, "Double tap - CurrTime-lastPressed: "+ (currTime-lastPressed));
            ServerComms.getInstance().sendButtonPress("ring", "double");
        }

        if(isDown) {
            lastPressed = System.currentTimeMillis();
        }
    }

    @Subscribe
    public void onButtonPressEvent(ButtonPressEvent event) {
        Log.d(TAG, "Received button press event from glasses - buttonId: " + event.buttonId +
              ", pressType: " + event.pressType + ", device: " + event.deviceModel);

        // Forward button press to cloud via ServerComms
        ServerComms.getInstance().sendButtonPress(event.buttonId, event.pressType);
    }

    private JSONObject generateTemplatedJsonFromServer(JSONObject rawMsg) {
        // Process all placeholders in the entire JSON structure in a single pass
        SimpleDateFormat sdf = new SimpleDateFormat("M/dd, h:mm");
        String formattedDate = sdf.format(new Date());

        // 12-hour time format (with leading zeros for hours)
        SimpleDateFormat time12Format = new SimpleDateFormat("hh:mm");
        String time12 = time12Format.format(new Date());

        // 24-hour time format
        SimpleDateFormat time24Format = new SimpleDateFormat("HH:mm");
        String time24 = time24Format.format(new Date());

        // Current date with format MM/dd
        SimpleDateFormat dateFormat = new SimpleDateFormat("MM/dd");
        String currentDate = dateFormat.format(new Date());

        Map<String, String> placeholders = new HashMap<>();
        placeholders.put("$no_datetime$", formattedDate);
        placeholders.put("$DATE$", currentDate);
        placeholders.put("$TIME12$", time12);
        placeholders.put("$TIME24$", time24);
        placeholders.put("$GBATT$", (batteryLevel == null ? "" : batteryLevel + "%"));

        try {
            JSONObject msg = processJSONPlaceholders(rawMsg, placeholders);
            return msg;
        } catch (JSONException e) {
            //throw new RuntimeException(e);
            Log.d(TAG, "Error processing JSON placeholders: " + e.getMessage());
            return rawMsg;
        }
    }

    private void parseAugmentosResults(JSONObject jsonResponse) throws JSONException {
        JSONArray notificationArray = jsonResponse.getJSONArray(notificationFilterKey);
        JSONArray newsSummaryArray = jsonResponse.getJSONArray(newsSummaryKey);

        if (notificationArray.length() > 0) {
            JSONArray notifications = notificationArray.getJSONObject(0).getJSONArray("notification_data");
            Log.d(TAG, "Got notifications: " + notifications);

            List<JSONObject> sortedNotifications = new ArrayList<>();
            for (int i = 0; i < notifications.length(); i++) {
                sortedNotifications.add(notifications.getJSONObject(i));
            }

            Collections.sort(sortedNotifications, new Comparator<JSONObject>() {
                @Override
                public int compare(JSONObject a, JSONObject b) {
                    try {
                        return Integer.compare(a.getInt("rank"), b.getInt("rank"));
                    } catch (JSONException e) {
                        // If a rank is missing or unparsable, treat as equal
                        return 0;
                    }
                }
            });

            notificationList.clear();
//        Log.d(TAG, "Got notifications: " + sortedNotifications.toString());

            for (int i = 0; i < sortedNotifications.size(); i++) {
                JSONObject notification = sortedNotifications.get(i);
                String summary = notification.getString("summary");
                notificationList.add(summary);
            }
        }

        if (newsSummaryArray.length() > 0) {
            JSONObject newsSummary = newsSummaryArray.getJSONObject(0);
            latestNewsArray = newsSummary.getJSONObject("news_data").getJSONArray("news_summaries");
            Log.d(TAG, "Latest news: " + latestNewsArray);
        }
    }

    public Runnable parseDisplayEventMessage(JSONObject rawMsg) {
        if(isInitializing) {
            return () -> {};
        }

        try {
            JSONObject msg = generateTemplatedJsonFromServer(rawMsg);

//                Log.d(TAG, "Parsed message: " + msg.toString());

                JSONObject layout = msg.getJSONObject("layout");
                String layoutType = layout.getString("layoutType");
                String title;
                String text;
                switch (layoutType) {
                    case "empty":
                        return () -> smartGlassesManager.sendTextWall(cachedDashboardTopLine);
                    case "reference_card":
//                        if (alwaysOnStatusBarEnabled && cachedDashboardTopLine != null
//                                && !layout.getString("title").contains("AugmentOS")) {
//                            title = layout.getString("title") + " | " + cachedDashboardTopLine;
//                        } else {
                            title = layout.getString("title");
//                        }
                        text = layout.getString("text");
                        return () -> smartGlassesManager.sendReferenceCard(title, text);
                    case "text_wall":
                    case "text_line": // This assumes that the dashboard doesn't use textwall layout
                        text = layout.getString("text");
//                        if (alwaysOnStatusBarEnabled && cachedDashboardTopLine != null) {
//                            String finalText = cachedDashboardTopLine + "\n" + text;
//                            return () -> smartGlassesManager.sendTextWall(finalText);
//                        } else {
                            return () -> smartGlassesManager.sendTextWall(text);
//                        }
                    case "double_text_wall":
                        String topText = layout.getString("topText");
                        String bottomText = layout.getString("bottomText");
                        return () -> smartGlassesManager.sendDoubleTextWall(topText, bottomText);
                    case "text_rows":
                        JSONArray rowsArray = layout.getJSONArray("text");
                        String[] stringsArray = new String[rowsArray.length()];
                        for (int k = 0; k < rowsArray.length(); k++)
                            stringsArray[k] = rowsArray.getString(k);
                        return () -> smartGlassesManager.sendRowsCard(stringsArray);
                    case "bitmap_view":
                        String base64Data = layout.getString("data");
                        byte[] decodedBytes = android.util.Base64.decode(base64Data, android.util.Base64.DEFAULT);
                        Bitmap bmp = BitmapJavaUtils.bytesToBitmap(decodedBytes);
                        return () -> smartGlassesManager.sendBitmap(bmp);
                    default:
                        Log.d(TAG, "ISSUE PARSING LAYOUT");
                }
            } catch (JSONException e) {
                e.printStackTrace();
            }
            return () -> {};
    }

    /**
     * Parses the top line of a dashboard display.
     * This function extracts and processes information specifically from the top line
     * of the dashboard display, which typically contains time, date, battery status, etc.
     *
     * @param msg The JSON object containing the dashboard display data
     * @return The parsed top line string, or null if there was an error in parsing
     */
    public String parseDashboardTopLine(JSONObject msg) {
        try {
            // First check if this is a proper dashboard display with layout
            if (msg == null || !msg.has("layout")) {
                return generateFallbackDashboardTopLine();
            }

            JSONObject layout = msg.getJSONObject("layout");
            String layoutType = layout.getString("layoutType");

            // Most dashboards use double_text_wall layout
            if ("double_text_wall".equals(layoutType) && layout.has("topText")) {
                String topText = layout.getString("topText");
                if (topText.contains("\n")) {
                    topText = topText.split("\n")[0];
                }

                if (topText.contains("$GBATT$")) {
                    topText = topText.replace("$GBATT$", batteryLevel != null ? String.valueOf(batteryLevel) : "");
                }

                // Process special tokens in the top line if needed
                if (topText.contains("$no_datetime$")) {
                    SimpleDateFormat sdf = new SimpleDateFormat("M/dd, h:mm", Locale.getDefault());
                    String formatted = sdf.format(new Date());
                    topText = topText.replace("$no_datetime$", formatted);
                }

                return topText;
            } else if ("text_rows".equals(layoutType) && layout.has("text")) {
                // For text_rows layout, the first row is typically the header
                JSONArray rowsArray = layout.getJSONArray("text");
                if (rowsArray.length() > 0) {
                    return rowsArray.getString(0);
                }
            }

            // If we can't parse the dashboard format or it's not what we expect,
            // generate a fallback header line
            return generateFallbackDashboardTopLine();

        } catch (JSONException e) {
            Log.e(TAG, "Error parsing dashboard top line", e);
            return generateFallbackDashboardTopLine();
        }
    }

    /**
     * Generates a fallback dashboard top line when the normal parsing fails.
     * This ensures that even if there are issues with the dashboard data,
     * we still display useful information to the user.
     *
     * @return A formatted string with time, date, and battery information
     */
    private String generateFallbackDashboardTopLine() {
        SimpleDateFormat currentTimeFormat = new SimpleDateFormat("h:mm", Locale.getDefault());
        SimpleDateFormat currentDateFormat = new SimpleDateFormat("MMM d", Locale.getDefault());
        String currentTime = currentTimeFormat.format(new Date());
        String currentDate = currentDateFormat.format(new Date());

        // Use a safe default if battery level is null
        int batteryPercentage = (batteryLevel != null) ? batteryLevel : 0;

        // Format: "◌ h:mm MMM d, XX%"
        return String.format(Locale.getDefault(), "◌ %s %s, %d%%",
                currentTime, currentDate, batteryPercentage);
    }

    /**
     * Extracts specific information from a dashboard top line.
     * This function can identify and extract elements like time, battery level,
     * or other structured data from the dashboard top line.
     *
     * @param topLine The dashboard top line string to analyze
     * @return A JSONObject containing the extracted information
     */
    public JSONObject extractDashboardTopLineInfo(String topLine) {
        JSONObject result = new JSONObject();

        try {
            // Check for null or empty input
            if (topLine == null || topLine.trim().isEmpty()) {
                return result;
            }

            // Extract time pattern (like "h:mm" or "hh:mm")
            Pattern timePattern = Pattern.compile("\\d{1,2}:\\d{2}");
            Matcher timeMatcher = timePattern.matcher(topLine);
            if (timeMatcher.find()) {
                result.put("time", timeMatcher.group());
            }

            // Extract date pattern (like "MMM d" or "Month day")
            Pattern datePattern = Pattern.compile("(Jan|Feb|Mar|Apr|May|Jun|Jul|Aug|Sep|Oct|Nov|Dec)\\s+\\d{1,2}");
            Matcher dateMatcher = datePattern.matcher(topLine);
            if (dateMatcher.find()) {
                result.put("date", dateMatcher.group());
            }

            // Extract battery percentage (like "85%" or "100%")
            Pattern batteryPattern = Pattern.compile("(\\d{1,3})%");
            Matcher batteryMatcher = batteryPattern.matcher(topLine);
            if (batteryMatcher.find()) {
                result.put("battery", Integer.parseInt(batteryMatcher.group(1)));
            }

            // Detect if this is a status line (contains specific indicators)
            boolean isStatusLine = topLine.contains("◌") ||
                                 (result.has("time") && result.has("battery"));
            result.put("isStatusLine", isStatusLine);

        } catch (JSONException e) {
            Log.e(TAG, "Error creating dashboard top line info JSON", e);
        }

        return result;
    }

    @Subscribe
    public void onGlassesBluetoothSearchDiscoverEvent(GlassesBluetoothSearchDiscoverEvent event){
        blePeripheral.sendGlassesBluetoothDiscoverResultToManager(event.modelName, event.deviceName);
    }

    @Subscribe
    public void onGlassesBluetoothSearchStopEvent(GlassesBluetoothSearchStopEvent event){
        blePeripheral.sendGlassesBluetoothStopToManager(event.modelName);
    }

    @Subscribe
    public void onNewScreenImageEvent(NewScreenImageEvent event) {
        if (smartGlassesManager != null)
            smartGlassesManager.windowManager.showAppLayer("server", () -> smartGlassesManager.sendBitmap(event.bmp), -1);
    }

    private void startNotificationService() {
        Intent notificationServiceIntent = new Intent(this, MyNotificationListeners.class);
        startService(notificationServiceIntent);

        NotificationListenerService.requestRebind(
                new ComponentName(this, MyNotificationListeners.class));
    }

    private void stopNotificationService() {
        Intent notificationServiceIntent = new Intent(this, MyNotificationListeners.class);
        stopService(notificationServiceIntent);
    }

    public boolean getIsSearchingForGlasses() {
        return smartGlassesManager != null
                && smartGlassesManager.getSmartGlassesConnectState() != SmartGlassesConnectionState.DISCONNECTED
                && smartGlassesManager.getSmartGlassesConnectState() != SmartGlassesConnectionState.CONNECTED;
    }

    /**
     * Executes an action once the SmartGlassesManager is ready.
     * If the manager is already initialized, the action is executed immediately.
     * Otherwise, it's queued to be executed when the manager is bound.
     */
    private void executeOnceSmartGlassesManagerReady(Runnable action) {
        if (smartGlassesManager != null) {
            // If the manager is already initialized, execute the action immediately
            action.run();
            return;
        }

        // Add the action to the queue
        smartGlassesReadyListeners.add(action);

        // Ensure the manager is started
        startSmartGlassesManager();
    }

    /**
     * Overloaded version that takes a context parameter (for backward compatibility)
     */
    private void executeOnceSmartGlassesManagerReady(Context context, Runnable action) {
        executeOnceSmartGlassesManagerReady(action);
    }

    public JSONObject generateStatusJson() {
        try {
            // Creating the main status object
            JSONObject status = new JSONObject();

            // Adding puck battery life and charging status
            JSONObject coreInfo = new JSONObject();
            coreInfo.put("augmentos_core_version", getCoreVersion(this));
            coreInfo.put("core_token", authHandler.getCoreToken());
            coreInfo.put("cloud_connection_status", webSocketStatus.name());
            coreInfo.put("puck_battery_life", batteryStatusHelper.getBatteryLevel());
            coreInfo.put("charging_status", batteryStatusHelper.isBatteryCharging());
            coreInfo.put("sensing_enabled", SmartGlassesManager.getSensingEnabled(this));
            coreInfo.put("bypass_vad_for_debugging", SmartGlassesManager.getBypassVadForDebugging(this));
            coreInfo.put("bypass_audio_encoding_for_debugging", SmartGlassesManager.getBypassAudioEncodingForDebugging(this));
            coreInfo.put("contextual_dashboard_enabled", this.contextualDashboardEnabled);
            coreInfo.put("always_on_status_bar_enabled", this.alwaysOnStatusBarEnabled);
            coreInfo.put("force_core_onboard_mic", "phone".equals(SmartGlassesManager.getPreferredMic(this))); // Deprecated - use preferred_mic instead
            coreInfo.put("preferred_mic", preferredMic);
            coreInfo.put("default_wearable", SmartGlassesManager.getPreferredWearable(this));
            coreInfo.put("is_mic_enabled_for_frontend", isMicEnabledForFrontend);
            coreInfo.put("metric_system_enabled", this.metricSystemEnabled);
            coreInfo.put("is_searching", getIsSearchingForGlasses());
            status.put("core_info", coreInfo);
            //Log.d(TAG, "PREFER - Got default wearable: " + SmartGlassesManager.getPreferredWearable(this));

            // Adding connected glasses object
            JSONObject connectedGlasses = new JSONObject();
            if(smartGlassesManager != null && smartGlassesManager.getConnectedSmartGlasses() != null) {
                connectedGlasses.put("model_name", smartGlassesManager.getConnectedSmartGlasses().deviceModelName);
                connectedGlasses.put("battery_level", (batteryLevel == null) ? -1: batteryLevel); //-1 if unknown
                connectedGlasses.put("case_battery_level", (caseBatteryLevel == null) ? -1: caseBatteryLevel); //-1 if unknown
                connectedGlasses.put("case_charging", (caseCharging == null) ? false: caseCharging);
                connectedGlasses.put("case_open", (caseOpen == null) ? false: caseOpen);
                connectedGlasses.put("case_removed", (caseRemoved == null) ? true: caseRemoved);

                // Add glasses serial number info
                if (glassesSerialNumber != null) {
                    connectedGlasses.put("glasses_serial_number", glassesSerialNumber);
                    connectedGlasses.put("glasses_style", glassesStyle);
                    connectedGlasses.put("glasses_color", glassesColor);
                }

                // Add WiFi status information for glasses that need WiFi
                String deviceModel = smartGlassesManager.getConnectedSmartGlasses().deviceModelName;

                // Check if these are glasses that support WiFi
                boolean usesWifi = deviceModel != null && (deviceModel.contains("Mentra Live") || deviceModel.contains("Android Smart Glasses"));

                // Add the general WiFi support flag for all models
                connectedGlasses.put("glasses_use_wifi", usesWifi);

                // Add detailed WiFi status, but only for models that support it
                if (usesWifi) {
                    connectedGlasses.put("glasses_wifi_connected", glassesWifiConnected);
                    connectedGlasses.put("glasses_wifi_ssid", glassesWifiSsid);
                    connectedGlasses.put("glasses_local_ip", glassesLocalIp);
                }

                // Add ASG client version information for Mentra Live glasses
                if (deviceModel != null && deviceModel.contains("Mentra Live")) {
                    // Add glasses version info
                    connectedGlasses.put("glasses_app_version", glassesAppVersion != null ? glassesAppVersion : "");
                    connectedGlasses.put("glasses_build_number", glassesBuildNumber != null ? glassesBuildNumber : "");
                    connectedGlasses.put("glasses_device_model", glassesDeviceModel != null ? glassesDeviceModel : "");
                    connectedGlasses.put("glasses_android_version", glassesAndroidVersion != null ? glassesAndroidVersion : "");
                }

                // Add serial number information for Even Realities G1 glasses
                if (deviceModel != null && deviceModel.contains("Even Realities G1")) {
                    // Serial number info is already added above for all glasses, but we can add additional G1-specific info here if needed
                }
            }
            status.put("connected_glasses", connectedGlasses);

            // Adding glasses settings
            JSONObject glassesSettings = new JSONObject();
            glassesSettings.put("auto_brightness", autoBrightness);
            glassesSettings.put("head_up_angle", headUpAngle);
            glassesSettings.put("dashboard_height", 4);// TODO: get from settings
            glassesSettings.put("dashboard_depth", 5);// TODO: get from settings
            if (brightnessLevel == null) {
                brightnessLevel = 50;
            }
            glassesSettings.put("brightness", brightnessLevel);
            if (headUpAngle == null) {
                headUpAngle = 20;
            }
            glassesSettings.put("head_up_angle", headUpAngle);
            status.put("glasses_settings", glassesSettings);

            // Adding OTA progress information
            JSONObject otaProgress = new JSONObject();

            // Download progress
            if (downloadStatus != null) {
                JSONObject downloadInfo = new JSONObject();
                downloadInfo.put("status", downloadStatus.name());
                downloadInfo.put("progress", downloadProgress);
                downloadInfo.put("bytes_downloaded", downloadBytesDownloaded);
                downloadInfo.put("total_bytes", downloadTotalBytes);
                if (downloadErrorMessage != null) {
                    downloadInfo.put("error_message", downloadErrorMessage);
                }
                downloadInfo.put("timestamp", downloadTimestamp);
                otaProgress.put("download", downloadInfo);
            }

            // Installation progress
            if (installationStatus != null) {
                JSONObject installationInfo = new JSONObject();
                installationInfo.put("status", installationStatus.name());
                if (installationApkPath != null) {
                    installationInfo.put("apk_path", installationApkPath);
                }
                if (installationErrorMessage != null) {
                    installationInfo.put("error_message", installationErrorMessage);
                }
                installationInfo.put("timestamp", installationTimestamp);
                otaProgress.put("installation", installationInfo);
            }

            status.put("ota_progress", otaProgress);

            // Adding wifi status
            JSONObject wifi = new JSONObject();
            wifi.put("is_connected", wifiStatusHelper.isWifiConnected());
            wifi.put("ssid", wifiStatusHelper.getSSID());
            wifi.put("signal_strength", wifiStatusHelper.getSignalStrength());
            status.put("wifi", wifi);

            // Adding gsm status
            JSONObject gsm = new JSONObject();
            gsm.put("is_connected", gsmStatusHelper.isConnected());
            gsm.put("carrier", gsmStatusHelper.getNetworkType());
            gsm.put("signal_strength", gsmStatusHelper.getSignalStrength());
            status.put("gsm", gsm);

            // Adding apps array
            JSONArray apps = new JSONArray();

//            for (ThirdPartyEdgeApp app : edgeAppSystem.getThirdPartyApps()) {
//                if(app.appType != ThirdPartyAppType.APP) continue;
//
//                JSONObject appObj = app.toJson(false);
//                appObj.put("is_running", edgeAppSystem.checkIsThirdPartyAppRunningByPackageName(app.packageName));
//                appObj.put("is_foreground", edgeAppSystem.checkIsThirdPartyAppRunningByPackageName(app.packageName));
//                apps.put(appObj);
//            }

            // Check if cachedThirdPartyAppList is not null before iterating
            if (cachedThirdPartyAppList != null) {
                for (ThirdPartyCloudApp app : cachedThirdPartyAppList) {
                    JSONObject appObj = app.toJson(false);
                    appObj.put("is_foreground", false);//appSystem.checkIsThirdPartyAppRunningByPackageName(app.packageName));
                    apps.put(appObj);
                }
            }

            // Adding apps array to the status object
            status.put("apps", apps);

            // Add auth to status object
            status.put("auth", authHandler.toJson());

            // Wrapping the status object inside a main object (as shown in your example)
            JSONObject mainObject = new JSONObject();
            mainObject.put("status", status);

            Log.d(TAG, "Sending status to backend: " + mainObject.toString());

            return mainObject;
        } catch (JSONException e) {
            throw new RuntimeException(e);
        }
    }

    public void initializeServerCommsCallbacks() {
        ServerComms.getInstance().setServerCommsCallback(new ServerCommsCallback() {
            @Override
            public void onConnectionAck() {
                serverCommsHandler.postDelayed(() -> locationSystem.sendLocationToServer(), 500);
                // Send current datetime to backend after server ack
                try {
                    // Format current datetime as ISO 8601 string (yyyy-MM-dd'T'HH:mm:ssZ)
                    java.text.SimpleDateFormat sdf = new java.text.SimpleDateFormat("yyyy-MM-dd'T'HH:mm:ssXXX", java.util.Locale.US);
                    String isoDatetime = sdf.format(new java.util.Date());
                    ServerComms.getInstance().sendUserDatetimeToBackend(userId, isoDatetime);
                } catch (Exception e) {
                    Log.e(TAG, "Exception while sending datetime to backend: " + e.getMessage());
                }
            }

            @Override
            public void onAppStateChange(List<ThirdPartyCloudApp> appList) {
                cachedThirdPartyAppList = appList;
                sendStatusToAugmentOsManager();
            }

            @Override
            public void onDisplayEvent(JSONObject displayData) {
                cachedDisplayData = displayData;
//                Log.d(TAG,"Received display data: " + displayData.toString());
                Runnable newRunnable = parseDisplayEventMessage(displayData);
//                Log.d(TAG, displayData.toString());
//                Log.d(TAG, "Parsed display event message: " + displayData.has("durationMs"));
                int durationMs = displayData.optInt("durationMs", -1);
//                Log.d(TAG, "Received display event with duration: " + durationMs);
//                Log.d("AugmentosService", "Received display event: " + displayData.toString());
                if (smartGlassesManager != null) {
                        smartGlassesManager.windowManager.showAppLayer("serverappid", newRunnable, durationMs / 1000); // TODO: either only use seconds or milliseconds
                }
                if (blePeripheral != null) {
                    JSONObject newMsg = generateTemplatedJsonFromServer(displayData);
                    blePeripheral.sendGlassesDisplayEventToManager(newMsg);  //THIS LINE RIGHT HERE ENDS UP TRIGGERING IT
                }
            }

            @Override
            public void onDashboardDisplayEvent(JSONObject dashboardDisplayData) {
                cachedDashboardDisplayObject = dashboardDisplayData;
                // Parse the top line for logging/debugging
                cachedDashboardTopLine = parseDashboardTopLine(dashboardDisplayData);

//                if (alwaysOnStatusBarEnabled) {
//                    onDisplayEvent(cachedDisplayData);
//                    Log.d("AugmentosService", "Dashboard display event received: " + dashboardDisplayData.toString());
//                }

                // Create the runnable as before
                cachedDashboardDisplayRunnable = parseDisplayEventMessage(dashboardDisplayData);
            }

            @Override
            public void onConnectionError(String errorMsg) {
                if(blePeripheral != null) {
                    blePeripheral.sendNotifyManager("Connection error: " + errorMsg, "error");
                }
            }

            @Override
            public void onAuthError() {
                // TODO: do a thing
                // TODO: is this the way we want to do it? should just be in status maybe???
                // blePeripheral.sendAuthErrorToManager();
                authHandler.deleteAuthSecretKey();
                sendStatusToAugmentOsManager();
            }

            @Override
            public void onMicrophoneStateChange(boolean microphoneEnabled) {
                if (smartGlassesManager != null && SmartGlassesManager.getSensingEnabled(getApplicationContext())) {
                    smartGlassesManager.changeMicrophoneState(microphoneEnabled);
                }
            }

            @Override
            public void onConnectionStatusChange(WebSocketManager.IncomingMessageHandler.WebSocketStatus status) {
                webSocketStatus = status;
                sendStatusToAugmentOsManager();
                if (status == WebSocketManager.IncomingMessageHandler.WebSocketStatus.CONNECTED) {
                    if (smartGlassesManager != null) {
                        smartGlassesManager.sendHomeScreen();
                    }
                }
            }

            @Override
            public void onRequestSingle(String dataType) {
                switch (dataType) {
                    case "core_status_update":
                        Log.d(TAG, "Server wants a core_status");
                        sendStatusToBackend();
                    break;
                    case "photo":
                        Log.d(TAG, "Server wants a photo");
                    default:
                        Log.d(TAG, "Unknown onRequestSingle dataType: " + dataType);
                        break;
                }
            }

            @Override
            public void onPhotoRequest(String requestId, String appId, String webhookUrl) {
                Log.d(TAG, "Photo request received: requestId=" + requestId + ", appId=" + appId + ", webhookUrl=" + webhookUrl);

                // Forward the request to the smart glasses manager
                if (smartGlassesManager != null) {
                    boolean requestSent = smartGlassesManager.requestPhoto(requestId, appId, webhookUrl);
                    if (!requestSent) {
                        Log.e(TAG, "Failed to send photo request to glasses");
                    }
                } else {
                    Log.e(TAG, "Cannot process photo request: smartGlassesManager is null");
                }
            }

            @Override
            public void onRtmpStreamStartRequest(JSONObject message) {
                String rtmpUrl = message.optString("rtmpUrl", "");
                Log.d(TAG, "RTMP stream request received: rtmpUrl=" + rtmpUrl);

                // Forward the request to the smart glasses manager
                if (smartGlassesManager != null) {
                    boolean requestSent = smartGlassesManager.requestRtmpStream(message);
                    if (!requestSent) {
                        Log.e(TAG, "Failed to send RTMP stream request to glasses");
                    }
                } else {
                    Log.e(TAG, "Cannot process RTMP stream request: smartGlassesManager is null");
                }
            }

            @Override
            public void onRtmpStreamStop() {
                Log.d(TAG, "RTMP stream stop request received");

                // Forward the request to the smart glasses manager
                if (smartGlassesManager != null) {
                    boolean requestSent = smartGlassesManager.stopRtmpStream();
                    if (!requestSent) {
                        Log.e(TAG, "Failed to send RTMP stream stop request to glasses");
                    }
                } else {
                    Log.e(TAG, "Cannot process RTMP stream stop request: smartGlassesManager is null");
                }
            }

            @Override
            public void onRtmpStreamKeepAlive(JSONObject message) {
                Log.d(TAG, "RTMP stream keep alive received");

                // Forward the keep alive to the smart glasses manager
                if (smartGlassesManager != null) {
                    boolean messageSent = smartGlassesManager.sendRtmpStreamKeepAlive(message);
                    if (!messageSent) {
                        Log.e(TAG, "Failed to send RTMP keep alive to glasses");
                    }
                } else {
                    Log.e(TAG, "Cannot process RTMP keep alive: smartGlassesManager is null");
                }
            }

            @Override
            public void onAppStarted(String packageName) {
                AugmentosService.this.onAppStarted(packageName);
            }

            @Override
            public void onAppStopped(String packageName) {
                AugmentosService.this.onAppStopped(packageName);
            }

            @Override
            public void onSettingsUpdate(JSONObject settings) {
                Log.d("AugmentOsService", "!!!! Settings update received: " + settings.toString() + ".");
                try {
                    if (settings.has("brightness")) {
                        brightnessLevel = settings.getInt("brightness");
                    }
                    if (settings.has("autoBrightness")) {
                        autoBrightness = settings.getBoolean("autoBrightness");
                        Log.d(TAG, "Updating glasses auto brightness: " + autoBrightness);
                    }
                    if (autoBrightness) {
                        smartGlassesManager.updateGlassesAutoBrightness(true);
                    } else {
                        Log.d(TAG, "Updating glasses brightness: " + brightnessLevel);
                        smartGlassesManager.updateGlassesBrightness(brightnessLevel);
                    }

                    if (settings.has("headUpAngle")) {
                        headUpAngle = settings.getInt("headUpAngle");
                        smartGlassesManager.updateGlassesHeadUpAngle(headUpAngle);
                    }

                    if (settings.has("dashboardHeight") && settings.has("dashboardDepth")) {
                        dashboardHeight = settings.getInt("dashboardHeight");
                        dashboardDepth = settings.getInt("dashboardDepth");
                        smartGlassesManager.updateGlassesDepthHeight(dashboardDepth, dashboardHeight);
                    }

                    // if (settings.has("useOnboardMic")) {
                    //     useOnboardMic = settings.getBoolean("useOnboardMic");
                    //     if (useOnboardMic) {
                    //         smartGlassesManager.changeMicrophoneState(false);
                    //     }
                    // }
//                     if (settings.has("sensingEnabled")) {
//                         sensingEnabled = settings.getBoolean("sensingEnabled");
// //                        EventBus.getDefault().post(new SensingEnabledEvent(sensingEnabled));
//                     }
                    // if (settings.has("bypassVad")) {
                    //     bypassVad = settings.getBoolean("bypassVad");
//                        EventBus.getDefault().post(new BypassVadEvent(bypassVad));
                    // }
//                    if (settings.has("bypassAudioEncoding")) {
//                        bypassAudioEncoding = settings.getBoolean("bypassAudioEncoding");
//                        EventBus.getDefault().post(new BypassAudioEncodingEvent(bypassAudioEncoding));
//                    }
                    if (settings.has("contextualDashboard")) {
                        contextualDashboardEnabled = settings.getBoolean("contextualDashboard");
//                        EventBus.getDefault().post(new ContextualDashboardEnabledEvent(contextualDashboardEnabled));
                    }
                    if (settings.has("metricSystemEnabled")) {
                        metricSystemEnabled = settings.getBoolean("metricSystemEnabled");
                    }
                    if (settings.has("alwaysOnStatusBar")) {
                        alwaysOnStatusBarEnabled = settings.getBoolean("alwaysOnStatusBar");
//                        EventBus.getDefault().post(new AlwaysOnStatusBarEnabledEvent(alwaysOnStatusBarEnabled));
                    }
                    Log.d("AugmentOsService", "Settings updated: " + settings.toString() + ".");

                    // Update UI or notify other components about settings change
                    sendStatusToAugmentOsManager();
                } catch (JSONException e) {
                    Log.e(TAG, "Error parsing settings update", e);
                }
            }
        });
    }

    // AugmentOS_Manager Comms Callbacks
    public void sendStatusToBackend() {
        JSONObject status = generateStatusJson();
        Log.d(TAG, "Sending status to backend: " + status.toString());
        ServerComms.getInstance().sendCoreStatus(status);
    }

    public void sendStatusToAugmentOsManager() {
        JSONObject status = generateStatusJson();
        blePeripheral.sendDataToAugmentOsManager(status.toString());
    }

    @Override
    public void requestPing() {
        blePeripheral.sendPing();
    }

    @Override
    public void requestStatus() {
        sendStatusToAugmentOsManager();
    }

    @Override
    public void searchForCompatibleDeviceNames(String modelName) {
        Log.d("AugmentOsService", "Searching for compatible device names for model: " + modelName);
        SmartGlassesDevice device = SmartGlassesManager.getSmartGlassesDeviceFromModelName(modelName);
        if (device == null) {
            blePeripheral.sendNotifyManager("Incorrect model name: " + modelName, "error");
            return;
        }

        // Ensure we have a fresh SmartGlassesManager instance for searching
        // First check if it's already running
        if (smartGlassesManager != null) {
            // Stop the existing instance to ensure a clean state
            try {
                stopSmartGlassesManager();
                smartGlassesManager = null;
                smartGlassesManagerBound = false;
                Log.d(TAG, "Stopped existing SmartGlassesManager before device search");
            } catch (Exception e) {
                Log.e(TAG, "Error stopping SmartGlassesManager: " + e.getMessage());
            }
        }

        // Now execute with a fresh instance
        executeOnceSmartGlassesManagerReady(() -> {
            smartGlassesManager.findCompatibleDeviceNames(device);
            // blePeripheral.sendGlassesSearchResultsToManager(modelName, compatibleDeviceNames);
        });
    }

    @Subscribe
    public void onMicStateForFrontendEvent(isMicEnabledForFrontendEvent event) {
        Log.d("AugmentOsService", "Received mic state for frontend event: " + event.micState);
        isMicEnabledForFrontend = event.micState;
        sendStatusToAugmentOsManager();
    }

    // TODO: This is for debug.. remove before pushing to prod
    @Subscribe
    public void handleMicModeChangedEvent(MicModeChangedEvent event) {
        Log.d(TAG, "Microphone mode changed: " + event.getStatus());

        // Log the new microphone status
        PhoneMicrophoneManager.MicStatus status = event.getStatus();
        //blePeripheral.sendNotifyManager(status.name(), "success");
        switch (status) {
            case SCO_MODE:
                Log.d(TAG, "Microphone using Bluetooth SCO mode");
                break;
            case NORMAL_MODE:
                Log.d(TAG, "Microphone using normal phone mic");
                break;
            case GLASSES_MIC:
                Log.d(TAG, "Microphone using glasses onboard mic");
                break;
            case PAUSED:
                Log.d(TAG, "Microphone recording paused (conflict detected)");
                break;
        }
    }

    @Override
    public void connectToWearable(String modelName, String deviceName) {
        Log.d("AugmentOsService", "Connecting to wearable: " + modelName + ". DeviceName: " + deviceName + ".");

        SmartGlassesDevice device = SmartGlassesManager.getSmartGlassesDeviceFromModelName(modelName);
        if (device == null) {
            blePeripheral.sendNotifyManager("Incorrect model name: " + modelName, "error");
            return;
        }

        // Save device address for specific glasses types (just like Even)
        if (!deviceName.isEmpty()) {
            if (modelName.contains("Even Realities")) {
                savePreferredG1DeviceId(this, deviceName);
            }
            else if (modelName.equals("Mentra Live")) {
                // Save Mentra Live device name in its preferences
                SharedPreferences mentraPrefs = getSharedPreferences("MentraLivePrefs", Context.MODE_PRIVATE);
                mentraPrefs.edit().putString("LastConnectedDeviceName", deviceName).apply();
                Log.d("AugmentOsService", "Saved Mentra Live device name: " + deviceName);
            }
        }

        executeOnceSmartGlassesManagerReady(() -> {
            smartGlassesManager.connectToSmartGlasses(device);
            sendStatusToAugmentOsManager();
        });
    }

    @Override
    public void disconnectWearable(String wearableId) {
        Log.d("AugmentOsService", "Disconnecting from wearable: " + wearableId);

        // Reset WiFi status
        glassesWifiConnected = false;
        glassesWifiSsid = "";

        // Reset state AND completely stop the service to get a clean state
        if (smartGlassesManager != null) {
            smartGlassesManager.resetState();
        }

        sendStatusToAugmentOsManager();
    }

    @Override
    public void forgetSmartGlasses() {
        Log.d("AugmentOsService", "Forgetting wearable");
        SmartGlassesManager.savePreferredWearable(this, "");
        deleteEvenSharedPreferences(this);

        // Clear MentraLive device name preference
        SharedPreferences mentraPrefs = getSharedPreferences("MentraLivePrefs", Context.MODE_PRIVATE);
        mentraPrefs.edit().remove("LastConnectedDeviceName").apply();
        Log.d("AugmentOsService", "Cleared MentraLive stored device name");

        brightnessLevel = null;
        batteryLevel = null;

        // CLEAR SERIAL NUMBER DATA
        glassesSerialNumber = null;
        glassesStyle = null;
        glassesColor = null;

        // Reset WiFi status
        glassesWifiConnected = false;
        glassesWifiSsid = "";


        // Reset instead of stopping
        if (smartGlassesManager != null) {
            smartGlassesManager.resetState();
        }

        sendStatusToAugmentOsManager();
    }

    // TODO: Can remove this?
    @Override
    public void startApp(String packageName) {
        Log.d("AugmentOsService", "Starting app: " + packageName);
        // Logic to start the app by package name

        ServerComms.getInstance().startApp(packageName);
        if (smartGlassesManager == null || smartGlassesManager.getConnectedSmartGlasses() == null) {
        //    blePeripheral.sendNotifyManager("Connect glasses to use your app", "success");
        }
    }

    // TODO: Can remove this?
    @Override
    public void stopApp(String packageName) {
        Log.d("AugmentOsService", "Stopping app: " + packageName);
        ServerComms.getInstance().stopApp(packageName);
    }

    @Override
    public void setForceCoreOnboardMic(boolean toForceCoreOnboardMic) {
        SmartGlassesManager.saveForceCoreOnboardMic(this, toForceCoreOnboardMic);
        if(smartGlassesManager != null && smartGlassesManager.getConnectedSmartGlasses() != null) {
            blePeripheral.sendNotifyManager(this.getResources().getString(R.string.SETTING_WILL_APPLY_ON_NEXT_GLASSES_CONNECTION), "success");
        }
        sendStatusToBackend();
       sendStatusToAugmentOsManager();
    }

    @Override
    public void setSensingEnabled(boolean sensingEnabled) {
        SmartGlassesManager.saveSensingEnabled(this, sensingEnabled);
        if(smartGlassesManager != null && smartGlassesManager.getConnectedSmartGlasses() != null) {
            blePeripheral.sendNotifyManager(this.getResources().getString(R.string.SETTING_WILL_APPLY_ON_NEXT_GLASSES_CONNECTION), "success");
        }
        sendStatusToBackend();
        sendStatusToAugmentOsManager();
    }

    @Override
    public void setBypassVadForDebugging(boolean bypassVadForDebugging) {
        SmartGlassesManager.saveBypassVadForDebugging(this, bypassVadForDebugging);
        sendStatusToBackend();
    }

    @Override
    public void setBypassAudioEncodingForDebugging(boolean bypassAudioEncodingForDebugging) {
        SmartGlassesManager.saveBypassAudioEncodingForDebugging(this, bypassAudioEncodingForDebugging);
        sendStatusToBackend();
    }

    @Override
    public void setContextualDashboardEnabled(boolean contextualDashboardEnabled) {
        this.contextualDashboardEnabled = contextualDashboardEnabled;
        sendStatusToBackend();
        sendStatusToAugmentOsManager();
    }

    @Override
    public void setAlwaysOnStatusBarEnabled(boolean alwaysOnStatusBarEnabled) {
        // TODO: Fix this

        // if (alwaysOnStatusBarEnabled) {
        //     smartGlassesManager.windowManager.showAppLayer(
        //             "serverappid",
        //             () -> smartGlassesManager.sendTextWall(cachedDashboardTopLine),
        //             0
        //     );
        // }
        // else {
        //     EventBus.getDefault().post(new HomeScreenEvent());
        // }

//        Log.d(TAG, "Setting always on status bar enabled: " + alwaysOnStatusBarEnabled);

        this.alwaysOnStatusBarEnabled = alwaysOnStatusBarEnabled;
        sendStatusToBackend();
//        sendStatusToAugmentOsManager();
    }

    @Override
    public void setMetricSystemEnabled(boolean metricSystemEnabled) {
        this.metricSystemEnabled = metricSystemEnabled;
        sendStatusToBackend();
        sendStatusToAugmentOsManager();
    }

    @Override
    public void setUpdatingScreen(boolean updatingScreen) {
        if (smartGlassesManager != null) {
            smartGlassesManager.sendExitCommand();
            smartGlassesManager.setUpdatingScreen(updatingScreen);
        }
    }

    // TODO: Can remove this?
    @Override
    public void installAppFromRepository(String repository, String packageName) throws JSONException {
        Log.d("AugmentOsService", "Installing app from repository: " + packageName);
        blePeripheral.sendNotifyManager("Not implemented", "error");
    }

    // TODO: Can remove this?
    @Override
    public void uninstallApp(String uninstallPackageName) {
        Log.d(TAG, "uninstallApp not implemented");
        blePeripheral.sendNotifyManager("Not implemented", "error");
    }

    @Override
    public void requestAppInfo(String packageNameToGetDetails) {
        ThirdPartyEdgeApp app = edgeAppSystem.getThirdPartyAppByPackageName(packageNameToGetDetails);
        if (app == null) {
            blePeripheral.sendNotifyManager("Could not find app", "error");
            sendStatusToAugmentOsManager();
            return;
        }
        JSONArray settings = app.getSettings(this);
        if (settings == null) {
            blePeripheral.sendNotifyManager("Could not get app's details", "error");
            return;
        }
        blePeripheral.sendAppInfoToManager(app);
    }

    @Override
    public void handleNotificationData(JSONObject notificationData){
        try {
            if (notificationData != null) {
                String appName = notificationData.optString("app_name");
                String title = notificationData.getString("title");
                String text = notificationData.getString("text");
//                long timestamp = notificationData.getLong("timestamp");
                String uuid = java.util.UUID.randomUUID().toString();

                ServerComms.getInstance().sendPhoneNotification(uuid, appName, title, text, "high");

                //EventBus.getDefault().post(new NotificationEvent(title, text, appName, timestamp, uuid));
            } else {
                System.out.println("Notification Data is null");
            }
        } catch (JSONException e) {
            Log.d(TAG, "JSONException occurred while handling notification data: " + e.getMessage());
        }
    }

    @Override
    public void updateGlassesBrightness(int brightness) {
        Log.d("AugmentOsService", "Updating glasses brightness: " + brightness);
        if (smartGlassesManager != null) {
            String title = "Brightness Adjustment";
            String body = "Updating glasses brightness to " + brightness + "%.";
            smartGlassesManager.windowManager.showAppLayer("system", () -> smartGlassesManager.sendReferenceCard(title, body), 6);
            smartGlassesManager.updateGlassesBrightness(brightness);
        }
        this.brightnessLevel = brightness;
        this.autoBrightness = false;

        // Save brightness settings to SharedPreferences
        PreferenceManager.getDefaultSharedPreferences(this)
            .edit()
            .putString(getString(R.string.SHARED_PREF_BRIGHTNESS), String.valueOf(brightness))
            .putBoolean(getString(R.string.SHARED_PREF_AUTO_BRIGHTNESS), false)
            .apply();

        sendStatusToBackend();
        sendStatusToAugmentOsManager();
    }

    @Override
    public void updateGlassesAutoBrightness(boolean autoBrightness) {
        Log.d("AugmentOsService", "Updating glasses auto brightness: " + autoBrightness);
        if (smartGlassesManager != null) {
            smartGlassesManager.updateGlassesAutoBrightness(autoBrightness);
        }
        this.autoBrightness = autoBrightness;

        // Save auto brightness setting to SharedPreferences
        PreferenceManager.getDefaultSharedPreferences(this)
            .edit()
            .putBoolean(getString(R.string.SHARED_PREF_AUTO_BRIGHTNESS), autoBrightness)
            .apply();

        sendStatusToBackend();
        sendStatusToAugmentOsManager();
    }

    @Override
    public void updateGlassesHeadUpAngle(int headUpAngle) {
        Log.d("AugmentOsService", "Updating glasses head up angle: " + headUpAngle);
        if (smartGlassesManager != null) {
            smartGlassesManager.updateGlassesHeadUpAngle(headUpAngle);
            this.headUpAngle = headUpAngle;

            // Save head up angle setting to SharedPreferences
            PreferenceManager.getDefaultSharedPreferences(this)
                .edit()
                .putString(getString(R.string.HEAD_UP_ANGLE), String.valueOf(headUpAngle))
                .apply();

            sendStatusToBackend();
            sendStatusToAugmentOsManager();
        } else {
            blePeripheral.sendNotifyManager("Connect glasses to update head up angle", "error");
        }
    }

    @Override
    public void updateGlassesHeight(int dashboardHeight) {
        Log.d("AugmentOsService", "Updating glasses dashboard height: " + dashboardHeight);
        if (smartGlassesManager != null) {
            this.dashboardHeight = dashboardHeight;
            smartGlassesManager.updateGlassesDepthHeight(this.dashboardDepth, this.dashboardHeight);
            sendStatusToBackend();
            sendStatusToAugmentOsManager();
        } else {
            blePeripheral.sendNotifyManager("Connect glasses to update dashboard height", "error");
        }
    }


    @Override
    public void updateGlassesDepth(int depth) {
        Log.d("AugmentOsService", "Updating glasses depth: " + depth);
        if (smartGlassesManager != null) {
            this.dashboardDepth = depth;
            smartGlassesManager.updateGlassesDepthHeight(this.dashboardDepth, this.dashboardHeight);
            sendStatusToBackend();
            sendStatusToAugmentOsManager();
        } else {
            blePeripheral.sendNotifyManager("Connect glasses to update depth", "error");
        }
    }

    @Override
    public void setGlassesWifiCredentials(String ssid, String password) {
        Log.d(TAG, "@#@$@ Setting WiFi credentials for glasses, SSID: " + ssid);

        if (smartGlassesManager == null || smartGlassesManager.getConnectedSmartGlasses() == null) {
            blePeripheral.sendNotifyManager("No glasses connected to set WiFi credentials", "error");
            return;
        }

        String deviceModel = smartGlassesManager.getConnectedSmartGlasses().deviceModelName;
        if (deviceModel == null || !deviceModel.contains("Mentra Live")) {
            blePeripheral.sendNotifyManager("Connected glasses do not support WiFi", "error");
            return;
        }

        // Send WiFi credentials to glasses
        smartGlassesManager.sendWifiCredentials(ssid, password);

        // Show a message on the glasses
        smartGlassesManager.windowManager.showAppLayer(
            "system",
            () -> smartGlassesManager.sendReferenceCard("WiFi Setup",
                                                      "Connecting to: " + ssid),
            8
        );

        // Notify manager app
        blePeripheral.sendNotifyManager("WiFi credentials sent to glasses", "success");

        sendStatusToAugmentOsManager();

    }

    @Override
    public void requestWifiScan() {
        Log.d(TAG, "Requesting WiFi scan from glasses");

        if (smartGlassesManager == null || smartGlassesManager.getConnectedSmartGlasses() == null) {
            blePeripheral.sendNotifyManager("No glasses connected to scan for WiFi networks", "error");
            return;
        }

        String deviceModel = smartGlassesManager.getConnectedSmartGlasses().deviceModelName;
        if (deviceModel == null || !deviceModel.contains("Mentra Live")) {
            blePeripheral.sendNotifyManager("Connected glasses do not support WiFi scanning", "error");
            return;
        }

        // Show a message on the glasses
        smartGlassesManager.windowManager.showAppLayer(
            "system",
            () -> smartGlassesManager.sendReferenceCard("WiFi Setup", "Scanning for networks..."),
            5
        );

        // Send the scan request to the glasses
        smartGlassesManager.requestWifiScan();

        // Notify manager app
        blePeripheral.sendNotifyManager("Scanning for WiFi networks...", "info");
    }

    @Override
    public void setPreferredMic(String mic) {
        Log.d("AugmentOsService", "Setting preferred mic: " + mic);
        preferredMic = mic;
        SmartGlassesManager.setPreferredMic(this, mic);

        // Trigger immediate microphone switch using direct getter approach
        if (smartGlassesManager != null && smartGlassesManagerBound) {
            SmartGlassesRepresentative rep = smartGlassesManager.getSmartGlassesRepresentative();
            if (rep != null) {
                PhoneMicrophoneManager micManager = rep.getPhoneMicrophoneManager();
                if (micManager != null) {
                    Log.d("AugmentOsService", "Notifying PhoneMicrophoneManager of preference change");
                    micManager.onMicrophonePreferenceChanged();
                } else {
                    Log.d("AugmentOsService", "No PhoneMicrophoneManager available - preference will take effect on next connection");
                }
            } else {
                Log.d("AugmentOsService", "No SmartGlassesRepresentative available - preference will take effect on next connection");
            }
        }
    }


    @Override
    public void setAuthSecretKey(String uniqueUserId, String authSecretKey) {
        Log.d("AugmentOsService", "Setting auth secret key: " + authSecretKey);
        if (authHandler.getCoreToken() == null ||!authHandler.getCoreToken().equals(authSecretKey)) {
            authHandler.setAuthSecretKey(authSecretKey);
            ServerComms.getInstance().disconnectWebSocket();
            ServerComms.getInstance().connectWebSocket(authHandler.getCoreToken());
        }
        authHandler.verifyAuthSecretKey(uniqueUserId);
        sendStatusToAugmentOsManager();
    }

    @Override
    public void verifyAuthSecretKey() {
        Log.d("AugmentOsService", "verify auth secret key");
    }

    @Override
    public void deleteAuthSecretKey() {
        Log.d("AugmentOsService", "Deleting auth secret key");
        authHandler.deleteAuthSecretKey();

        // When auth key is deleted (sign out), reset state for the next user
        if (smartGlassesManager != null) {
            smartGlassesManager.resetState();
        }

        // Stop all running apps
        if (edgeAppSystem != null) {
            edgeAppSystem.stopAllThirdPartyApps();
        }

        // Reset cached app data
        cachedThirdPartyAppList = new ArrayList<>();
        cachedDashboardDisplayObject = null;
        // When auth key is deleted (sign out), reset state for the next user
        if (smartGlassesManager != null) {
           smartGlassesManager.resetState();
        }

        // Stop all running apps
        if (edgeAppSystem != null) {
            edgeAppSystem.stopAllThirdPartyApps();
        }

        // Reset cached app data
        cachedThirdPartyAppList = new ArrayList<>();
        cachedDashboardDisplayObject = null;

        // Disconnect from server
        ServerComms.getInstance().disconnectWebSocket();
        webSocketLifecycleManager.updateSmartGlassesState(SmartGlassesConnectionState.DISCONNECTED);

        sendStatusToAugmentOsManager();
    }

    @Override
    public void updateAppSettings(String targetApp, JSONObject settings) {
        Log.d("AugmentOsService", "Updating settings for app: " + targetApp);
        ThirdPartyEdgeApp app = edgeAppSystem.getThirdPartyAppByPackageName(targetApp);
        if (app == null) {
            blePeripheral.sendNotifyManager("Could not find app", "error");
            return;
        }

        boolean allSuccess = true;
        try {
            // New loop over all keys in the settings object
            Iterator<String> keys = settings.keys();
            while (keys.hasNext()) {
                String key = keys.next();
                Object value = settings.get(key);
                if(!app.updateSetting(this, key, value)) {
                    allSuccess = false;
                }
            }
        } catch (JSONException e) {
            Log.e("AugmentOsService", "Failed to parse settings object", e);
            allSuccess = false;
        }

        if (!allSuccess) {
            blePeripheral.sendNotifyManager("Error updating settings", "error");
        }
    }

    /**
     * Helper method to clean up all resources, disconnect from devices,
     * and reset the service state completely
     */
    private void cleanupAllResources() {
        Log.d(TAG, "Cleaning up all resources and connections");

        // Stop all running apps
        if(edgeAppSystem != null) {
            edgeAppSystem.stopAllThirdPartyApps();
        }

        // Stop location updates and cleanup
        if(locationSystem != null) {
            // BATTERY OPTIMIZATION: Use cleanup method instead of just stopping updates
            locationSystem.cleanup();
        }

        // Clean up calendar system
        if(calendarSystem != null) {
            calendarSystem.cleanup();
        }

        // Clean up screen capture resources
        if(screenCaptureRunnable != null) {
            screenCaptureHandler.removeCallbacks(screenCaptureRunnable);
        }
        if (virtualDisplay != null) {
            virtualDisplay.release();
            virtualDisplay = null;
        }
        if (mediaProjection != null) {
            mediaProjection.stop();
            mediaProjection = null;
        }

        // BATTERY OPTIMIZATION: Clean up our animation handler
        if (animationRunnable != null) {
            uiHandler.removeCallbacks(animationRunnable);
            animationRunnable = null;
        }
        // Remove all pending posts to avoid any UI updates after destruction
        uiHandler.removeCallbacksAndMessages(null);

        // Reset glasses connection - unbind from the service
        if (smartGlassesManagerBound) {
            stopSmartGlassesManager(); // This method handles all the cleanup
        } else if (smartGlassesManager != null) {
            smartGlassesManager = null;
            edgeAppSystem.setSmartGlassesManager(null);
        }

        // Reset cached data
        cachedThirdPartyAppList = new ArrayList<>();
        cachedDashboardDisplayObject = null;

        // Reset WiFi status
        glassesWifiConnected = false;
        glassesWifiSsid = "";

        // Disconnect websockets
        if (webSocketLifecycleManager != null) {
            webSocketLifecycleManager.updateSmartGlassesState(SmartGlassesConnectionState.DISCONNECTED);
            webSocketLifecycleManager.cleanup();
        }
        ServerComms.getInstance().disconnectWebSocket();

        // Clear BLE connections
        if (blePeripheral != null) {
            blePeripheral.destroy();
        }

        if(edgeAppSystem != null) {
            edgeAppSystem.destroy();
        }
    }

    @Override
    public void onDestroy() {
        Log.d(TAG, "Service being destroyed");

        // BATTERY OPTIMIZATION: Cleanup resources first, then unregister from EventBus
        // This prevents unhandled EventBus events during cleanup
        cleanupAllResources();

        // Unregister from EventBus with proper error handling
        try {
            if (EventBus.getDefault().isRegistered(this)) {
                EventBus.getDefault().unregister(this);
            }
        } catch (Exception e) {
            Log.e(TAG, "Error unregistering from EventBus", e);
        }

        // Stop periodic datetime sending
        datetimeHandler.removeCallbacks(datetimeRunnable);

        super.onDestroy();
    }


    public class LocalBinder extends Binder {
        public AugmentosService getService() {
            // Return this instance of LocalService so clients can call public methods
            return AugmentosService.this;
        }
    }

    @Override
    public IBinder onBind(Intent intent) {
        super.onBind(intent);
        Log.d(TAG, "Something bound");
        return binder;
    }

    // Called when the backend notifies that an app has started
    public void onAppStarted(String packageName) {
        if (blePeripheral != null) {
            try {
                JSONObject msg = new JSONObject();
                msg.put("type", "app_started");
                msg.put("packageName", packageName);
                blePeripheral.sendDataToAugmentOsManager(msg.toString());
            } catch (JSONException e) {
                // Optionally log or handle error
            }
        }
    }

    // Called when the backend notifies that an app has stopped
    public void onAppStopped(String packageName) {
        if (blePeripheral != null) {
            try {
                JSONObject msg = new JSONObject();
                msg.put("type", "app_stopped");
                msg.put("packageName", packageName);
                blePeripheral.sendDataToAugmentOsManager(msg.toString());
            } catch (JSONException e) {
                // Optionally log or handle error
            }
        }
    }

    @Override
    public void setServerUrl(String url) {
        SharedPreferences prefs = PreferenceManager.getDefaultSharedPreferences(this);
        if (url == null || url.trim().isEmpty()) {
            // Reset to default by removing the override
            prefs.edit().remove("augmentos_server_url_override").apply();
            Log.d(TAG, "Server URL override cleared, using default URL");
        } else {
            // Set the custom URL override
            prefs.edit().putString("augmentos_server_url_override", url).apply();
            Log.d(TAG, "Server URL override set to: " + url);
        }
        // Disconnect and reconnect websocket to use new URL
        ServerComms.getInstance().disconnectWebSocket();
        if (authHandler != null && authHandler.getCoreToken() != null) {
            ServerComms.getInstance().connectWebSocket(authHandler.getCoreToken());
        }
    }

    /**
     * Handle calendar permission changes
     */
    public void handleCalendarPermissionChange() {
        if (calendarSystem != null) {
            calendarSystem.handlePermissionChange();
        }
    }

    // Event handler for glasses version info
    @Subscribe(threadMode = ThreadMode.MAIN)
    public void onGlassesVersionInfoEvent(GlassesVersionInfoEvent event) {
        this.glassesAppVersion = event.getAppVersion();
        this.glassesBuildNumber = event.getBuildNumber();
        this.glassesDeviceModel = event.getDeviceModel();
        this.glassesAndroidVersion = event.getAndroidVersion();
        Log.d("AugmentOsService", "Glasses version info: " + glassesAppVersion + " " + glassesBuildNumber + " " + glassesDeviceModel + " " + glassesAndroidVersion);
        sendStatusToAugmentOsManager();
    }

    // Event handler for download progress
    @org.greenrobot.eventbus.Subscribe(threadMode = org.greenrobot.eventbus.ThreadMode.MAIN)
    public void onDownloadProgressEvent(DownloadProgressEvent event) {
        Log.d(TAG, "🎯 $#$# EVENT RECEIVED! Download progress: " + event.getStatus() + 
              " - " + event.getProgress() + "% (" + 
              event.getBytesDownloaded() + "/" + event.getTotalBytes() + " bytes)");
        
        // Store download progress information
        downloadStatus = event.getStatus();
        downloadProgress = event.getProgress();
        downloadBytesDownloaded = event.getBytesDownloaded();
        downloadTotalBytes = event.getTotalBytes();
        downloadErrorMessage = event.getErrorMessage();
        downloadTimestamp = event.getTimestamp();
        
        // Update status to include download progress
        sendStatusToAugmentOsManager();
        
        // Send notification to manager app if needed
        if (blePeripheral != null) {
            switch (event.getStatus()) {
                case STARTED:
                    blePeripheral.sendNotifyManager("Mentra Live Update Started", "info");
                    break;
                // case FINISHED:
                //     blePeripheral.sendNotifyManager("Mentra Live Update Completed", "success");
                //     break;
                case FAILED:
                    blePeripheral.sendNotifyManager("Mentra Live Update Failed: " + event.getErrorMessage(), "error");
                    break;
                case PROGRESS:
                    // Only notify at key milestones (25%, 50%, 75%, 100%)
                    // if (event.getProgress() % 25 == 0 || event.getProgress() == 100) {
                    //     blePeripheral.sendNotifyManager("Mentra Live Update: " + event.getProgress() + "%", "info");
                    // }
                    break;
            }
        }
    }

    // Event handler for installation progress
    @org.greenrobot.eventbus.Subscribe(threadMode = org.greenrobot.eventbus.ThreadMode.MAIN)
    public void onInstallationProgressEvent(InstallationProgressEvent event) {
        Log.d(TAG, "🔧 Received installation progress: " + event.getStatus() + 
              " - APK: " + event.getApkPath());

        // Store installation progress information
        installationStatus = event.getStatus();
        installationApkPath = event.getApkPath();
        installationErrorMessage = event.getErrorMessage();
        installationTimestamp = event.getTimestamp();

        // Update status to include installation progress
        sendStatusToAugmentOsManager();

        // If installation is finished, clear OTA progress data after 30 seconds
        if (event.getStatus() == InstallationProgressEvent.InstallationStatus.FINISHED) {
            new Handler(Looper.getMainLooper()).postDelayed(() -> {
                clearOtaProgressData();
            }, 15000); // 15 seconds
        }

        // Send notification to manager app if needed
        if (blePeripheral != null) {
            switch (event.getStatus()) {
                // case STARTED:
                //     blePeripheral.sendNotifyManager("Mentra Live Update Installation Started", "info");
                //     break;
                case FINISHED:
                    blePeripheral.sendNotifyManager("Mentra Live Update Installation Completed", "success");
                    break;
                case FAILED:
                    blePeripheral.sendNotifyManager("Mentra Live Update Installation Failed: " + event.getErrorMessage(), "error");
                    break;
            }
        }
    }

    /**
     * Clear OTA progress data to hide the progress section
     */
    private void clearOtaProgressData() {
        Log.d(TAG, "🧹 Clearing OTA progress data");
        
        // Clear download progress
        downloadStatus = null;
        downloadProgress = 0;
        downloadBytesDownloaded = 0;
        downloadTotalBytes = 0;
        downloadErrorMessage = null;
        downloadTimestamp = 0;

        // Clear installation progress
        installationStatus = null;
        installationApkPath = null;
        installationErrorMessage = null;
        installationTimestamp = 0;

        // Update status to reflect cleared OTA progress
        sendStatusToAugmentOsManager();
        
        Log.d(TAG, "✅ OTA progress data cleared");
    }

    // Event handler for glasses serial number
    @Subscribe(threadMode = ThreadMode.MAIN)
    public void onGlassesSerialNumberEvent(GlassesSerialNumberEvent event) {
        this.glassesSerialNumber = event.serialNumber;
        this.glassesStyle = event.style;
        this.glassesColor = event.color;
        Log.d(TAG, "Glasses serial number: " + glassesSerialNumber + ", Style: " + glassesStyle + ", Color: " + glassesColor);
        sendStatusToAugmentOsManager();
    }
}<|MERGE_RESOLUTION|>--- conflicted
+++ resolved
@@ -303,11 +303,8 @@
 
                     // Reset WiFi status when glasses disconnect
                     glassesWifiConnected = false;
-<<<<<<< HEAD
                     glassesWifiSsid = "";
                     glassesLocalIp = "";
-=======
->>>>>>> b7c70326
                 }
 
                 sendStatusToAugmentOsManager();
